--- conflicted
+++ resolved
@@ -1,11 +1,8 @@
 <script>
-<<<<<<< HEAD
   import { createEventDispatcher } from "svelte";
-  import { Button, Input, Icon, Text } from "../../DesignSystem/Primitive";
+
+  import { Button, Input, Icon } from "../../DesignSystem/Primitive";
   import { Tooltip } from "../../DesignSystem/Component";
-=======
-  import { Button, Input, Icon } from "../../DesignSystem/Primitive";
->>>>>>> 6fab828a
 
   const dispatch = createEventDispatcher();
 
