--- conflicted
+++ resolved
@@ -1,14 +1,11 @@
-<<<<<<< HEAD
+use juniper::{FieldError, FieldResult, ParseScalarResult, ParseScalarValue, RootNode, Value};
 use juniper::{FieldResult, ParseScalarResult, ParseScalarValue, RootNode, Value};
-use radicle_registry_client::{Error as RegistryError};
-use substrate_subxt::error::{Error as SubstrateError};
-=======
-use juniper::{FieldError, FieldResult, ParseScalarResult, ParseScalarValue, RootNode, Value};
 use std::collections::hash_map::DefaultHasher;
 use std::hash::{Hash, Hasher};
->>>>>>> bc9b818c
 use std::sync::Arc;
-
+use substrate_subxt::error::Error as SubstrateError;
+
+use radicle_registry_client::Error as RegistryError;
 use radicle_surf::{
     file_system::{Path, SystemType},
     git::{git2, BranchName, GitBrowser, GitRepository, Sha1, TagName},
@@ -85,7 +82,6 @@
     }
 }
 
-<<<<<<< HEAD
 enum ProxyError {
     RegistryError,
     SubstrateError,
@@ -106,13 +102,9 @@
     }
 }
 
-/// Encapsulates read paths in API.
-pub struct Query;
-=======
 /// Branch name representation.
 #[derive(Debug, Eq, Ord, PartialEq, PartialOrd, GraphQLScalarValue)]
 struct Branch(String);
->>>>>>> bc9b818c
 
 /// Tag name representation.
 ///
@@ -120,14 +112,6 @@
 #[derive(Debug, Eq, Ord, PartialEq, PartialOrd, GraphQLScalarValue)]
 struct Tag(String);
 
-<<<<<<< HEAD
-    fn projects(ctx: &Context) -> Result<Vec<Project>, ProxyError> {
-        ctx.source.get_all_projects()
-    }
-
-    fn project(ctx: &Context, id: IdInput) -> Result<Option<Project>, ProxyError> {
-        ctx.source.get_project(id.into())
-=======
 /// Representation of a person (e.g. committer, author, signer) from a repository. Usually
 /// extracted from a signature.
 #[derive(GraphQLObject)]
@@ -182,7 +166,6 @@
             message: commit.message().unwrap_or("invalid message").into(),
             committer_time: commit.time().seconds().to_string(),
         }
->>>>>>> bc9b818c
     }
 }
 
