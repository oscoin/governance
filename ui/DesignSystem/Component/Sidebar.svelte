<script lang="typescript">
  import { location, push } from "svelte-spa-router";

  import type { Identity } from "../../src/identity";
  import * as modal from "../../src/modal";
  import * as path from "../../src/path";
  import * as theGraphApi from "../../src/theGraphApi";
  import {
    store as walletStore,
    Status as WalletStatus,
  } from "../../src/wallet";

  import Tooltip from "./Tooltip.svelte";
  import { Avatar, Icon } from "../Primitive";
  import ConnectionStatusIndicator from "./ConnectionStatusIndicator.svelte";
<<<<<<< HEAD
  import AddOrgButton from "./Sidebar/AddOrgButton.svelte";
=======
  import ModalSearch from "../../Modal/Search.svelte";
>>>>>>> 241796a2

  export let identity: Identity;

  let orgs = [];

  $: wallet = $walletStore;
  $: if ($wallet.status === WalletStatus.Connected) {
    (async () => {
      orgs = await theGraphApi.getOrgs($wallet.connected.account.address);
    })();
  }
</script>

<style>
  .wrapper {
    width: var(--sidebar-width);
    height: 100%;
    background-color: var(--color-foreground-level-2);
    position: fixed;
    z-index: 10;
    display: flex;
    flex-direction: column;
    align-items: center;
    justify-content: space-between;
  }

  .top {
    overflow-y: scroll;
    padding-bottom: 32px;
    padding-top: 16px;
  }

  .top::-webkit-scrollbar {
    display: none;
  }

  .bottom {
    position: relative;
    padding-top: 16px;
  }

  .bottom:before {
    position: absolute;
    content: " ";
    height: 32px;
    width: var(--sidebar-width);
    top: -32px;
    left: 0;
    background: linear-gradient(
      0deg,
      var(--color-foreground-level-2) 0%,
      rgba(0, 0, 0, 0) 100%
    );
  }

  .item {
    width: var(--sidebar-width);
    height: 32px;
    margin-bottom: 16px;
    position: relative;
    display: flex;
    justify-content: center;
    align-items: center;
    cursor: pointer;
  }

  .indicator:hover:before {
    position: absolute;
    content: "";
    width: 4px;
    height: 32px;
    background-color: var(--color-foreground-level-5);
    top: 0px;
    left: 0px;
    border-top-right-radius: 4px;
    border-bottom-right-radius: 4px;
  }

  .indicator.active:before {
    position: absolute;
    content: "";
    width: 4px;
    height: 32px;
    background-color: var(--color-primary);
    top: 0px;
    left: 0px;
    border-top-right-radius: 4px;
    border-bottom-right-radius: 4px;
  }

  .indicator :global(div:hover svg) {
    fill: var(--color-primary);
  }

  .indicator.active :global(svg) {
    fill: var(--color-primary);
  }
</style>

<div class="wrapper" data-cy="sidebar">
  <div class="top">
    <Tooltip value={identity.metadata.handle}>
      <div
        class="item indicator"
        data-cy="profile"
        class:active={$location.startsWith(path.profile())}
        on:click|stopPropagation={() => push(path.profileProjects())}>
        <Avatar
          size="regular"
          avatarFallback={identity.avatarFallback}
          variant="circle" />
      </div>
    </Tooltip>
    {#if $wallet.status === WalletStatus.Connected}
      {#each orgs as org}
        <Tooltip value={org.id}>
          <div
            class="item indicator"
            on:click|stopPropagation={() => push(path.org(org.id))}>
            <Avatar size="regular" variant="square" />
          </div>
        </Tooltip>
      {/each}
      <Tooltip value="Create an org">
        <div
          class="item indicator"
          data-cy="add-org-btn"
          on:click|stopPropagation={() => modal.toggle(path.createOrg())}>
          <AddOrgButton />
        </div>
      </Tooltip>
    {/if}
  </div>
  <div class="bottom">
    <Tooltip value="Navigate to a project">
      <div
        class="item indicator"
        data-cy="search"
        on:click|stopPropagation={() => modal.toggle(ModalSearch)}>
        <Icon.MagnifyingGlass />
      </div>
    </Tooltip>
    <ConnectionStatusIndicator />
    <Tooltip value="Settings">
      <div
        class="item indicator"
        data-cy="settings"
        class:active={$location.startsWith(path.settings())}
        on:click|stopPropagation={() => push(path.settings())}>
        <Icon.Settings />
      </div>
    </Tooltip>
  </div>
</div><|MERGE_RESOLUTION|>--- conflicted
+++ resolved
@@ -13,11 +13,9 @@
   import Tooltip from "./Tooltip.svelte";
   import { Avatar, Icon } from "../Primitive";
   import ConnectionStatusIndicator from "./ConnectionStatusIndicator.svelte";
-<<<<<<< HEAD
   import AddOrgButton from "./Sidebar/AddOrgButton.svelte";
-=======
   import ModalSearch from "../../Modal/Search.svelte";
->>>>>>> 241796a2
+  import ModalCreateOrg from "../../Modal/Orgs/Create.svelte";
 
   export let identity: Identity;
 
@@ -145,7 +143,7 @@
         <div
           class="item indicator"
           data-cy="add-org-btn"
-          on:click|stopPropagation={() => modal.toggle(path.createOrg())}>
+          on:click|stopPropagation={() => modal.toggle(ModalCreateOrg)}>
           <AddOrgButton />
         </div>
       </Tooltip>
