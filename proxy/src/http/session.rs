//! Endpoints and serialisation for [`session::Session`] related types.

use std::collections::HashMap;
use warp::document::{self, ToDocumentedType};
use warp::filters::BoxedFilter;
use warp::{path, Filter, Rejection, Reply};

use crate::http;
use crate::identity;
use crate::registry;
use crate::session;

<<<<<<< HEAD
/// Prefixed filters.
pub fn routes<R>(ctx: http::Ctx<R>) -> impl Filter<Extract = impl Reply, Error = Rejection> + Clone
where
    R: registry::Cache + registry::Client + 'static,
{
    path("session").and(
        clear_cache_filter(ctx.clone())
            .or(delete_filter(ctx.clone()))
            .or(get_filter(ctx.clone()))
            .or(update_settings_filter(ctx)),
    )
}

=======
>>>>>>> 64371b53
/// Combination of all session filters.
pub fn filters<R>(ctx: http::Ctx<R>) -> BoxedFilter<(impl Reply,)>
where
    R: registry::Cache + registry::Client + 'static,
{
    clear_cache_filter(ctx.clone())
        .or(delete_filter(ctx.clone()))
        .or(get_filter(ctx.clone()))
        .or(update_settings_filter(ctx))
        .boxed()
}

/// `DELETE /cache`
fn clear_cache_filter<R>(
    ctx: http::Ctx<R>,
) -> impl Filter<Extract = impl Reply, Error = Rejection> + Clone
where
    R: registry::Cache + 'static,
{
    path("cache")
        .and(warp::delete())
        .and(path::end())
        .and(http::with_context(ctx))
        .and(document::document(document::description(
            "Clear cached data",
        )))
        .and(document::document(document::tag("Session")))
        .and(document::document(
            document::response(204, None).description("Cache cleared"),
        ))
        .and_then(handler::clear_cache)
}

/// `DELETE /`
fn delete_filter<R>(
    ctx: http::Ctx<R>,
) -> impl Filter<Extract = impl Reply, Error = Rejection> + Clone
where
    R: registry::Client + 'static,
{
    warp::delete()
        .and(path::end())
        .and(http::with_context(ctx))
        .and(document::document(document::description(
            "Clear current Session",
        )))
        .and(document::document(document::tag("Session")))
        .and(document::document(
            document::response(204, None).description("Current session deleted"),
        ))
        .and_then(handler::delete)
}

/// `GET /`
fn get_filter<R>(ctx: http::Ctx<R>) -> impl Filter<Extract = impl Reply, Error = Rejection> + Clone
where
    R: registry::Client + 'static,
{
    warp::get()
        .and(path::end())
        .and(http::with_context(ctx))
        .and(document::document(document::description(
            "Fetch current Session",
        )))
        .and(document::document(document::tag("Session")))
        .and(document::document(
            document::response(
                200,
                document::body(session::Session::document()).mime("application/json"),
            )
            .description("Currently active Session"),
        ))
        .and_then(handler::get)
}

/// `Post /settings`
fn update_settings_filter<R>(
    ctx: http::Ctx<R>,
) -> impl Filter<Extract = impl Reply, Error = Rejection> + Clone
where
    R: registry::Client + 'static,
{
    path("settings")
        .and(warp::post())
        .and(path::end())
        .and(http::with_context(ctx))
        .and(warp::body::json())
        .and(document::document(document::description("Update settings")))
        .and(document::document(document::tag("Session")))
        .and(document::document(
            document::response(204, None).description("Settings successfully updated"),
        ))
        .and_then(handler::update_settings)
}

/// Session handlers for conversion between core domain and HTTP request fullfilment.
mod handler {
    use warp::http::StatusCode;
    use warp::{reply, Rejection, Reply};

    use crate::http;
    use crate::registry;
    use crate::session;

    /// Clear [`registry::Cache`].
    pub async fn clear_cache<R>(ctx: http::Ctx<R>) -> Result<impl Reply, Rejection>
    where
        R: registry::Cache,
    {
        let ctx = ctx.read().await;
        ctx.registry.clear()?;

        Ok(reply::with_status(reply(), StatusCode::NO_CONTENT))
    }

    /// Clear the current [`session::Session`].
    pub async fn delete<R>(ctx: http::Ctx<R>) -> Result<impl Reply, Rejection>
    where
        R: Send + Sync,
    {
        let ctx = ctx.read().await;
        session::clear_current(&ctx.store)?;

        Ok(reply::with_status(reply(), StatusCode::NO_CONTENT))
    }

    /// Fetch the [`session::Session`].
    pub async fn get<R>(ctx: http::Ctx<R>) -> Result<impl Reply, Rejection>
    where
        R: registry::Client,
    {
        let ctx = ctx.read().await;

        let sess = session::current(&ctx.peer_api, &ctx.registry, &ctx.store).await?;

        Ok(reply::json(&sess))
    }

    /// Set the [`session::settings::Settings`] to the passed value.
    pub async fn update_settings<R>(
        ctx: http::Ctx<R>,
        settings: session::settings::Settings,
    ) -> Result<impl Reply, Rejection>
    where
        R: Send + Sync,
    {
        let ctx = ctx.read().await;
        session::set_settings(&ctx.store, settings)?;

        Ok(reply::with_status(reply(), StatusCode::NO_CONTENT))
    }
}

impl ToDocumentedType for session::Session {
    fn document() -> document::DocumentedType {
        let mut properties = HashMap::with_capacity(1);
        properties.insert(
            "identity".into(),
            identity::Identity::document().nullable(true),
        );
        properties.insert("orgs".into(), document::array(registry::Org::document()));
        properties.insert("settings".into(), session::settings::Settings::document());

        document::DocumentedType::from(properties).description("Session")
    }
}

impl ToDocumentedType for session::settings::Settings {
    fn document() -> document::DocumentedType {
        let mut properties = HashMap::with_capacity(2);
        properties.insert(
            "appearance".into(),
            session::settings::Appearance::document(),
        );
        properties.insert("registry".into(), session::settings::Registry::document());

        document::DocumentedType::from(properties).description("Settings")
    }
}

impl ToDocumentedType for session::settings::Appearance {
    fn document() -> document::DocumentedType {
        let mut properties = HashMap::with_capacity(1);
        properties.insert("theme".into(), session::settings::Theme::document());

        document::DocumentedType::from(properties).description("Appearance")
    }
}

impl ToDocumentedType for session::settings::Theme {
    fn document() -> document::DocumentedType {
        document::enum_string(vec!["dark".into(), "light".into()])
            .description("Variants for possible color schemes.")
            .example("dark")
    }
}

impl ToDocumentedType for session::settings::Registry {
    fn document() -> document::DocumentedType {
        let mut properties = HashMap::with_capacity(1);
        properties.insert("network".into(), session::settings::Network::document());

        document::DocumentedType::from(properties).description("Registry")
    }
}

impl ToDocumentedType for session::settings::Network {
    fn document() -> document::DocumentedType {
        document::enum_string(vec!["emulator".into(), "ffnet".into(), "testnet".into()])
            .description("Variants for possible networks of the Registry to connect to.")
            .example("testnet")
    }
}

#[allow(clippy::unwrap_used)]
#[cfg(test)]
mod test {
    use pretty_assertions::assert_eq;
    use serde_json::{json, Value};
    use warp::http::StatusCode;
    use warp::test::request;

    use crate::error;
    use crate::http;
    use crate::session;

    #[tokio::test]
    async fn delete() -> Result<(), error::Error> {
        let tmp_dir = tempfile::tempdir()?;
        let ctx = http::Context::tmp(&tmp_dir).await?;
        let api = super::filters(ctx.clone());

        let ctx = ctx.read().await;
        let mut settings = session::settings::Settings::default();
        settings.appearance.theme = session::settings::Theme::Dark;
        session::set_settings(&ctx.store, settings).unwrap();

        let res = request().method("DELETE").path("/").reply(&api).await;
        assert_eq!(res.status(), StatusCode::NO_CONTENT);

        // Test that we reset the session to default.
        let have = session::current(&ctx.peer_api, &ctx.registry, &ctx.store)
            .await
            .unwrap()
            .settings;
        let want = session::settings::Settings::default();

        assert_eq!(have, want);

        Ok(())
    }

    #[tokio::test]
    async fn get() -> Result<(), error::Error> {
        let tmp_dir = tempfile::tempdir()?;
        let ctx = http::Context::tmp(&tmp_dir).await?;
        let api = super::filters(ctx.clone());

        let res = request().method("GET").path("/").reply(&api).await;

        let have: Value = serde_json::from_slice(res.body()).unwrap();

        assert_eq!(res.status(), StatusCode::OK);
        assert_eq!(
            have,
            json!({
                "identity": Value::Null,
                "orgs": [],
                "settings": {
                    "appearance": {
                        "theme": "light",
                    },
                    "coco": {
                        "seeds": [
                            "seed.radicle.xyz",
                        ]
                    },
                    "registry": {
                        "network": "emulator",
                    },
                },
                "registrationFee": {
                    "user": 10,
                    "org": 10,
                    "member": Value::Null,
                    "project": Value::Null,
                },
                "minimumTransactionFee": 1,
                "permissions": {
                    "registerHandle": false,
                    "registerOrg": false,
                    "registerProject": false,
                },
            }),
        );

        Ok(())
    }

    #[tokio::test]
    async fn update_settings() -> Result<(), error::Error> {
        let tmp_dir = tempfile::tempdir()?;
        let ctx = http::Context::tmp(&tmp_dir).await?;
        let api = super::filters(ctx.clone());

        let mut settings = session::settings::Settings::default();
        settings.appearance.theme = session::settings::Theme::Dark;

        let res = request()
            .method("POST")
            .path("/settings")
            .json(&settings)
            .reply(&api)
            .await;

        assert_eq!(res.status(), StatusCode::NO_CONTENT);

        let res = request().method("GET").path("/").reply(&api).await;
        let have: Value = serde_json::from_slice(res.body()).unwrap();
        assert_eq!(
            have,
            json!({
                "identity": Value::Null,
                "orgs": [],
                "settings": {
                    "appearance": {
                        "theme": "dark",
                    },
                    "coco": {
                        "seeds": [
                            "seed.radicle.xyz",
                        ],
                    },
                    "registry": {
                        "network": "emulator",
                    },
                },
                "registrationFee": {
                    "user": 10,
                    "org": 10,
                    "member": Value::Null,
                    "project": Value::Null,
                },
                "minimumTransactionFee": 1,
                "permissions": {
                    "registerHandle": false,
                    "registerOrg": false,
                    "registerProject": false,
                },
            }),
        );

        Ok(())
    }
}<|MERGE_RESOLUTION|>--- conflicted
+++ resolved
@@ -10,22 +10,6 @@
 use crate::registry;
 use crate::session;
 
-<<<<<<< HEAD
-/// Prefixed filters.
-pub fn routes<R>(ctx: http::Ctx<R>) -> impl Filter<Extract = impl Reply, Error = Rejection> + Clone
-where
-    R: registry::Cache + registry::Client + 'static,
-{
-    path("session").and(
-        clear_cache_filter(ctx.clone())
-            .or(delete_filter(ctx.clone()))
-            .or(get_filter(ctx.clone()))
-            .or(update_settings_filter(ctx)),
-    )
-}
-
-=======
->>>>>>> 64371b53
 /// Combination of all session filters.
 pub fn filters<R>(ctx: http::Ctx<R>) -> BoxedFilter<(impl Reply,)>
 where
