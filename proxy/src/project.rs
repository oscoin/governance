--- conflicted
+++ resolved
@@ -86,22 +86,17 @@
 }
 
 /// Fetch the project with a given urn from a peer
-<<<<<<< HEAD
+///
+/// # Errors
+///
+///   * Failed to get the project.
+///   * Failed to get the stats of the project.
 pub fn get<S>(api: &coco::Api<S>, project_urn: &coco::Urn) -> Result<Project, error::Error>
 where
     S: coco::Signer + Clone,
     S::Error: coco::SignError,
 {
-    let project = api.get_project(project_urn)?;
-=======
-///
-/// # Errors
-///
-///   * Failed to get the project.
-///   * Failed to get the stats of the project.
-pub fn get(api: &coco::Api, project_urn: &coco::Urn) -> Result<Project, error::Error> {
     let project = api.get_project(project_urn, None)?;
->>>>>>> 9609e21e
     let stats = api.with_browser(project_urn, |browser| Ok(browser.get_stats()?))?;
 
     Ok((project, stats).into())
@@ -238,20 +233,16 @@
 }
 
 /// Returns a list of `Project`s for your peer.
-<<<<<<< HEAD
+///
+/// # Errors
+///
+///   * We couldn't get a project list.
+///   * We couldn't get project stats.
 pub fn list_projects<S>(api: &coco::Api<S>) -> Result<Vec<Project>, error::Error>
 where
     S: coco::Signer + Clone,
     S::Error: coco::SignError,
 {
-=======
-///
-/// # Errors
-///
-///   * We couldn't get a project list.
-///   * We couldn't get project stats.
-pub fn list_projects(api: &coco::Api) -> Result<Vec<Project>, error::Error> {
->>>>>>> 9609e21e
     let project_meta = api.list_projects()?;
 
     project_meta
