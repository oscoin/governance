--- conflicted
+++ resolved
@@ -104,14 +104,8 @@
             return Err(Rejection::from(error::Error::EntityExists(identity.urn)));
         }
 
-<<<<<<< HEAD
         let key = ctx.keystore.get_librad_key().map_err(error::Error::from)?;
-        let id = identity::create(&ctx.peer_api, key, input.handle.parse()?)?;
-=======
-        let keystore = keystore.read().await;
-        let key = keystore.get_librad_key().map_err(error::Error::from)?;
-        let id = identity::create(&*peer.lock().await, key, &input.handle)?;
->>>>>>> da45c6e5
+        let id = identity::create(&ctx.peer_api, key, &input.handle)?;
 
         session::set_identity(&ctx.store, id.clone())?;
 
@@ -252,33 +246,8 @@
     #[tokio::test]
     async fn create() -> Result<(), error::Error> {
         let tmp_dir = tempfile::tempdir()?;
-<<<<<<< HEAD
         let ctx = http::Context::tmp(&tmp_dir).await?;
         let api = super::filters(ctx.clone());
-=======
-        let paths = paths::Paths::from_root(tmp_dir.path())?;
-
-        let pw = keystore::SecUtf8::from("radicle-upstream");
-        let mut keystore = keystore::Keystorage::new(&paths, pw);
-        let key = keystore.init_librad_key()?;
-
-        let config = coco::config::default(key, tmp_dir.path())?;
-        let peer = Arc::new(Mutex::new(coco::create_peer_api(config).await?));
-        let peer_id = { peer.lock().await.peer_id().clone() };
-        let registry = {
-            let (client, _) = radicle_registry_client::Client::new_emulator();
-            Arc::new(RwLock::new(registry::Registry::new(client)))
-        };
-        let store = Arc::new(RwLock::new(
-            kv::Store::new(kv::Config::new(tmp_dir.path().join("store"))).unwrap(),
-        ));
-        let api = super::filters(
-            Arc::clone(&peer),
-            Arc::new(RwLock::new(keystore)),
-            Arc::clone(&registry),
-            Arc::clone(&store),
-        );
->>>>>>> da45c6e5
 
         let res = request()
             .method("POST")
@@ -289,16 +258,10 @@
             .reply(&api)
             .await;
 
-<<<<<<< HEAD
         let ctx = ctx.read().await;
+        let peer_id = ctx.peer_api.peer_id();
         let session = session::current(&ctx.peer_api, &ctx.registry, &ctx.store).await?;
-        let urn = session.identity.expect("failed to set identity").id;
-=======
-        let store = &*store.read().await;
-        let registry = &*registry.read().await;
-        let session = session::current(Arc::clone(&peer), registry, store).await?;
         let urn = session.identity.expect("failed to set identity").urn;
->>>>>>> da45c6e5
 
         // Assert that we set the default owner and it's the same one as the session
         {
@@ -335,28 +298,12 @@
         let ctx = http::Context::tmp(&tmp_dir).await?;
         let api = super::filters(ctx.clone());
 
-<<<<<<< HEAD
         let ctx = ctx.read().await;
         let key = ctx.keystore.get_librad_key()?;
         let user = ctx.peer_api.init_user(key, "cloudhead")?;
-=======
-        let pw = keystore::SecUtf8::from("radicle-upstream");
-        let mut keystore = keystore::Keystorage::new(&paths, pw);
-        let key = keystore.init_librad_key()?;
-
-        let config = coco::config::default(key.clone(), tmp_dir.path())?;
-        let peer = coco::create_peer_api(config).await?;
-        let peer_id = peer.peer_id().clone();
-        let registry = {
-            let (client, _) = radicle_registry_client::Client::new_emulator();
-            registry::Registry::new(client)
-        };
-        let store = kv::Store::new(kv::Config::new(tmp_dir.path().join("store"))).unwrap();
-
-        let user = coco::init_user(&peer, key, "cloudhead")?;
->>>>>>> da45c6e5
         let urn = user.urn();
         let handle = user.name().to_string();
+        let peer_id = ctx.peer_api.peer_id();
         let shareable_entity_identifier = (peer_id.clone(), user).into();
 
         let res = request()
