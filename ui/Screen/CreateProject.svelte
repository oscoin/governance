<script>
  import { pop, push } from "svelte-spa-router";
  import validatejs from "validate.js";

  import { DEFAULT_BRANCH_FOR_NEW_PROJECTS } from "../config.js";
  import * as path from "../lib/path.js";
  import { showNotification } from "../store/notification.js";
  import { create } from "../src/project.ts";
  import { getLocalBranches } from "../src/source.ts";

  import { ModalLayout, RadioOption } from "../DesignSystem/Component";
  import {
    Button,
    Flex,
    Icon,
    Input,
    Text,
    Title
  } from "../DesignSystem/Primitive";

  let currentSelection;

  const NEW = "new";
  const EXISTING = "existing";

  const projectNameMatch = "^[a-z0-9][a-z0-9_-]+$";

  $: isNew = currentSelection === NEW;
  $: isExisting = currentSelection === EXISTING;

  let name;
  let description = "";
  let defaultBranch = DEFAULT_BRANCH_FOR_NEW_PROJECTS;
  let newRepositoryPath = "";
  let existingRepositoryPath = "";

  let validations = false;
  let beginValidation = false;

  validatejs.options = {
    fullMessages: false
  };

  validatejs.validators.optional = (value, options) => {
    return !validatejs.isEmpty(value)
      ? validatejs.single(value, options)
      : null;
  };

  validatejs.validators.validateNewRepositoryPath = (
    value,
    _options,
    _key,
    _attributes
  ) => {
    if (isExisting) {
      return;
    }

    if (validatejs.isEmpty(value)) {
      return "Pick a directory for the new project";
    }

    if (!localBranchesError.match("could not find repository")) {
      return "The directory should be empty";
    }
  };

  validatejs.validators.validateExistingRepositoryPath = (
    value,
    _options,
    _key,
    _attributes
  ) => {
    if (isNew) {
      return;
    }

    if (validatejs.isEmpty(value)) {
      return "Pick a directory with an existing repository";
    }

    if (localBranchesError.match("could not find repository")) {
      return "The directory should contain a git repository";
    }

    if (
      localBranches.includes("rad/rad/contributor") ||
      localBranches.includes("rad/rad/project")
    ) {
      return "This repository is already managed by Radicle";
    }
  };

  const constraints = {
    name: {
      presence: {
        message: "Project name is required",
        allowEmpty: false
      },
      format: {
        pattern: new RegExp(projectNameMatch, "i"),
        message: `Project name should match ${projectNameMatch}`
      }
    },
    currentSelection: {
      presence: {
        message:
          "Select whether to start a new repository or use an existing one"
      }
    },
    newRepositoryPath: {
      validateNewRepositoryPath: true
    },
    existingRepositoryPath: {
      validateExistingRepositoryPath: true
    }
  };

  const validate = () => {
    if (!beginValidation) {
      return;
    }

    validations = validatejs(
      {
        name: name,
        currentSelection: currentSelection,
        newRepositoryPath: newRepositoryPath,
        existingRepositoryPath: existingRepositoryPath
      },
      constraints
    );
  };

  // Note: the arguments are actually not passed to the function, they are
  // only needed to make the function reactive to when they're changed.
  $: validate(
    name,
    currentSelection,
    newRepositoryPath,
    existingRepositoryPath
  );

  const createProject = async () => {
    beginValidation = true;
    validate();

    if (!validatejs.isEmpty(validations)) {
      return;
    }

    let response;

    try {
      response = await create(
<<<<<<< HEAD
        { name, description, defaultBranch },
=======
        {
          name,
          description,
          defaultBranch
        },
>>>>>>> 730e31bd
        isNew ? newRepositoryPath : existingRepositoryPath
      );

      push(path.projectSource(response.id));
      showNotification({
        text: `Project ${response.metadata.name} successfully created`,
        level: "info"
      });
    } catch (error) {
      push(path.profile());
      showNotification({
        text: "Could not create project",
        level: "error"
      });
    }
  };

  let localBranches;
  let localBranchesError;

  const fetchBranches = async path => {
    // Revert to defaults whenever the path changes in case this query fails
    // or the user clicks cancel in the directory selection dialog.
    localBranches = "";
    localBranchesError = "";
    defaultBranch = DEFAULT_BRANCH_FOR_NEW_PROJECTS;

    // This function gets executed even for the first path change on page load
    // which sets the path variable to an empty string. We shouldn't query the
    // backend when the path is not given.
    if (path === "") {
      return;
    }

    // Start validating all the form fields when the user chooses a path.
    beginValidation = true;

    try {
      localBranches = await getLocalBranches(path);
    } catch (error) {
      localBranchesError = error.message;
    }

    // Now that we have a response with potential branches or an error from the
    // backend, we can perform path validation.
    validate();
  };

  // Re-fetch branches whenever the user selects a new path.
  $: fetchBranches(isNew ? newRepositoryPath : existingRepositoryPath);
</script>

<style>
  .wrapper {
    display: flex;
    justify-content: center;
    margin: 92px 0 72px 0;
  }

  .create-project {
    text-align: center;
    flex: 1;
  }

  .double-button {
    display: flex;
    flex-direction: row;
  }

  .default-branch-row {
    display: flex;
    align-items: center;
    justify-content: space-between;
    margin-top: 16px;
  }

  .validation-row {
    display: flex;
    align-items: center;
  }
</style>

<ModalLayout dataCy="page">
  <div class="wrapper" data-cy="create-project">
    <div class="create-project">
      <Title variant="big" style="margin-bottom: 32px;">
        Create a new project
      </Title>

      <Input.Text
        placeholder="Project name*"
        dataCy="name"
        bind:value={name}
        valid={!(validations && validations.name)}
        validationMessage={validations && validations.name && validations.name[0]} />

      <Input.Text
        style="margin-top: 16px; margin-bottom: 16px;"
        placeholder="Project description"
        bind:value={description} />

      <Title style="margin: 16px 0 12px 16px; text-align: left">
        Select one:
      </Title>

      <div class="radio-selector">
        <RadioOption
          title="Start with a new repository"
          active={isNew}
          on:click={() => (currentSelection = NEW)}
          dataCy="new-project">
          <div slot="option-body">
            <Text
              style="margin-bottom: 12px; color:
              var(--color-foreground-level-6); text-align: left">
              Choose where you'd like to create the repository
            </Text>
            <Input.Directory
              valid={!(validations && validations.newRepositoryPath)}
              validationMessage={validations && validations.newRepositoryPath && validations.newRepositoryPath[0]}
              placeholder="~/path/to/folder"
              bind:path={newRepositoryPath} />
          </div>
        </RadioOption>

        <RadioOption
          title="Continue with an existing repository"
          active={isExisting}
          on:click={() => (currentSelection = EXISTING)}
          dataCy="existing-project">
          <div slot="option-body">
            <Text
              style="margin-bottom: 12px; color:
              var(--color-foreground-level-6); text-align:left">
              Choose an existing repository
            </Text>
            <Input.Directory
              placeholder="~/path/to/folder"
              valid={!(validations && validations.existingRepositoryPath)}
              validationMessage={validations && validations.existingRepositoryPath && validations.existingRepositoryPath[0]}
              bind:path={existingRepositoryPath} />
            <div class="default-branch-row">
              <Text style="color: var(--color-foreground-level-6)">
                Select the default branch
              </Text>
              {#if localBranches.length > 0}
                <Input.Dropdown
                  items={localBranches}
                  bind:value={defaultBranch}
                  style="min-width: 240px; --focus-outline-color:
                  var(--color-primary)" />
              {:else}
                <Input.Dropdown
                  items={[DEFAULT_BRANCH_FOR_NEW_PROJECTS]}
                  disabled
                  style="min-width: 240px" />
              {/if}
            </div>
          </div>
        </RadioOption>
      </div>

      {#if validations && validations.currentSelection}
        <div class="validation-row">
          <Icon.Important
            style="margin-right: 8px;fill: var(--color-negative)" />
          <Title style="color: var(--color-negative)">
            {validations.currentSelection[0]}
          </Title>
        </div>
      {/if}

      <Flex style="margin-top: 32px">
        <div slot="left">
          <Text
            variant="tiny"
            style="color: var(--color-foreground-level-5); padding-left: 15px;">
            * required
          </Text>
        </div>
        <div slot="right">
          <div class="double-button">
            <Button
              dataCy="cancel-button"
              variant="transparent"
              on:click={pop}
              style="margin-right: 24px;">
              Cancel
            </Button>
            <Button
              dataCy="create-project-button"
              disabled={!(name && currentSelection)}
              variant="primary"
              on:click={createProject}>
              Create project
            </Button>
          </div>
        </div>
      </Flex>
    </div>
  </div>
</ModalLayout><|MERGE_RESOLUTION|>--- conflicted
+++ resolved
@@ -154,15 +154,11 @@
 
     try {
       response = await create(
-<<<<<<< HEAD
-        { name, description, defaultBranch },
-=======
         {
           name,
           description,
           defaultBranch
         },
->>>>>>> 730e31bd
         isNew ? newRepositoryPath : existingRepositoryPath
       );
 
