//! Container to bundle and associate information around an identity.

use radicle_registry_client::UserId;

<<<<<<< HEAD
use crate::avatar;
=======
use crate::error;
>>>>>>> 21ae26e5

/// The users personal identifying metadata and keys.
#[derive(Clone)]
pub struct Identity {
    /// The librad id.
    pub id: String,
    /// Unambiguous identifier pointing at this identity.
    pub shareable_entity_identifier: String,
    /// Bundle of user provided data.
    pub metadata: Metadata,
    /// Indicator if the identity is registered on the Registry.
    pub registered: Option<UserId>,
    /// Generated fallback avatar to be used if actual avatar url is missing or can't be loaded.
    pub avatar_fallback: avatar::Avatar,
}

/// User maintained information for an identity, which can evolve over time.
#[derive(Clone)]
pub struct Metadata {
    /// Similar to a nickname, the users chosen short identifier.
    pub handle: String,
    /// A longer name to display, e.g.: full name.
    pub display_name: Option<String>,
    /// Url of an image the user wants to present alongside this [`Identity`].
    pub avatar_url: Option<String>,
}

/// Creates a new identity.
///
/// # Errors
pub fn create(
    handle: String,
    display_name: Option<String>,
    avatar_url: Option<String>,
) -> Result<Identity, error::Error> {
    Ok(Identity {
        id: "123abcd.git".into(),
        shareable_entity_identifier: format!("{}@123abcd.git", handle),
        metadata: Metadata {
            handle,
            display_name,
            avatar_url,
        },
        registered: None,
    })
}

/// Retrieve an identity by id.
///
/// # Errors
///
/// Errors if access to coco state on the filesystem fails, or the id is malformed.
pub fn get(id: &str) -> Result<Option<Identity>, error::Error> {
    Ok(Some(Identity {
        id: id.to_string(),
        shareable_entity_identifier: format!("cloudhead@{}", id),
        metadata: Metadata {
            handle: "cloudhead".into(),
            display_name: Some("Alexis Sellier".into()),
            avatar_url: Some("https://avatars1.githubusercontent.com/u/40774".into()),
        },
        registered: None,
    }))
}<|MERGE_RESOLUTION|>--- conflicted
+++ resolved
@@ -2,11 +2,8 @@
 
 use radicle_registry_client::UserId;
 
-<<<<<<< HEAD
 use crate::avatar;
-=======
 use crate::error;
->>>>>>> 21ae26e5
 
 /// The users personal identifying metadata and keys.
 #[derive(Clone)]
@@ -42,8 +39,9 @@
     display_name: Option<String>,
     avatar_url: Option<String>,
 ) -> Result<Identity, error::Error> {
+    let id = "123abcd.git";
     Ok(Identity {
-        id: "123abcd.git".into(),
+        id: id.into(),
         shareable_entity_identifier: format!("{}@123abcd.git", handle),
         metadata: Metadata {
             handle,
@@ -51,6 +49,7 @@
             avatar_url,
         },
         registered: None,
+        avatar_fallback: avatar::Avatar::from(id, avatar::Usage::Identity),
     })
 }
 
@@ -69,5 +68,6 @@
             avatar_url: Some("https://avatars1.githubusercontent.com/u/40774".into()),
         },
         registered: None,
+        avatar_fallback: avatar::Avatar::from(id, avatar::Usage::Identity),
     }))
 }