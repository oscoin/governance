--- conflicted
+++ resolved
@@ -11,14 +11,12 @@
   export let active: boolean;
   export let counter: number | undefined;
 
-<<<<<<< HEAD
   const dispatch = createEventDispatcher();
 
   const click = () => {
     dispatch("click", { tab });
   };
-=======
->>>>>>> 30433ea3
+
 </script>
 
 <style>
