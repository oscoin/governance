import type { Urn } from "./urn";

export const blank = (): string => "/";
export const settings = (): string => "/settings";

export const profile = (): string => "/profile";
export const profileOnboard = (): string => "/profile/onboard";
export const profileProjects = (): string => "/profile/projects";
export const profileFollowing = (): string => "/profile/following";
export const profileFunding = (): string => "/profile/funding";

export const org = (addr: string): string => `/orgs/${addr}`;

export const onboarding = (): string => "/onboarding";
export const lock = (): string => "/lock";

export const userProfile = (urn: Urn): string => `/user/${urn}`;
export const userProfileProjects = (urn: Urn): string =>
  `/user/${urn}/projects`;

export const projectSourceFiles = (urn: Urn): string =>
  `/projects/${urn}/source/code`;
export const projectSourceCommit = (urn: Urn, hash: string): string =>
  `/projects/${urn}/source/commit/${hash}`;
export const projectSourceCommits = (urn: Urn): string =>
  `/projects/${urn}/source/commits`;
export const project = projectSourceFiles;

<<<<<<< HEAD
export const designSystemGuide = (): string => "/design-system-guide";

// modal routes
export const managePeers = (): string => "/manage-peers";
export const newProject = (): string => "/new-project";
export const search = (): string => "/search";
export const shortcuts = (): string => "/shortcuts";
export const walletQRCode = (): string => "/wallet/qrcode";
export const linkAddress = (): string => "/funding/link";
export const poolOnboarding = (): string => "/funding/pool/onboarding";
export const poolTopUp = (): string => "/funding/pool/top-up";
export const poolWithdraw = (): string => "/funding/pool/withdraw";
export const collectFunds = (): string => "/funding/pool/collect";
export const transaction = (): string => "/transaction";
export const createOrg = (): string => "/orgs/create";
=======
export const designSystemGuide = (): string => "/design-system-guide";
>>>>>>> 241796a2
<|MERGE_RESOLUTION|>--- conflicted
+++ resolved
@@ -26,22 +26,4 @@
   `/projects/${urn}/source/commits`;
 export const project = projectSourceFiles;
 
-<<<<<<< HEAD
-export const designSystemGuide = (): string => "/design-system-guide";
-
-// modal routes
-export const managePeers = (): string => "/manage-peers";
-export const newProject = (): string => "/new-project";
-export const search = (): string => "/search";
-export const shortcuts = (): string => "/shortcuts";
-export const walletQRCode = (): string => "/wallet/qrcode";
-export const linkAddress = (): string => "/funding/link";
-export const poolOnboarding = (): string => "/funding/pool/onboarding";
-export const poolTopUp = (): string => "/funding/pool/top-up";
-export const poolWithdraw = (): string => "/funding/pool/withdraw";
-export const collectFunds = (): string => "/funding/pool/collect";
-export const transaction = (): string => "/transaction";
-export const createOrg = (): string => "/orgs/create";
-=======
-export const designSystemGuide = (): string => "/design-system-guide";
->>>>>>> 241796a2
+export const designSystemGuide = (): string => "/design-system-guide";