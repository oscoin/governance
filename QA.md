--- conflicted
+++ resolved
@@ -30,19 +30,14 @@
 ### Packaging and distribution
 
 - [ ] Check that unreleased features are not visible in the UI
-<<<<<<< HEAD
   - [ ] Experimental features and developer helpers are not accessible
     - Issues and Revisions tabs on the Project screen
-    - Wallets on the User Profile screen
+    - Wallets tab on the User Profile screen
     - Design Sytem Guide is not listed in the shortcuts modal <kbd>?</kbd> and
       the respective global hotkey is disabled <kbd>⌘</kbd>+<kbd>d</kbd>
     - Tags are not visible in the revision selector on the Project Source screen
     - There is no "Session management" section and no "Clear session" button on
       the Settings screen
-=======
-  - [ ] Issues, Revisions, Wallets, Design Sytem Guide, tags in revision
-        selector and anything else that's in the UI but clearly not wired up
->>>>>>> d26267d9
 - [ ] App icon is shown correctly
   - [ ] macOS: dock, <kbd>⌘</kbd> + <kbd>tab</kbd> task switcher, mounted dmg,
         app icon, "About radicle-upstream" window
