--- conflicted
+++ resolved
@@ -20,11 +20,8 @@
 lazy_static = "1.4"
 log = "0.4"
 nonempty = "0.2"
-<<<<<<< HEAD
 percent-encoding = "2.1"
-=======
 parity-scale-codec = "1.3.1"
->>>>>>> fc0ef07b
 pico-args = "0.3"
 pretty_env_logger = "0.3"
 rand = "0.7"
