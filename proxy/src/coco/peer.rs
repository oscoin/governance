//! Utility to work with the peer api of librad.

use std::convert::TryFrom;
use std::marker::PhantomData;
use std::net::SocketAddr;
use std::path::{self, PathBuf};
use std::sync::{Arc, Mutex};

use librad::git::local::{transport, url::LocalUrl};
use librad::git::types::{FlatRef, Force, NamespacedRef, remote::Remote};
use librad::keys;
use librad::meta::entity;
use librad::meta::project;
use librad::meta::user;
use librad::net::discovery;
pub use librad::net::peer::{PeerApi, PeerConfig};
use librad::paths;
use librad::peer::PeerId;
use librad::signer::SomeSigner;
use librad::uri::RadUrn;
use radicle_surf::vcs::git;

use crate::coco;
use crate::error;

/// Export a verified [`user::User`] type.
pub type User = user::User<entity::Verified>;

/// High-level interface to the coco monorepo and gossip layer.
pub struct Api {
    /// Thread-safe wrapper around [`PeerApi`].
    peer_api: Arc<Mutex<PeerApi<keys::SecretKey>>>,
}

impl Api {
    /// Create a new `PeerApi` given a `PeerConfig`.
    ///
    /// # Errors
    ///
    /// If turning the config into a `Peer` fails
    /// If trying to accept on the socket fails
    pub async fn new<I>(
        config: PeerConfig<discovery::Static<I, SocketAddr>, keys::SecretKey>,
    ) -> Result<Self, error::Error>
    where
        I: Iterator<Item = (PeerId, SocketAddr)> + Send + 'static,
    {
        // Register the rad:// transport protocol
        let settings = transport::Settings {
            paths: config.paths.clone(),
            signer: SomeSigner { signer: config.signer.clone() }.into(),
        };
        transport::register(settings);

        let peer = config.try_into_peer().await?;
        // TODO(finto): discarding the run loop below. Should be used to subsrcibe to events and
        // publish events.
        let (api, _futures) = peer.accept()?;

        Ok(Self {
            peer_api: Arc::new(Mutex::new(api)),
        })
    }

    /// Returns the [`PathBuf`] to the underlying monorepo.
    #[must_use]
    pub fn monorepo(&self) -> PathBuf {
        let api = self.peer_api.lock().expect("unable to acquire lock");
        api.paths().git_dir().join("")
    }

    /// Returns the underlying [`paths::Paths`].
    #[must_use]
    pub fn paths(&self) -> paths::Paths {
        let api = self.peer_api.lock().expect("unable to acquire lock");
        api.paths().clone()
    }

    /// Convenience method to trigger a reopen of the storage.
    ///
    /// # Errors
    ///
    /// When the underlying lock acquisition fails or opening the storage.
    pub fn reopen(&self) -> Result<(), error::Error> {
        let api = self.peer_api.lock().expect("unable to acquire lock");
        api.storage().reopen()?;

        Ok(())
    }

    /// Our current peers [`PeerId`].
    #[must_use]
    pub fn peer_id(&self) -> PeerId {
        let api = self.peer_api.lock().expect("unable to acquire lock");
        api.peer_id().clone()
    }

    /// Get the default owner for this `PeerApi`.
    #[must_use]
    pub fn default_owner(&self) -> Option<user::User<entity::Draft>> {
        let api = self.peer_api.lock().expect("unable to acquire lock");

        match api.storage().default_rad_self() {
            Ok(user) => Some(user),
            Err(err) => {
                log::warn!("an error occurred while trying to get 'rad/self': {}", err);
                None
            },
        }
    }

    /// Set the default owner for this `PeerApi`.
    ///
    /// # Errors
    ///
    ///   * Fails to set the default `rad/self` for this `PeerApi`.
    pub fn set_default_owner(&self, user: User) -> Result<(), error::Error> {
        let api = self.peer_api.lock().expect("unable to acquire lock");
        Ok(api.storage().set_default_rad_self(user)?)
    }

    /// Initialise a [`User`] and make them the default owner of this `PeerApi`.
    ///
    /// # Errors
    ///
    ///   * Fails to initialise `User`.
    ///   * Fails to verify `User`.
    ///   * Fails to set the default `rad/self` for this `PeerApi`.
    pub fn init_owner(&self, key: &keys::SecretKey, handle: &str) -> Result<User, error::Error> {
        let user = self.init_user(key, handle)?;
        let user = verify_user(user)?;

        self.set_default_owner(user.clone())?;

        Ok(user)
    }

    /// Returns the list of [`project::Project`]s for your peer.
    ///
    /// # Errors
    ///
    ///   * Retrieving the project entities from the store fails.
    #[allow(
        clippy::match_wildcard_for_single_variants,
        clippy::wildcard_enum_match_arm
    )]
    pub fn list_projects(&self) -> Result<Vec<project::Project<entity::Draft>>, error::Error> {
        let project_meta = {
            let api = self.peer_api.lock().expect("unable to acquire lock");
            let storage = api.storage().reopen()?;
            let owner = storage.default_rad_self()?;

            let meta = storage.all_metadata()?;
            meta.flat_map(|entity| {
                let entity = entity.ok()?;
                let rad_self = storage.get_rad_self(&entity.urn()).ok()?;

                // We only list projects that are owned by the peer
                if rad_self.urn() != owner.urn() {
                    return None;
                }

                entity.try_map(|info| match info {
                    entity::data::EntityInfo::Project(info) => Some(info),
                    _ => None,
                })
            })
            .collect::<Vec<_>>()
        };

        Ok(project_meta)
    }

    /// Returns the list of [`user::User`]s known for your peer.
    ///
    /// # Errors
    ///
    ///   * Retrieval of the user entities from the store fails.
    #[allow(
        clippy::match_wildcard_for_single_variants,
        clippy::wildcard_enum_match_arm
    )]
    pub fn list_users(&self) -> Result<Vec<user::User<entity::Draft>>, error::Error> {
        let api = self.peer_api.lock().expect("unable to acquire lock");
        let storage = api.storage();

        let mut entities = vec![];
        for entity in storage.all_metadata()? {
            let entity = entity?;

            if let Some(e) = entity.try_map(|info| match info {
                entity::data::EntityInfo::User(info) => Some(info),
                _ => None,
            }) {
                entities.push(e);
            }
        }

        Ok(entities)
    }

    /// Get the project found at `urn`.
    ///
    /// # Errors
    ///
    ///   * Resolving the project fails.
    pub fn get_project<P>(
        &self,
        urn: &RadUrn,
        peer: P,
    ) -> Result<project::Project<entity::Draft>, error::Error>
    where
        P: Into<Option<PeerId>>,
    {
        let api = self.peer_api.lock().expect("unable to acquire lock");
        let storage = api.storage().reopen()?;

        Ok(storage.metadata_of(urn, peer)?)
    }

    /// Get the user found at `urn`.
    ///
    /// # Errors
    ///
    ///   * Resolving the user fails.
    ///   * Could not successfully acquire a lock to the API.
    pub fn get_user(&self, urn: &RadUrn) -> Result<user::User<entity::Draft>, error::Error> {
        let api = self.peer_api.lock().expect("unable to acquire lock");
        let storage = api.storage().reopen()?;

        Ok(storage.metadata(urn)?)
    }

    /// Get a repo browser for a project.
    ///
    /// # Errors
    ///
    /// The function will result in an error if the mutex guard was poisoned. See
    /// [`std::sync::Mutex::lock`] for further details.
    pub fn with_browser<F, T>(&self, urn: &RadUrn, callback: F) -> Result<T, error::Error>
    where
        F: Send + FnOnce(&mut git::Browser) -> Result<T, error::Error>,
    {
        let git_dir = self.monorepo();

        let project = self.get_project(urn, None)?;
        let default_branch = git::Branch::local(project.default_branch());
        let repo = git::Repository::new(git_dir)?;
        let namespace = git::Namespace::try_from(project.urn().id.to_string().as_str())?;
        let mut browser = git::Browser::new_with_namespace(&repo, &namespace, default_branch)?;

        callback(&mut browser)
    }

    /// Initialize a [`project::Project`] that is owned by the `owner`.
    /// This kicks off the history of the project, tracked by `librad`'s mono-repo.
    ///
    /// # Errors
    ///
    /// Will error if:
    ///     * The signing of the project metadata fails.
    ///     * The interaction with `librad` [`librad::git::storage::Storage`] fails.
<<<<<<< HEAD
    pub fn init_project(
=======
    pub fn init_project<P: AsRef<path::Path> + Send>(
>>>>>>> 21ee839a
        &self,
        key: &keys::SecretKey,
        owner: &User,
        project: &coco::project::Create<P>,
    ) -> Result<project::Project<entity::Draft>, error::Error> {
        let api = self.peer_api.lock().expect("unable to acquire lock");
        let storage = api.storage().reopen()?;

<<<<<<< HEAD
        // Create the project meta
        let mut meta = project::Project::<entity::Draft>::create(name.to_string(), owner.urn())?
            .to_builder()
            .set_description(description.to_string())
            .set_default_branch(default_branch.to_string())
            .add_key(key.public())
            .add_certifier(owner.urn())
            .build()?;
        meta.sign_owned(key)?;
        let urn = meta.urn();

        if storage.has_urn(&urn)? {
            return Err(error::Error::EntityExists(urn));
        }

        let repo = storage.create_repo(&meta)?;
        repo.set_rad_self(librad::git::storage::RadSelfSpec::Urn(owner.urn()))?;
        setup_repo(path, urn.clone(), default_branch)?;
=======
        let mut meta = project.build(owner, key.public())?;
        meta.sign_owned(key)?;

        let urn = meta.urn();
        if storage.has_urn(&urn)? {
            return Err(error::Error::EntityExists(urn));
        } else {
            let repo = storage.create_repo(&meta)?;
            repo.set_rad_self(librad::git::storage::RadSelfSpec::Urn(owner.urn()))?;
        }

        let _ = project.setup_repo(api.paths().git_dir(), &urn)?;

>>>>>>> 21ee839a
        Ok(meta)
    }

    /// Create a [`user::User`] with the provided `handle`. This assumes that you are creating a
    /// user that uses the secret key the `PeerApi` was configured with.
    ///
    /// # Errors
    ///
    /// Will error if:
    ///     * The signing of the user metadata fails.
    ///     * The interaction with `librad` [`librad::git::storage::Storage`] fails.
    pub fn init_user(
        &self,
        key: &keys::SecretKey,
        handle: &str,
    ) -> Result<user::User<entity::Draft>, error::Error> {
        // Create the project meta
        let mut user = user::User::<entity::Draft>::create(handle.to_string(), key.public())?;
        user.sign_owned(key)?;
        let urn = user.urn();

        // Initialising user in the storage.
        {
            let api = self.peer_api.lock().expect("unable to acquire lock");
            let storage = api.storage().reopen()?;

            if storage.has_urn(&urn)? {
                return Err(error::Error::EntityExists(urn));
            } else {
                let _repo = storage.create_repo(&user)?;
            }
        }

        Ok(user)
    }

    /// Wrapper around the storage track.
    ///
    /// # Errors
    ///
    /// * When the storage operation fails.
    pub fn track(&self, urn: &RadUrn, remote: &PeerId) -> Result<(), error::Error> {
        let api = self.peer_api.lock().expect("unable to acquire lock");
        Ok(api.storage().track(urn, remote)?)
    }

    /// Get the [`user::User`]s that are tracking this project, including their [`PeerId`].
    ///
    /// # Errors
    ///
    /// * If we could not acquire the lock
    /// * If we could not open the storage
    /// * If did not have the `urn` in storage
    /// * If we could not fetch the tracked peers
    /// * If we could not get the `rad/self` of the peer
    pub fn tracked(
        &self,
        urn: &RadUrn,
    ) -> Result<Vec<(PeerId, user::User<entity::Draft>)>, error::Error> {
        let api = self.peer_api.lock().expect("unable to acquire lock");
        let storage = api.storage().reopen()?;
        let repo = storage.open_repo(urn.clone())?;
        repo.tracked()?
            .map(move |peer_id| {
                repo.get_rad_self_of(peer_id.clone())
                    .map(|user| (peer_id.clone(), user))
                    .map_err(error::Error::from)
            })
            .collect()
    }
}

/// Verify a user using a fake resolver that resolves the user to itself.
///
/// TODO(finto): Should not live here permanently, because resolvers should solve this verification.
///
/// # Errors
///
/// If any of the verification steps fail
pub fn verify_user(user: user::User<entity::Draft>) -> Result<User, error::Error> {
    let fake_resolver = FakeUserResolver(user.clone());
    let verified_user = user.check_history_status(&fake_resolver, &fake_resolver)?;
    Ok(verified_user)
}

<<<<<<< HEAD
fn setup_repo(
    path: impl AsRef<std::path::Path>,
    urn: RadUrn,
    default_branch: &str,
) -> Result<(), error::Error> {
    // Check if directory at path is a git repo.
    let repo = git2::Repository::open(&path).or_else::<git2::Error, _>(|_| {
        let repo = git2::Repository::init(&path)?;
        // First use the config to initialize a commit signature for the user.
        let sig = repo.signature()?;
        // Now let's create an empty tree for this commit
        let tree_id = {
            let mut index = repo.index()?;

            // For our purposes, we'll leave the index empty for now.
            index.write_tree()?
        };

        {
            let tree = repo.find_tree(tree_id)?;
            // Normally creating a commit would involve looking up the current HEAD
            // commit and making that be the parent of the initial commit, but here this
            // is the first commit so there will be no parent.
            repo.commit(
                Some(&format!("refs/heads/{}", default_branch)),
                &sig,
                &sig,
                "Initial commit",
                &tree,
                &[],
            )?;
        }

        Ok(repo)
    })?;

    // Set up the rad remote if we need to
    if !repo.find_remote("rad").is_ok() {
        setup_remote(&repo, urn, default_branch)?;
    }

    Ok(())
}

/// Equips a repository with a rad remote for the given id. If the directory at the given path
/// is not managed by git yet we initialise it first.
fn setup_remote(
    repo: &git2::Repository,
    urn: RadUrn,
    default_branch: &str,
) -> Result<(), error::Error> {
    // TODO(finto): Need to check that Hash is the same for this repository. So basically we
    // initialise the remote or update it.

    if let Err(err) = repo.resolve_reference_from_short_name(default_branch) {
        log::error!("error while trying to find default branch: {:?}", err);
        return Err(error::Error::DefaultBranchMissing(
            urn.id.to_string(),
            default_branch.to_string(),
        ));
    }

    let working_copy_heads: FlatRef<String, _> = FlatRef::heads(PhantomData, None);
    let namespace_heads = NamespacedRef::heads(urn.id.clone(), None);
    let fetch =
        working_copy_heads
            .clone()
            .refspec(namespace_heads.clone(), Force::True);
    let push =
        namespace_heads
            .clone()
            .refspec(working_copy_heads.clone(), Force::True);

    let url: LocalUrl = urn.clone().into();
    let mut remote = Remote::rad_remote(url.clone(), fetch.into_dyn());
    remote.add_pushes(vec![push.into_dyn()].into_iter());
    let mut git_remote = remote.create(repo)?;

    /* TODO(finto): Pushing isn't working and is possibly failing silently.
     * When I inspect the monorepo the default branch isn't pushed.
     * This could be due to the remote helper needing credentials, which I attempted to fix below,
     * but no luck...
     */
    let default: FlatRef<String, _> = FlatRef::head(PhantomData, None, default_branch);
    let namespace_default = NamespacedRef::head(urn.id, None, default_branch);

    let mut callbacks = git2::RemoteCallbacks::new();
    callbacks.credentials(|_url, username_from_url, _allowed_types| {
        git2::Cred::userpass_plaintext(username_from_url.unwrap(), "radicle-upstream")
    });
    let mut push_options = git2::PushOptions::new();
    push_options.remote_callbacks(callbacks);

    git_remote.push(
        &[&namespace_default
            .refspec(default, Force::False)
            .to_string()],
        Some(&mut push_options),
    )?;

    Ok(())
}

=======
>>>>>>> 21ee839a
/// Acting as a fake resolver where a User resolves to itself.
/// This allows us to check the history status of a single User.
/// TODO(finto): Remove this once Resolvers are complete.
struct FakeUserResolver(user::User<entity::Draft>);

impl entity::Resolver<user::User<entity::Draft>> for FakeUserResolver {
    fn resolve(&self, _uri: &RadUrn) -> Result<user::User<entity::Draft>, entity::Error> {
        Ok(self.0.clone())
    }

    fn resolve_revision(
        &self,
        _uri: &RadUrn,
        _revision: u64,
    ) -> Result<user::User<entity::Draft>, entity::Error> {
        Ok(self.0.clone())
    }
}

#[cfg(test)]
#[allow(clippy::panic)]
mod test {
    use std::path::PathBuf;

    use librad::keys::SecretKey;
    use librad::meta::entity;
    use librad::meta::project;

    use crate::coco::config;
    use crate::coco::control;
    use crate::coco::project;
    use crate::error::Error;

    use super::{Api, User};

    fn fakie_project(path: PathBuf) -> project::Create<PathBuf> {
        project::Create {
            repo: project::Repo::New {
                path,
                name: "fakie-nose-kickflip-backside-180-to-handplant".to_string(),
            },
            description: "rad git tricks".to_string(),
            default_branch: "dope".to_string(),
        }
    }

    fn radicle_project(path: PathBuf) -> project::Create<PathBuf> {
        project::Create {
            repo: project::Repo::New {
                path,
                name: "radicalise".to_string(),
            },
            description: "the people".to_string(),
            default_branch: "power".to_string(),
        }
    }

    #[tokio::test]
    async fn can_create_user() -> Result<(), Error> {
        let tmp_dir = tempfile::tempdir().expect("failed to create temdir");
        let key = SecretKey::new();
        let config = config::default(key.clone(), tmp_dir.path())?;
        let api = Api::new(config).await?;

        let annie = api.init_user(&key, "annie_are_you_ok?");
        assert!(annie.is_ok());

        Ok(())
    }

    #[tokio::test]
    async fn can_create_project() -> Result<(), Error> {
        let tmp_dir = tempfile::tempdir().expect("failed to create temdir");
        let repo_path = tmp_dir.path().join("radicle");
        let key = SecretKey::new();
        let config = config::default(key.clone(), tmp_dir.path())?;
        let api = Api::new(config).await?;

        let user = api.init_owner(&key, "cloudhead")?;
        let project = api.init_project(&key, &user, &radicle_project(repo_path.clone()));

        assert!(project.is_ok());
        assert!(repo_path.join("radicalise").exists());

        Ok(())
    }

    #[tokio::test]
    async fn can_create_project_directory_exists() -> Result<(), Error> {
        let tmp_dir = tempfile::tempdir().expect("failed to create temdir");
        let repo_path = tmp_dir.path().join("radicle");
        let repo_path = repo_path.join("radicalise");
        let key = SecretKey::new();
        let config = config::default(key.clone(), tmp_dir.path())?;
        let api = Api::new(config).await?;

        let user = api.init_owner(&key, "cloudhead")?;
        let project = api.init_project(&key, &user, &radicle_project(repo_path.clone()));

        assert!(project.is_ok());
        assert!(repo_path.exists());

        Ok(())
    }

    #[tokio::test]
    async fn cannot_create_user_twice() -> Result<(), Error> {
        let tmp_dir = tempfile::tempdir().expect("failed to create temdir");
        let key = SecretKey::new();
        let config = config::default(key.clone(), tmp_dir.path())?;
        let api = Api::new(config).await?;

        let user = api.init_owner(&key, "cloudhead")?;
        let err = api.init_user(&key, "cloudhead");

        if let Err(Error::EntityExists(urn)) = err {
            assert_eq!(urn, user.urn())
        } else {
            panic!(
                "unexpected error when creating the user a second time: {:?}",
                err
            );
        }

        Ok(())
    }

    #[tokio::test]
    async fn cannot_create_project_twice() -> Result<(), Error> {
        let tmp_dir = tempfile::tempdir().expect("failed to create temdir");
        let repo_path = tmp_dir.path().join("radicle");
        let key = SecretKey::new();
        let config = config::default(key.clone(), tmp_dir.path())?;
        let api = Api::new(config).await?;

<<<<<<< HEAD
        let user = api.init_owner(key.clone(), "cloudhead")?;
        let project =
            api.init_project(&key, &user, &repo_path, "radicalise", "the people", "power")?;
=======
        let user = api.init_owner(&key, "cloudhead")?;
        let project_creation = radicle_project(repo_path.clone());
        let project = api.init_project(&key, &user, &project_creation)?;
>>>>>>> 21ee839a

        let err = api.init_project(&key, &user, &project_creation.into_existing());

        if let Err(Error::EntityExists(urn)) = err {
            assert_eq!(urn, project.urn())
        } else {
            panic!(
                "unexpected error when creating the project a second time: {:?}",
                err
            );
        }

        Ok(())
    }

    #[tokio::test]
    async fn list_projects() -> Result<(), Error> {
        let tmp_dir = tempfile::tempdir().expect("failed to create temdir");
        let repo_path = tmp_dir.path().join("radicle");

        let key = SecretKey::new();
        let config = config::default(key.clone(), tmp_dir.path())?;
        let api = Api::new(config).await?;

        let user = api.init_owner(&key, "cloudhead")?;

        control::setup_fixtures(&api, &key, &user)?;

        let kalt = api.init_user(&key, "kalt")?;
        let kalt = super::verify_user(kalt)?;
        let fakie = api.init_project(&key, &kalt, &fakie_project(repo_path))?;

        let projects = api.list_projects()?;
        let mut project_names = projects
            .into_iter()
            .map(|project| project.name().to_string())
            .collect::<Vec<_>>();
        project_names.sort();

        assert_eq!(
            project_names,
            vec!["Monadic", "monokel", "open source coin", "radicle"]
        );

        assert!(!project_names.contains(&fakie.name().to_string()));

        Ok(())
    }

    #[tokio::test]
    async fn list_users() -> Result<(), Error> {
        let tmp_dir = tempfile::tempdir().expect("failed to create temdir");
        let key = SecretKey::new();
        let config = config::default(key.clone(), tmp_dir.path())?;
        let api = Api::new(config).await?;

        let cloudhead = api.init_user(&key, "cloudhead")?;
        let _cloudhead = super::verify_user(cloudhead)?;
        let kalt = api.init_user(&key, "kalt")?;
        let _kalt = super::verify_user(kalt)?;

        let users = api.list_users()?;
        let mut user_handles = users
            .into_iter()
            .map(|user| user.name().to_string())
            .collect::<Vec<_>>();
        user_handles.sort();

        assert_eq!(user_handles, vec!["cloudhead", "kalt"],);

        Ok(())
    }

    #[tokio::test]
    async fn create_with_existing_remote() -> Result<(), Error> {
        let tmp_dir = tempfile::tempdir().expect("failed to create temdir");
        let repo_path = tmp_dir.path().join("radicle");
        let key = SecretKey::new();
        let config = config::default(key.clone(), tmp_dir.path())?;
        let api = Api::new(config).await?;

        let kalt = api.init_owner(key.clone(), "kalt")?;

        let _fakie = create_fakie(&api, &key, kalt.clone(), &repo_path)?;

        std::fs::remove_dir_all(tmp_dir.path().join("git")).expect("failed to remove tmp path");
        assert!(repo_path.exists());

        let config = config::default(key.clone(), tmp_dir.path())?;
        let api = Api::new(config).await?;

        let kalt = api.init_owner(key.clone(), "kalt")?;
        let _fakie = create_fakie(&api, &key, kalt.clone(), &repo_path)?;

        Ok(())
    }

    fn create_fakie(
        api: &Api,
        key: &SecretKey,
        owner: User,
        repo_path: &std::path::Path,
    ) -> Result<project::Project<entity::Draft>, Error> {
        api.init_project(
            &key,
            &owner,
            &repo_path,
            "fakie-nose-kickflip-backside-180-to-handplant",
            "rad git tricks",
            "dope",
        )
    }
}<|MERGE_RESOLUTION|>--- conflicted
+++ resolved
@@ -1,13 +1,11 @@
 //! Utility to work with the peer api of librad.
 
 use std::convert::TryFrom;
-use std::marker::PhantomData;
 use std::net::SocketAddr;
 use std::path::{self, PathBuf};
 use std::sync::{Arc, Mutex};
 
-use librad::git::local::{transport, url::LocalUrl};
-use librad::git::types::{FlatRef, Force, NamespacedRef, remote::Remote};
+use librad::git::local::transport;
 use librad::keys;
 use librad::meta::entity;
 use librad::meta::project;
@@ -260,11 +258,7 @@
     /// Will error if:
     ///     * The signing of the project metadata fails.
     ///     * The interaction with `librad` [`librad::git::storage::Storage`] fails.
-<<<<<<< HEAD
-    pub fn init_project(
-=======
     pub fn init_project<P: AsRef<path::Path> + Send>(
->>>>>>> 21ee839a
         &self,
         key: &keys::SecretKey,
         owner: &User,
@@ -273,26 +267,6 @@
         let api = self.peer_api.lock().expect("unable to acquire lock");
         let storage = api.storage().reopen()?;
 
-<<<<<<< HEAD
-        // Create the project meta
-        let mut meta = project::Project::<entity::Draft>::create(name.to_string(), owner.urn())?
-            .to_builder()
-            .set_description(description.to_string())
-            .set_default_branch(default_branch.to_string())
-            .add_key(key.public())
-            .add_certifier(owner.urn())
-            .build()?;
-        meta.sign_owned(key)?;
-        let urn = meta.urn();
-
-        if storage.has_urn(&urn)? {
-            return Err(error::Error::EntityExists(urn));
-        }
-
-        let repo = storage.create_repo(&meta)?;
-        repo.set_rad_self(librad::git::storage::RadSelfSpec::Urn(owner.urn()))?;
-        setup_repo(path, urn.clone(), default_branch)?;
-=======
         let mut meta = project.build(owner, key.public())?;
         meta.sign_owned(key)?;
 
@@ -304,9 +278,8 @@
             repo.set_rad_self(librad::git::storage::RadSelfSpec::Urn(owner.urn()))?;
         }
 
-        let _ = project.setup_repo(api.paths().git_dir(), &urn)?;
-
->>>>>>> 21ee839a
+        let _ = project.setup_repo(&urn)?;
+
         Ok(meta)
     }
 
@@ -392,112 +365,6 @@
     Ok(verified_user)
 }
 
-<<<<<<< HEAD
-fn setup_repo(
-    path: impl AsRef<std::path::Path>,
-    urn: RadUrn,
-    default_branch: &str,
-) -> Result<(), error::Error> {
-    // Check if directory at path is a git repo.
-    let repo = git2::Repository::open(&path).or_else::<git2::Error, _>(|_| {
-        let repo = git2::Repository::init(&path)?;
-        // First use the config to initialize a commit signature for the user.
-        let sig = repo.signature()?;
-        // Now let's create an empty tree for this commit
-        let tree_id = {
-            let mut index = repo.index()?;
-
-            // For our purposes, we'll leave the index empty for now.
-            index.write_tree()?
-        };
-
-        {
-            let tree = repo.find_tree(tree_id)?;
-            // Normally creating a commit would involve looking up the current HEAD
-            // commit and making that be the parent of the initial commit, but here this
-            // is the first commit so there will be no parent.
-            repo.commit(
-                Some(&format!("refs/heads/{}", default_branch)),
-                &sig,
-                &sig,
-                "Initial commit",
-                &tree,
-                &[],
-            )?;
-        }
-
-        Ok(repo)
-    })?;
-
-    // Set up the rad remote if we need to
-    if !repo.find_remote("rad").is_ok() {
-        setup_remote(&repo, urn, default_branch)?;
-    }
-
-    Ok(())
-}
-
-/// Equips a repository with a rad remote for the given id. If the directory at the given path
-/// is not managed by git yet we initialise it first.
-fn setup_remote(
-    repo: &git2::Repository,
-    urn: RadUrn,
-    default_branch: &str,
-) -> Result<(), error::Error> {
-    // TODO(finto): Need to check that Hash is the same for this repository. So basically we
-    // initialise the remote or update it.
-
-    if let Err(err) = repo.resolve_reference_from_short_name(default_branch) {
-        log::error!("error while trying to find default branch: {:?}", err);
-        return Err(error::Error::DefaultBranchMissing(
-            urn.id.to_string(),
-            default_branch.to_string(),
-        ));
-    }
-
-    let working_copy_heads: FlatRef<String, _> = FlatRef::heads(PhantomData, None);
-    let namespace_heads = NamespacedRef::heads(urn.id.clone(), None);
-    let fetch =
-        working_copy_heads
-            .clone()
-            .refspec(namespace_heads.clone(), Force::True);
-    let push =
-        namespace_heads
-            .clone()
-            .refspec(working_copy_heads.clone(), Force::True);
-
-    let url: LocalUrl = urn.clone().into();
-    let mut remote = Remote::rad_remote(url.clone(), fetch.into_dyn());
-    remote.add_pushes(vec![push.into_dyn()].into_iter());
-    let mut git_remote = remote.create(repo)?;
-
-    /* TODO(finto): Pushing isn't working and is possibly failing silently.
-     * When I inspect the monorepo the default branch isn't pushed.
-     * This could be due to the remote helper needing credentials, which I attempted to fix below,
-     * but no luck...
-     */
-    let default: FlatRef<String, _> = FlatRef::head(PhantomData, None, default_branch);
-    let namespace_default = NamespacedRef::head(urn.id, None, default_branch);
-
-    let mut callbacks = git2::RemoteCallbacks::new();
-    callbacks.credentials(|_url, username_from_url, _allowed_types| {
-        git2::Cred::userpass_plaintext(username_from_url.unwrap(), "radicle-upstream")
-    });
-    let mut push_options = git2::PushOptions::new();
-    push_options.remote_callbacks(callbacks);
-
-    git_remote.push(
-        &[&namespace_default
-            .refspec(default, Force::False)
-            .to_string()],
-        Some(&mut push_options),
-    )?;
-
-    Ok(())
-}
-
-=======
->>>>>>> 21ee839a
 /// Acting as a fake resolver where a User resolves to itself.
 /// This allows us to check the history status of a single User.
 /// TODO(finto): Remove this once Resolvers are complete.
@@ -633,15 +500,9 @@
         let config = config::default(key.clone(), tmp_dir.path())?;
         let api = Api::new(config).await?;
 
-<<<<<<< HEAD
-        let user = api.init_owner(key.clone(), "cloudhead")?;
-        let project =
-            api.init_project(&key, &user, &repo_path, "radicalise", "the people", "power")?;
-=======
         let user = api.init_owner(&key, "cloudhead")?;
         let project_creation = radicle_project(repo_path.clone());
         let project = api.init_project(&key, &user, &project_creation)?;
->>>>>>> 21ee839a
 
         let err = api.init_project(&key, &user, &project_creation.into_existing());
 
