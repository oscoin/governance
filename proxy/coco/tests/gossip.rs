--- conflicted
+++ resolved
@@ -117,82 +117,6 @@
     Ok(())
 }
 
-<<<<<<< HEAD
-/// Verify that asking the network for an unkown urn returns no providers.
-#[tokio::test(core_threads = 2)]
-async fn providers_is_none() -> Result<(), Box<dyn std::error::Error>> {
-    init_logging();
-
-    let tmp_dir = tempfile::tempdir()?;
-    let (peer, state) = build_peer(&tmp_dir, RunConfig::default()).await?;
-
-    tokio::spawn(peer.into_running());
-
-    let unkown_urn = Urn {
-        id: Hash::hash(b"project0"),
-        proto: librad::uri::Protocol::Git,
-        path: "user/imperative-language".parse::<librad::uri::Path>()?,
-    };
-
-    let res = state
-        .providers(unkown_urn, Duration::from_secs(5))
-        .await
-        .next()
-        .await;
-
-    assert!(res.is_none(), "didn't expected to obtain any providers");
-
-    Ok(())
-}
-
-/// Verify that asking the network for a URN owned by a seed peer returns said peer.
-#[tokio::test(core_threads = 2)]
-async fn providers() -> Result<(), Box<dyn std::error::Error>> {
-    init_logging();
-
-    let alice_tmp_dir = tempfile::tempdir()?;
-    let alice_repo_path = alice_tmp_dir.path().join("radicle");
-    let (alice_peer, alice_state) = build_peer(&alice_tmp_dir, RunConfig::default()).await?;
-    let alice_addr = alice_state.listen_addr();
-    let alice_peer_id = alice_state.peer_id();
-
-    let bob_tmp_dir = tempfile::tempdir()?;
-    let (bob_peer, bob_state) = build_peer_with_seeds(
-        &bob_tmp_dir,
-        vec![Seed {
-            addr: alice_addr,
-            peer_id: alice_peer_id,
-        }],
-        RunConfig::default(),
-    )
-    .await?;
-    let bob_events = bob_peer.subscribe();
-
-    tokio::spawn(alice_peer.into_running());
-    tokio::spawn(bob_peer.into_running());
-
-    connected(bob_events, &alice_peer_id).await?;
-
-    let target_urn = {
-        let project = radicle_project(alice_repo_path.clone());
-        let user = alice_state.init_owner("cloudhead").await.unwrap();
-        let created_project = alice_state.init_project(&user, project).await.unwrap();
-        created_project.urn()
-    };
-
-    let res = bob_state
-        .providers(target_urn, Duration::from_secs(1))
-        .await
-        .next()
-        .await;
-
-    assert_eq!(res.map(|info| info.peer_id), Some(alice_peer_id));
-
-    Ok(())
-}
-
-=======
->>>>>>> 204b88fd
 #[tokio::test(core_threads = 2)]
 async fn can_ask_and_clone_project() -> Result<(), Box<dyn std::error::Error>> {
     init_logging();
