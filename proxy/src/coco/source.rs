--- conflicted
+++ resolved
@@ -1,20 +1,12 @@
-<<<<<<< HEAD
-use nonempty::NonEmpty;
-use serde::{Deserialize, Serialize};
-=======
 //! Source code related functionality.
 
->>>>>>> 8e9af6f7
 use std::convert::TryFrom;
 use std::fmt;
 use std::str::FromStr;
 
-<<<<<<< HEAD
-=======
+use nonempty::NonEmpty;
 use serde::{Deserialize, Serialize};
 
-use librad::peer;
->>>>>>> 8e9af6f7
 use radicle_surf::{
     diff, file_system,
     vcs::git::{self, git2, BranchType, Browser, Rev},
