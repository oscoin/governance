--- conflicted
+++ resolved
@@ -815,7 +815,6 @@
     use warp::http::StatusCode;
     use warp::test::request;
 
-    use librad::keys::SecretKey;
     use radicle_surf::vcs::git;
 
     use crate::coco;
@@ -835,13 +834,8 @@
         let owner = ctx.peer_api.init_user(key.clone(), "cloudhead")?;
         let owner = coco::verify_user(owner)?;
         let platinum_project = coco::control::replicate_platinum(
-<<<<<<< HEAD
             &ctx.peer_api,
-            key,
-=======
-            &*peer.lock().await,
             &key,
->>>>>>> 4a73d467
             &owner,
             "git-platinum",
             "fixture data",
@@ -976,13 +970,8 @@
         let owner = ctx.peer_api.init_user(key.clone(), "cloudhead")?;
         let owner = coco::verify_user(owner)?;
         let platinum_project = coco::control::replicate_platinum(
-<<<<<<< HEAD
             &ctx.peer_api,
-            key,
-=======
-            &*peer.lock().await,
             &key,
->>>>>>> 4a73d467
             &owner,
             "git-platinum",
             "fixture data",
@@ -1036,13 +1025,8 @@
         let owner = ctx.peer_api.init_user(key.clone(), "cloudhead")?;
         let owner = coco::verify_user(owner)?;
         let platinum_project = coco::control::replicate_platinum(
-<<<<<<< HEAD
             &ctx.peer_api,
-            key,
-=======
-            &peer,
             &key,
->>>>>>> 4a73d467
             &owner,
             "git-platinum",
             "fixture data",
@@ -1080,13 +1064,8 @@
         let owner = ctx.peer_api.init_user(key.clone(), "cloudhead")?;
         let owner = coco::verify_user(owner)?;
         let platinum_project = coco::control::replicate_platinum(
-<<<<<<< HEAD
             &ctx.peer_api,
-            key,
-=======
-            &peer,
             &key,
->>>>>>> 4a73d467
             &owner,
             "git-platinum",
             "fixture data",
@@ -1140,13 +1119,8 @@
         let owner = ctx.peer_api.init_user(key.clone(), "cloudhead")?;
         let owner = coco::verify_user(owner)?;
         let platinum_project = coco::control::replicate_platinum(
-<<<<<<< HEAD
             &ctx.peer_api,
-            key,
-=======
-            &peer,
             &key,
->>>>>>> 4a73d467
             &owner,
             "git-platinum",
             "fixture data",
@@ -1219,18 +1193,11 @@
         let ctx = http::Context::tmp(&tmp_dir).await?;
         let api = super::filters(ctx.clone());
 
-<<<<<<< HEAD
         let ctx = ctx.read().await;
         let key = ctx.keystore.get_librad_key()?;
         let peer_id = ctx.peer_api.peer_id();
 
-        let fintohaps = ctx.peer_api.init_user(key.clone(), "fintohaps")?;
-        let remote = librad::peer::PeerId::from(SecretKey::new());
-
         let id = identity::create(&ctx.peer_api, key.clone(), "cloudhead")?;
-=======
-        let id = identity::create(&peer, key.clone(), "cloudhead")?;
->>>>>>> 4a73d467
 
         let owner = ctx.peer_api.get_user(&id.clone().urn)?;
         let owner = coco::verify_user(owner)?;
@@ -1238,13 +1205,8 @@
         session::set_identity(&ctx.store, id)?;
 
         let platinum_project = coco::control::replicate_platinum(
-<<<<<<< HEAD
             &ctx.peer_api,
-            key,
-=======
-            &peer,
             &key,
->>>>>>> 4a73d467
             &owner,
             "git-platinum",
             "fixture data",
@@ -1252,65 +1214,8 @@
         )?;
         let urn = platinum_project.urn();
 
-<<<<<<< HEAD
-        // TODO(finto): We're faking a lot of the networking interaction here.
-        // Create git references of the form and track the peer.
-        //   refs/namespaces/<platinum_project.id>/remotes/<fake_peer_id>/refs/heads
-        //   refs/namespaces/<platinum_project.id>/remotes/<fake_peer_id>/rad/id
-        //   refs/namespaces/<platinum_project.id>/remotes/<fake_peer_id>/rad/self <- points
-        //   to fintohaps
-        {
-            let platinum = git2::Repository::open(ctx.peer_api.paths().git_dir())
-                .expect("failed to open monorepo");
-            let prefix = format!("refs/namespaces/{}/refs/remotes/{}", urn.id, remote);
-
-            let target = platinum
-                .find_reference(&format!("refs/namespaces/{}/refs/heads/master", urn.id))
-                .expect("failed to get master")
-                .target()
-                .expect("missing target");
-            let _heads = platinum
-                .reference(
-                    &format!("{}/heads/master", prefix),
-                    target,
-                    false,
-                    "remote heads",
-                )
-                .expect("failed to create heads");
-
-            let target = platinum
-                .find_reference(&format!("refs/namespaces/{}/refs/rad/id", urn.id))
-                .expect("failed to get rad/id")
-                .target()
-                .expect("missing target");
-            let _rad_id = platinum
-                .reference(&format!("{}/rad/id", prefix), target, false, "rad/id")
-                .expect("failed to create rad/id");
-
-            let _rad_self = platinum
-                .reference_symbolic(
-                    &format!("{}/rad/self", prefix),
-                    &format!("refs/namespaces/{}/refs/rad/id", fintohaps.urn().id),
-                    false,
-                    "rad/self",
-                )
-                .expect("failed to create rad/self");
-
-            let target = platinum
-                .find_reference(&format!("refs/namespaces/{}/refs/rad/refs", urn.id))
-                .expect("failed to get rad/refs")
-                .target()
-                .expect("missing target");
-            let _rad_id = platinum
-                .reference(&format!("{}/rad/refs", prefix), target, false, "rad/refs")
-                .expect("failed to create rad/id");
-
-            ctx.peer_api.track(&urn, &remote)?;
-        }
-=======
         let (remote, fintohaps) =
-            coco::control::track_fake_peer(&peer, key, &platinum_project, "fintohaps");
->>>>>>> 4a73d467
+            coco::control::track_fake_peer(&ctx.peer_api, key, &platinum_project, "fintohaps");
 
         let res = request()
             .method("GET")
@@ -1359,13 +1264,8 @@
         let owner = ctx.peer_api.init_user(key.clone(), "cloudhead")?;
         let owner = coco::verify_user(owner)?;
         let platinum_project = coco::control::replicate_platinum(
-<<<<<<< HEAD
             &ctx.peer_api,
-            key,
-=======
-            &peer,
             &key,
->>>>>>> 4a73d467
             &owner,
             "git-platinum",
             "fixture data",
@@ -1405,13 +1305,8 @@
         let owner = ctx.peer_api.init_user(key.clone(), "cloudhead")?;
         let owner = coco::verify_user(owner)?;
         let platinum_project = coco::control::replicate_platinum(
-<<<<<<< HEAD
             &ctx.peer_api,
-            key,
-=======
-            &peer,
             &key,
->>>>>>> 4a73d467
             &owner,
             "git-platinum",
             "fixture data",
@@ -1500,13 +1395,8 @@
         let owner = ctx.peer_api.init_user(key.clone(), "cloudhead")?;
         let owner = coco::verify_user(owner)?;
         let platinum_project = coco::control::replicate_platinum(
-<<<<<<< HEAD
             &ctx.peer_api,
-            key,
-=======
-            &peer,
             &key,
->>>>>>> 4a73d467
             &owner,
             "git-platinum",
             "fixture data",
