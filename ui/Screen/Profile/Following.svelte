--- conflicted
+++ resolved
@@ -86,13 +86,8 @@
                   <FollowButton
                     expanded
                     warning
-<<<<<<< HEAD
                     following={true}
-                    on:unfollow={() => onCancel(request.urn)} />
-=======
-                    tracking={true}
-                    on:untrack={() => cancelRequest(request.urn)} />
->>>>>>> 7377dbfd
+                    on:unfollow={() => cancelRequest(request.urn)} />
                 </div>
               {/if}
             </div>
