--- conflicted
+++ resolved
@@ -15,11 +15,6 @@
   Left = "left",
 }
 
-<<<<<<< HEAD
-export function ellipsed(x: string, length: number = 10): string {
+export function ellipsed(x: string, length: number = 8): string {
   return `${x.slice(0, length + 2)}…${x.slice(-length)}`;
-=======
-export function ellipsed(x: string, length: number = 8): string {
-  return `${x.slice(0, length + 2)}...${x.slice(-length)}`;
->>>>>>> 032a6b61
 }