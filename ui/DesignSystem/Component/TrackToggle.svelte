--- conflicted
+++ resolved
@@ -113,7 +113,6 @@
   }
 </style>
 
-<<<<<<< HEAD
 <Hoverable let:hovering={hover}>
   <div
     class:hover
@@ -126,39 +125,17 @@
     on:mouseup={up}>
     <div class="left" class:hover class:active class:tracking class:warning>
       {#if !tracking}
-        <Icon.Peer style="margin: 0 8px 0 12px" />
+        <Icon.Network style="margin: 0 8px 0 12px" />
         <p class="typo-text-bold" style="margin-right: 12px">Track</p>
       {:else if hover}
-        <Icon.Peer style="margin: 0 8px 0 12px" />
+        <Icon.Network style="margin: 0 8px 0 12px" />
         <p class="typo-text-bold" style="margin-right: 12px">Untrack</p>
       {:else if expanded}
-        <Icon.Peer style="margin: 0 12px" />
+        <Icon.Network style="margin: 0 12px" />
         <p class="typo-text-bold" style="margin-right: 12px">Tracking</p>
       {:else}
-        <Icon.Peer style="margin: 0 12px" />
+        <Icon.Network style="margin: 0 12px" />
       {/if}
     </div>
-=======
-<div
-  class:hover
-  class:active
-  class:tracking
-  class="toggle"
-  {style}
-  on:mouseenter={enter}
-  on:mousedown={down}
-  on:mouseup={up}
-  on:mouseleave={leave}>
-  <div class="left" class:hover class:active class:tracking>
-    {#if !tracking}
-      <Icon.Network style="margin: 0 8px 0 12px" />
-      <p class="typo-text-bold" style="margin-right: 12px">Track</p>
-    {:else if hover}
-      <Icon.Network style="margin: 0 8px 0 12px" />
-      <p class="typo-text-bold" style="margin-right: 12px">Untrack</p>
-    {:else}
-      <Icon.Network style="margin: 0 12px" />
-    {/if}
->>>>>>> 8d5f8142
   </div>
 </Hoverable>