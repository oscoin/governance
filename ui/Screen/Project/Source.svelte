--- conflicted
+++ resolved
@@ -181,15 +181,10 @@
           <div class="repo-stat-item">
             <Icon.Commit />
             <Text style="margin: 0 8px;">
-<<<<<<< HEAD
-              <!-- Nb. We don't `use:link` here because it doesn't work due to some reactivity bug.-->
-              <a href={path.projectCommits(project.id, $currentRevision)}>
-=======
               <!-- svelte-ignore a11y-missing-attribute -->
               <a
                 data-cy="commits-button"
                 use:link={path.projectCommits(project.id, $currentRevision)}>
->>>>>>> ba24ac59
                 Commits
               </a>
             </Text>
