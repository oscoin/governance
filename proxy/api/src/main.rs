use std::{convert::TryFrom, time::Duration};

use tempfile::TempDir;
use thiserror::Error;
use tokio::{
    signal::unix::{signal, SignalKind},
    sync::mpsc,
};

use api::{config, context, env, http, notification, session};
use coco::{
    keystore,
    request::waiting_room::{self, WaitingRoom},
    seed,
    shared::Shared,
    signer, Peer, RunConfig, SyncConfig,
};

/// Flags accepted by the proxy binary.
#[derive(Clone, Copy)]
struct Args {
    /// Put proxy in test mode to use certain fixtures.
    test: bool,
}

struct Rigging {
    temp: Option<TempDir>,
    ctx: context::Context,
    peer: Peer,
    subscriptions: notification::Subscriptions,
}

#[tokio::main]
async fn main() -> Result<(), Box<dyn std::error::Error>> {
    env::set_if_unset("RUST_BACKTRACE", "full");
    env::set_if_unset("RUST_LOG", "info");
    pretty_env_logger::init();

    let mut args = pico_args::Arguments::from_env();
    let args = Args {
        test: args.contains("--test"),
    };

    let proxy_path = config::proxy_path()?;
    let bin_dir = config::bin_dir()?;
    coco::git_helper::setup(&proxy_path, &bin_dir)?;

    let mut sighup = signal(SignalKind::hangup())?;
    loop {
        let rigging = rig(args).await?;
        let (mut tx, rx) = mpsc::channel(1);
        let runner = run(rigging, (tx.clone(), rx), args.test);

        tokio::select! {
            r = runner => match r {
                // We've been shut down, ignore
                Err(RunError::Peer(coco::peer::Error::Aborted(_))) | Ok(()) => {
                    log::debug!("aborted")
                },
                // Actual error, abort the process
                Err(e) => return Err(e.into()),
            },

            Some(()) = sighup.recv() => {
                log::info!("SIGHUP received, reloading...");
                tx.send(()).await.ok();
            }
        }

        // Give sled some time to clean up if we're in persistent mode
        if !args.test {
            tokio::time::delay_for(Duration::from_millis(200)).await
        }
    }
}

#[derive(Debug, Error)]
enum RunError {
    #[error(transparent)]
    Peer(#[from] coco::peer::Error),

    #[error(transparent)]
    Warp(#[from] warp::Error),
}

async fn run(
    rigging: Rigging,
    (killswitch, mut poisonpill): (mpsc::Sender<()>, mpsc::Receiver<()>),
    enable_fixture_creation: bool,
) -> Result<(), RunError> {
    let Rigging {
        temp: _dont_drop_me,
        ctx,
        peer,
        subscriptions,
    } = rigging;

    let server = async move {
        log::info!("... API");
        let api = http::api(ctx, subscriptions, killswitch, enable_fixture_creation);
        let (_, server) = warp::serve(api).try_bind_with_graceful_shutdown(
            ([127, 0, 0, 1], 8080),
            async move {
                poisonpill.recv().await;
            },
        )?;

        server.await;
        Ok(())
    };
    let peer = async move {
        log::info!("... peer");
        peer.into_running().await
    };

    log::info!("Starting...");
    tokio::select! {
        server_status = server => server_status,
        peer_status = peer => Ok(peer_status?),
    }
}

async fn rig(args: Args) -> Result<Rigging, Box<dyn std::error::Error>> {
    log::debug!("rigging up");

    let pw = keystore::SecUtf8::from("radicle-upstream");

    let (temp, paths, store, key) = if args.test {
        let temp_dir = tempfile::tempdir()?;
        log::debug!(
            "Temporary path being used for this run is: {:?}",
            temp_dir.path()
        );

        std::env::set_var("RAD_HOME", temp_dir.path());
        let paths =
            coco::Paths::try_from(coco::config::Paths::FromRoot(temp_dir.path().to_path_buf()))?;
        let store = {
            let path = temp_dir.path().join("store");
            kv::Store::new(kv::Config::new(path).flush_every_ms(100))
        }?;
        let key = keystore::Keystorage::memory(pw)?.get();

        Ok::<_, Box<dyn std::error::Error>>((Some(temp_dir), paths, store, key))
    } else {
        let paths = coco::Paths::try_from(coco::config::Paths::default())?;
        let store = {
            let path = config::dirs().data_dir().join("store");
            kv::Store::new(kv::Config::new(path).flush_every_ms(100))
        }?;
        let key = keystore::Keystorage::file(&paths, pw).init()?;

        Ok((None, paths, store, key))
    }?;

    let signer = signer::BoxedSigner::new(signer::SomeSigner { signer: key });

    // TODO(finto): We should store and load the waiting room
    let waiting_room = {
        let mut config = waiting_room::Config::default();
        config.delta = Duration::from_secs(10);
        Shared::from(WaitingRoom::new(config))
    };

    let (peer, state) = {
        let seeds = session::settings(&store).await?.coco.seeds;
        let seeds = seed::resolve(&seeds).await.unwrap_or_else(|err| {
            log::error!("Error parsing seed list {:?}: {}", seeds, err);
            vec![]
        });
        let config = coco::config::configure(paths, key, *coco::config::INADDR_ANY, seeds);

        coco::into_peer_state(
            config,
            signer.clone(),
            store.clone(),
<<<<<<< HEAD
            waiting_room.clone(),
            RunConfig::default(),
=======
            waiting_room,
            RunConfig {
                sync: SyncConfig {
                    max_peers: 1,
                    on_startup: true,
                    period: Duration::from_secs(5),
                },
                ..RunConfig::default()
            },
>>>>>>> 60926d17
        )
        .await?
    };

    let subscriptions = notification::Subscriptions::default();
    let ctx = context::Context {
        state,
        signer,
        store,
        waiting_room,
    };

    Ok(Rigging {
        temp,
        ctx,
        peer,
        subscriptions,
    })
}<|MERGE_RESOLUTION|>--- conflicted
+++ resolved
@@ -174,11 +174,7 @@
             config,
             signer.clone(),
             store.clone(),
-<<<<<<< HEAD
             waiting_room.clone(),
-            RunConfig::default(),
-=======
-            waiting_room,
             RunConfig {
                 sync: SyncConfig {
                     max_peers: 1,
@@ -187,7 +183,6 @@
                 },
                 ..RunConfig::default()
             },
->>>>>>> 60926d17
         )
         .await?
     };
