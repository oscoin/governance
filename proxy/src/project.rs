--- conflicted
+++ resolved
@@ -1,17 +1,13 @@
 //! Combine the domain `CoCo` and Registry domain specific understanding of a Project into a single
 //! abstraction.
 
-<<<<<<< HEAD
 use std::ffi;
 use std::path;
 use std::process::Command;
 
-=======
->>>>>>> f2666001
 use serde::{Deserialize, Serialize};
 
 use librad::git::local::url::LocalUrl;
-use librad::meta::project;
 
 use crate::coco;
 use crate::error;
@@ -102,7 +98,6 @@
     Ok((project, stats).into())
 }
 
-<<<<<<< HEAD
 /// Specify how to create the git credential helper argument for a [`Checkout`]
 enum Credential {
     /// Plain-text password. You've been warned!
@@ -215,7 +210,8 @@
 
         Ok(std::env::join_paths(paths)?)
     }
-=======
+}
+
 /// Returns a list of `Project`s for your peer.
 pub fn list_projects(api: &coco::Api) -> Result<Vec<Project>, error::Error> {
     let project_meta = api.list_projects()?;
@@ -283,5 +279,4 @@
         ];
 
     Ok(projects)
->>>>>>> f2666001
 }