--- conflicted
+++ resolved
@@ -125,11 +125,7 @@
         data-cy="revision-dropdown"
         hidden={!expanded}>
         <ul>
-<<<<<<< HEAD
-          {#each orderRevisions(revisions) as revision (revisionKey(revision))}
-=======
           {#each orderedRevisions as revision (revisionKey(revision))}
->>>>>>> 77afc03f
             <li>
               <Entry
                 {loading}
