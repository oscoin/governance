--- conflicted
+++ resolved
@@ -175,20 +175,6 @@
         .catch((err: Error) => creationStore.error(error.fromException(err)));
 
       break;
-<<<<<<< HEAD
-=======
-    case Kind.Fetch:
-      projectStore.loading();
-      peersStore.reset();
-      api
-        .get<Project>(`projects/${msg.id}`)
-        .then((project: Project) => {
-          projectStore.success(project);
-          fetchPeers({ urn: msg.id });
-        })
-        .catch((err: Error) => projectStore.error(error.fromException(err)));
-      break;
->>>>>>> 015965da
 
     case Kind.FetchList:
       projectsStore.loading();
@@ -200,21 +186,6 @@
 
       break;
 
-<<<<<<< HEAD
-=======
-    case Kind.FetchPeers:
-      peersStore.loading();
-
-      api
-        .get<Peer[]>(`projects/${msg.urn}/peers`)
-        .then(peers => {
-          peersStore.success(peers);
-        })
-        .catch((err: Error) => peersStore.error(error.fromException(err)));
-
-      break;
-
->>>>>>> 015965da
     case Kind.FetchLocalState:
       localStateStore.loading();
       source
@@ -222,27 +193,6 @@
         .then(localStateStore.success)
         .catch((err: Error) => localStateStore.error(error.fromException(err)));
       break;
-<<<<<<< HEAD
-=======
-
-    case Kind.TrackPeer:
-      api
-        .put<null, boolean>(`projects/${msg.urn}/track/${msg.peerId}`, null)
-        .then(() => {
-          fetchPeers({ urn: msg.urn });
-        })
-        .catch((err: Error) => peersStore.error(error.fromException(err)));
-      break;
-
-    case Kind.UntrackPeer:
-      api
-        .put<null, boolean>(`projects/${msg.urn}/untrack/${msg.peerId}`, null)
-        .then(() => {
-          fetchPeers({ urn: msg.urn });
-        })
-        .catch((err: Error) => peersStore.error(error.fromException(err)));
-      break;
->>>>>>> 015965da
   }
 };
 
@@ -349,14 +299,6 @@
 
   let state;
   try {
-<<<<<<< HEAD
-    const state = await source.getLocalState(path);
-    if (!state.branches.includes(get(defaultBranch))) {
-      defaultBranch.set(state.branches[0]);
-    }
-  } catch (error) {
-    localStateError.set(error.message);
-=======
     state = await getLocalState(path);
   } catch (err) {
     error.log({
@@ -370,7 +312,6 @@
 
   if (!state.branches.includes(get(defaultBranch))) {
     defaultBranch.set(state.branches[0]);
->>>>>>> 015965da
   }
 };
 
