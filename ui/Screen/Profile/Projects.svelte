<script>
  import { getContext } from "svelte";
  import { push } from "svelte-spa-router";
  import { getContext } from "svelte";

  import * as path from "../../src/path.ts";
  import { projects as projectsStore } from "../../src/project.ts";

<<<<<<< HEAD
  import { Icon } from "../../DesignSystem/Primitive";
  import {
    EmptyState,
    Error,
    List,
    ProjectListItem,
    Remote,
  } from "../../DesignSystem/Component";

  const session = getContext("session");
=======
  import {
    EmptyState,
    Error,
    ProjectList,
    Remote,
  } from "../../DesignSystem/Component";

  const create = () => push(path.createProject());
>>>>>>> 7dec3269

  const select = event => {
    const project = event.detail;
    push(path.projectSource(project.id));
  };

<<<<<<< HEAD
  console.log(session);
  const contextMenuItems = (projectId, session) => {
    const canRegister =
      session.permissions && session.permissions.registerProject;

    return [
      {
        title: "Register project",
        dataCy: "register-project",
        icon: Icon.Register,
        disabled: !canRegister,
        tooltip: canRegister
          ? null
          : "Register your handle to register a project.",
        event: () =>
          canRegister &&
          push(
            path.registerExistingProject(projectId, session.identity.registered)
          ),
      },
    ];
  };

  const create = () => push(path.createProject());
=======
  const session = getContext("session");
>>>>>>> 7dec3269
</script>

<Remote store={projectsStore} let:data={projects}>
  {#if projects.length > 0}
<<<<<<< HEAD
    <List
      dataCy="project-list"
      items={projects}
      on:select={select}
      let:item={project}
      style="margin: 0 auto;">
      <ProjectListItem
        dataCy={`project-list-entry-${project.metadata.name}`}
        {...project}
        menuItems={contextMenuItems(project.id, session)} />
    </List>
=======
    <ProjectList {projects} urn={session.identity.urn} on:select={select} />
>>>>>>> 7dec3269
  {:else}
    <EmptyState
      text="There’s nothing here yet, get started by starting your first
      project."
      primaryActionText="Create a new project"
      on:primaryAction={create} />
  {/if}

  <div slot="error" let:error>
    <Error message={error.message} />
  </div>
</Remote><|MERGE_RESOLUTION|>--- conflicted
+++ resolved
@@ -1,23 +1,10 @@
 <script>
   import { getContext } from "svelte";
   import { push } from "svelte-spa-router";
-  import { getContext } from "svelte";
 
   import * as path from "../../src/path.ts";
   import { projects as projectsStore } from "../../src/project.ts";
 
-<<<<<<< HEAD
-  import { Icon } from "../../DesignSystem/Primitive";
-  import {
-    EmptyState,
-    Error,
-    List,
-    ProjectListItem,
-    Remote,
-  } from "../../DesignSystem/Component";
-
-  const session = getContext("session");
-=======
   import {
     EmptyState,
     Error,
@@ -26,60 +13,18 @@
   } from "../../DesignSystem/Component";
 
   const create = () => push(path.createProject());
->>>>>>> 7dec3269
 
   const select = event => {
     const project = event.detail;
     push(path.projectSource(project.id));
   };
 
-<<<<<<< HEAD
-  console.log(session);
-  const contextMenuItems = (projectId, session) => {
-    const canRegister =
-      session.permissions && session.permissions.registerProject;
-
-    return [
-      {
-        title: "Register project",
-        dataCy: "register-project",
-        icon: Icon.Register,
-        disabled: !canRegister,
-        tooltip: canRegister
-          ? null
-          : "Register your handle to register a project.",
-        event: () =>
-          canRegister &&
-          push(
-            path.registerExistingProject(projectId, session.identity.registered)
-          ),
-      },
-    ];
-  };
-
-  const create = () => push(path.createProject());
-=======
   const session = getContext("session");
->>>>>>> 7dec3269
 </script>
 
 <Remote store={projectsStore} let:data={projects}>
   {#if projects.length > 0}
-<<<<<<< HEAD
-    <List
-      dataCy="project-list"
-      items={projects}
-      on:select={select}
-      let:item={project}
-      style="margin: 0 auto;">
-      <ProjectListItem
-        dataCy={`project-list-entry-${project.metadata.name}`}
-        {...project}
-        menuItems={contextMenuItems(project.id, session)} />
-    </List>
-=======
     <ProjectList {projects} urn={session.identity.urn} on:select={select} />
->>>>>>> 7dec3269
   {:else}
     <EmptyState
       text="There’s nothing here yet, get started by starting your first
