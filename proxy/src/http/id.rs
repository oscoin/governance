//! Endpoints for Id.

use serde::{Deserialize, Serialize};
use warp::document::{self, ToDocumentedType};
use warp::{path, Filter, Rejection, Reply};

use crate::http;
use crate::registry;

/// `GET ids/<id>/status`
pub fn get_status_filter<R>(
    ctx: http::Ctx<R>,
) -> impl Filter<Extract = impl Reply, Error = Rejection> + Clone
where
    R: registry::Client + 'static,
{
    path("ids")
        .and(http::with_context(ctx))
        .and(warp::get())
        .and(document::param::<String>(
            "id",
            "The id whose status will be obtained",
        ))
        .and(path("status"))
        .and(path::end())
        .and(document::document(document::tag("Id")))
        .and(document::document(document::description(
            "Fetch the availability status of the given id",
        )))
        .and(document::document(
            document::response(
                200,
                document::body(Status::document()).mime("application/json"),
            )
            .description("Successful retrieval"),
        ))
        .and_then(handler::get_status)
}

/// The status of an org or user id in the Registry.
/// Only used for implementing `ToDocumentedType`.
#[derive(Clone, Deserialize, Serialize)]
#[serde(rename_all = "lowercase")]
pub struct Status;

impl ToDocumentedType for Status {
    fn document() -> document::DocumentedType {
        document::enum_string(vec!["available".into(), "taken".into(), "retired".into()])
            .description("Variants for possible id statuses.")
            .example("available")
    }
}

/// Org handlers for conversion between core domain and http request fullfilment.
#[allow(clippy::unwrap_used, clippy::indexing_slicing, clippy::panic, warnings)]
mod handler {
    use std::convert::TryFrom;
    use warp::{reply, Rejection, Reply};

    use crate::error::Error;
    use crate::http;
    use crate::registry;

    /// Get the status for the given `id`.
<<<<<<< HEAD
    pub async fn get_status<R>(ctx: http::Ctx<R>, id: registry::Id) -> Result<impl Reply, Rejection>
    where
        R: registry::Client,
    {
        let ctx = ctx.read().await;
        let id_status = ctx.registry.get_id_status(&id).await?;
=======
    pub async fn get_status<R: registry::Client>(
        registry: http::Shared<R>,
        id_string: String,
    ) -> Result<impl Reply, Rejection> {
        let reg = registry.read().await;
        let id = registry::Id::try_from(id_string).map_err(Error::from)?;
        let id_status = reg.get_id_status(&id).await?;
>>>>>>> 4a73d467

        Ok(reply::json(&id_status))
    }
}

#[allow(clippy::unwrap_used, clippy::indexing_slicing, clippy::panic, warnings)]
#[cfg(test)]
mod test {
    use crate::registry::Client;
    use pretty_assertions::assert_eq;
    use serde_json::json;
    use std::convert::TryFrom;
    use std::sync::Arc;
    use tokio::sync::RwLock;
    use warp::http::StatusCode;
    use warp::test::request;

    use crate::error;
    use crate::http;
    use crate::registry;

    #[tokio::test]
    async fn get_status_available() -> Result<(), error::Error> {
        let tmp_dir = tempfile::tempdir()?;
        let ctx = http::Context::tmp(&tmp_dir).await?;
        let api = super::get_status_filter(ctx.clone());

        let id = registry::Id::try_from("monadic")?;
        let res = request()
            .method("GET")
            .path(&format!("/ids/{}/status", id.to_string()))
            .reply(&api)
            .await;

        http::test::assert_response(&res, StatusCode::OK, |have| {
            assert_eq!(have, json!(registry::IdStatus::Available));
        });

        Ok(())
    }

    #[tokio::test]
    async fn get_status_taken_by_user() -> Result<(), error::Error> {
        let tmp_dir = tempfile::tempdir()?;
        let ctx = http::Context::tmp(&tmp_dir).await?;
        let api = super::get_status_filter(ctx.clone());

        let ctx = ctx.read().await;
        let author = radicle_registry_client::ed25519::Pair::from_legacy_string("//Alice", None);
        let handle = registry::Id::try_from("alice")?;

        // Register the user
        ctx.registry
            .register_user(&author, handle.clone(), None, 10)
            .await?;

        let res = request()
            .method("GET")
            .path(&format!("/ids/{}/status", handle.to_string()))
            .reply(&api)
            .await;

        http::test::assert_response(&res, StatusCode::OK, |have| {
            assert_eq!(have, json!(registry::IdStatus::Taken));
        });

        Ok(())
    }

    #[tokio::test]
    async fn get_status_taken_by_org() -> Result<(), error::Error> {
        let tmp_dir = tempfile::tempdir()?;
        let ctx = http::Context::tmp(&tmp_dir).await?;
        let api = super::get_status_filter(ctx.clone());

        let ctx = ctx.read().await;
        let author = radicle_registry_client::ed25519::Pair::from_legacy_string("//Alice", None);
        let handle = registry::Id::try_from("alice")?;
        // Register the user so that it can register orgs
        ctx.registry
            .register_user(&author, handle.clone(), None, 10)
            .await?;

        // Register the org
        let org_id = registry::Id::try_from("monadic")?;
        ctx.registry
            .register_org(&author, org_id.clone(), 10)
            .await?;

        let res = request()
            .method("GET")
            .path(&format!("/ids/{}/status", org_id.to_string()))
            .reply(&api)
            .await;

        http::test::assert_response(&res, StatusCode::OK, |have| {
            assert_eq!(have, json!(registry::IdStatus::Taken));
        });

        Ok(())
    }

    #[tokio::test]
    async fn get_status_retired_by_user() -> Result<(), error::Error> {
        let tmp_dir = tempfile::tempdir()?;
        let ctx = http::Context::tmp(&tmp_dir).await?;
        let api = super::get_status_filter(ctx.clone());

        let ctx = ctx.read().await;
        let author = radicle_registry_client::ed25519::Pair::from_legacy_string("//Alice", None);
        let handle = registry::Id::try_from("alice")?;
        // Register the user
        ctx.registry
            .register_user(&author, handle.clone(), None, 10)
            .await?;

        // Unregister the user
        ctx.registry
            .unregister_user(&author, handle.clone(), 10)
            .await?;

        let res = request()
            .method("GET")
            .path(&format!("/ids/{}/status", handle.to_string()))
            .reply(&api)
            .await;

        http::test::assert_response(&res, StatusCode::OK, |have| {
            assert_eq!(have, json!(registry::IdStatus::Retired));
        });

        Ok(())
    }

    #[tokio::test]
    async fn get_status_retired_by_org() -> Result<(), error::Error> {
        let tmp_dir = tempfile::tempdir()?;
        let ctx = http::Context::tmp(&tmp_dir).await?;
        let api = super::get_status_filter(ctx.clone());

        let ctx = ctx.read().await;
        let author = radicle_registry_client::ed25519::Pair::from_legacy_string("//Alice", None);
        let handle = registry::Id::try_from("alice")?;
        // Register the user so that it can register orgs
        ctx.registry
            .register_user(&author, handle.clone(), None, 10)
            .await?;

        // Register the org
        let org_id = registry::Id::try_from("monadic")?;
        ctx.registry
            .register_org(&author, org_id.clone(), 10)
            .await?;

        // Unregister the org
        ctx.registry
            .unregister_org(&author, org_id.clone(), 10)
            .await?;

        let res = request()
            .method("GET")
            .path(&format!("/ids/{}/status", org_id.to_string()))
            .reply(&api)
            .await;

        http::test::assert_response(&res, StatusCode::OK, |have| {
            assert_eq!(have, json!(registry::IdStatus::Retired));
        });

        Ok(())
    }
}<|MERGE_RESOLUTION|>--- conflicted
+++ resolved
@@ -62,22 +62,13 @@
     use crate::registry;
 
     /// Get the status for the given `id`.
-<<<<<<< HEAD
-    pub async fn get_status<R>(ctx: http::Ctx<R>, id: registry::Id) -> Result<impl Reply, Rejection>
+    pub async fn get_status<R>(ctx: http::Ctx<R>, input: String) -> Result<impl Reply, Rejection>
     where
         R: registry::Client,
     {
         let ctx = ctx.read().await;
+        let id = registry::Id::try_from(input).map_err(Error::from)?;
         let id_status = ctx.registry.get_id_status(&id).await?;
-=======
-    pub async fn get_status<R: registry::Client>(
-        registry: http::Shared<R>,
-        id_string: String,
-    ) -> Result<impl Reply, Rejection> {
-        let reg = registry.read().await;
-        let id = registry::Id::try_from(id_string).map_err(Error::from)?;
-        let id_status = reg.get_id_status(&id).await?;
->>>>>>> 4a73d467
 
         Ok(reply::json(&id_status))
     }
