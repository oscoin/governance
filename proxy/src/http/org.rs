--- conflicted
+++ resolved
@@ -829,13 +829,8 @@
         let default_branch = "master";
 
         let platinum_project = coco::control::replicate_platinum(
-<<<<<<< HEAD
             &ctx.peer_api,
-            key,
-=======
-            &peer,
             &key,
->>>>>>> 4a73d467
             &owner,
             project_name,
             project_description,
