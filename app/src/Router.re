--- conflicted
+++ resolved
@@ -4,9 +4,9 @@
   | Root
   | JoinNetwork
   | Projects
-  | Styleguide
   | Project(string)
   | RegisterProject
+  | Styleguide
   | NotFound(list(string));
 
 type overlay = (option(page), option(page));
@@ -20,9 +20,9 @@
     | Root => "/"
     | JoinNetwork => join(["join-network"])
     | Projects => join(["projects"])
-    | Styleguide => "/styleguide"
     | RegisterProject => join(["projects", "register"])
     | Project(id) => join(["projects", id])
+    | Styleguide => "/styleguide"
     | NotFound(_path) => "/not-found"
     };
 
@@ -34,23 +34,20 @@
   | Root => "Root"
   | JoinNetwork => "Join Network"
   | Projects => "Explore"
-  | Styleguide => "Styleguide"
   | RegisterProject => "Register Project"
   | Project(id) => "Project " ++ id
+  | Styleguide => "Styleguide"
   | NotFound(_path) => "Not Found"
   };
 
 let pageOfPath = path: page =>
   switch (path) {
   | [] => Projects
-<<<<<<< HEAD
   | ["join-network"] => JoinNetwork
-=======
-  | ["styleguide"] => Styleguide
->>>>>>> 1ee98741
   | ["projects"] => Projects
   | ["projects", "register"] => RegisterProject
   | ["projects", id] => Project(id)
+  | ["styleguide"] => Styleguide
   | ["not-found"] => NotFound(path)
   | _ => NotFound(path)
   };
