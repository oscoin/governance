--- conflicted
+++ resolved
@@ -12,32 +12,9 @@
 import * as ethereum from "../ethereum";
 
 const addresses = {
-<<<<<<< HEAD
-  pool: {
-    local: "0x56a32c0c857f1ae733562078a693ea845d9bb423",
-    ropsten: "0x336C7fE92c08A9e48738a48f846860C1fD35647C",
-    rinkeby: "0x8c6E1E293346cc4cD31A1972D94DaDcecEd98997",
-  },
-  dai: {
-    local: "0xff1d4d289bf0aaaf918964c57ac30481a67728ef",
-    ropsten: "0x6e80bf4Fd0b102E6385C545375C8fF3B30D554eA",
-    rinkeby: "0x5592ec0cfb4dbc12d3ab100b257153436a1f0fea",
-  },
-};
-
-// Get the address of the Pool Contract for the given environment
-export function daiTokenAddress(environment: ethereum.Environment): string {
-  switch (environment) {
-    case ethereum.Environment.Local:
-      return addresses.dai.local;
-    case ethereum.Environment.Ropsten:
-      return addresses.dai.ropsten;
-    case ethereum.Environment.Rinkeby:
-      return addresses.dai.rinkeby;
-  }
-=======
   local: "0x56a32c0c857f1ae733562078a693ea845d9bb423",
   ropsten: "0x22B39d2F5768CE402077223b3f871d9b4393A5f2",
+  rinkeby: "0x8c6E1E293346cc4cD31A1972D94DaDcecEd98997",
 };
 
 interface SenderUpdatedArgs {
@@ -50,7 +27,6 @@
 interface CollectedArgs {
   receiver: string;
   amt: BigNumber;
->>>>>>> 8a641354
 }
 type CollectedEvent = TypedEvent<CollectedArgs & Array<unknown>>;
 
@@ -70,13 +46,9 @@
     case ethereum.Environment.Local:
       return addresses.local;
     case ethereum.Environment.Ropsten:
-<<<<<<< HEAD
-      return addresses.pool.ropsten;
+      return addresses.ropsten;
     case ethereum.Environment.Rinkeby:
-      return addresses.pool.rinkeby;
-=======
-      return addresses.ropsten;
->>>>>>> 8a641354
+      return addresses.rinkeby;
   }
 }
 
