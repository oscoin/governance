//! Endpoints and serialisation for source code browsing.

use serde::{Deserialize, Serialize};
use warp::{filters::BoxedFilter, path, Filter, Rejection, Reply};

use nonempty::NonEmpty;
use radicle_surf::vcs::git;

use crate::{context, http};

/// Combination of all source filters.
pub fn filters(ctx: context::Context) -> BoxedFilter<(impl Reply,)> {
    blob_filter(ctx.clone())
        .or(branches_filter(ctx.clone()))
        .or(commit_filter(ctx.clone()))
        .or(commits_filter(ctx.clone()))
        .or(local_state_filter())
        .or(tags_filter(ctx.clone()))
        .or(tree_filter(ctx))
        .boxed()
}

/// `GET /blob/<project_urn>?revision=<revision>&path=<path>`
fn blob_filter(
    ctx: context::Context,
) -> impl Filter<Extract = impl Reply, Error = Rejection> + Clone {
    path("blob")
        .and(warp::get())
        .and(http::with_context_unsealed(ctx))
        .and(path::param::<coco::Urn>())
        .and(http::with_qs::<BlobQuery>())
        .and_then(handler::blob)
}

/// `GET /branches/<project_urn>?peerId=<peer_id>`
fn branches_filter(
    ctx: context::Context,
) -> impl Filter<Extract = impl Reply, Error = Rejection> + Clone {
    path("branches")
        .and(warp::get())
        .and(http::with_context_unsealed(ctx))
        .and(path::param::<coco::Urn>())
        .and(warp::query::<BranchQuery>())
        .and_then(handler::branches)
}

/// `GET /commit/<project_urn>/<sha1>`
fn commit_filter(
    ctx: context::Context,
) -> impl Filter<Extract = impl Reply, Error = Rejection> + Clone {
    path("commit")
        .and(warp::get())
        .and(http::with_context_unsealed(ctx))
        .and(path::param::<coco::Urn>())
        .and(path::param::<coco::oid::Oid>())
        .and_then(handler::commit)
}

/// `GET /commits/<project_urn>?branch=<branch>&peerId=<peer_id>`
fn commits_filter(
    ctx: context::Context,
) -> impl Filter<Extract = impl Reply, Error = Rejection> + Clone {
    path("commits")
        .and(warp::get())
        .and(http::with_context_unsealed(ctx))
        .and(path::param::<coco::Urn>())
        .and(warp::query::<CommitsQuery>())
        .and_then(handler::commits)
}

/// `GET /local-state/<path>`
fn local_state_filter() -> impl Filter<Extract = impl Reply, Error = Rejection> + Clone {
    path("local-state")
        .and(warp::get())
        .and(path::tail())
        .and_then(handler::local_state)
}

<<<<<<< HEAD
/// `GET /tags/<project_urn>?peer_id=<peer_id>`
=======
/// `GET /revisions/<project_id>`
fn revisions_filter(
    ctx: context::Context,
) -> impl Filter<Extract = impl Reply, Error = Rejection> + Clone {
    path("revisions")
        .and(warp::get())
        .and(http::with_context_unsealed(ctx))
        .and(path::param::<coco::Urn>())
        .and_then(handler::revisions)
}

/// `GET /tags/<project_id>`
>>>>>>> 8207a758
fn tags_filter(
    ctx: context::Context,
) -> impl Filter<Extract = impl Reply, Error = Rejection> + Clone {
    path("tags")
        .and(warp::get())
        .and(http::with_context_unsealed(ctx))
        .and(path::param::<coco::Urn>())
        .and(warp::query::<TagQuery>())
        .and(path::end())
        .and_then(handler::tags)
}

/// `GET /tree/<project_id>?peerId=<peer_id>&prefix=<prefix>*revision=<revision>`
fn tree_filter(
    ctx: context::Context,
) -> impl Filter<Extract = impl Reply, Error = Rejection> + Clone {
    path("tree")
        .and(warp::get())
        .and(http::with_context_unsealed(ctx))
        .and(path::param::<coco::Urn>())
        .and(http::with_qs::<TreeQuery>())
        .and_then(handler::tree)
}

/// Source handlers for conversion between core domain and http request fullfilment.
mod handler {
    use warp::{path::Tail, reply, Rejection, Reply};

    use coco::oid;

    use crate::{context, error, session, session::settings};

    /// Fetch a [`coco::Blob`].
    pub async fn blob(
        ctx: context::Unsealed,
        project_urn: coco::Urn,
        super::BlobQuery {
            path,
            peer_id,
            revision,
            highlight,
        }: super::BlobQuery,
    ) -> Result<impl Reply, Rejection> {
        let settings = session::get_current(&ctx.store)?
            .map(|session| session.settings)
            .unwrap_or_default();
        let peer_id = super::http::guard_self_peer_id(&ctx.state, peer_id);
        let revision = super::http::guard_self_revision(&ctx.state, revision);

        let theme = if let Some(true) = highlight {
            Some(match settings.appearance.theme {
                settings::Theme::Dark => "base16-ocean.dark",
                settings::Theme::Light => "base16-ocean.light",
            })
        } else {
            None
        };

        let branch = ctx
            .state
            .get_branch(project_urn, peer_id, None)
            .await
            .map_err(error::Error::from)?;
        let blob = ctx
            .state
            .with_browser(branch, |mut browser| {
                coco::blob(&mut browser, revision, &path, theme)
            })
            .await
            .map_err(error::Error::from)?;

        Ok(reply::json(&blob))
    }

    /// Fetch the list [`coco::Branch`].
    pub async fn branches(
        ctx: context::Unsealed,
        project_urn: coco::Urn,
        super::BranchQuery { peer_id }: super::BranchQuery,
    ) -> Result<impl Reply, Rejection> {
        let peer_id = super::http::guard_self_peer_id(&ctx.state, peer_id);
        let default_branch = ctx
            .state
            .get_branch(project_urn, peer_id, None)
            .await
            .map_err(error::Error::from)?;
        let branches = ctx
            .state
            .with_browser(default_branch, |browser| {
                coco::branches(browser, Some(coco::into_branch_type(peer_id)))
            })
            .await
            .map_err(error::Error::from)?;

        Ok(reply::json(&branches))
    }

    /// Fetch a [`coco::Commit`].
    pub async fn commit(
        ctx: context::Unsealed,
        project_urn: coco::Urn,
        sha1: oid::Oid,
    ) -> Result<impl Reply, Rejection> {
        let default_branch = ctx
            .state
            .find_default_branch(project_urn)
            .await
            .map_err(error::Error::from)?;
        let commit = ctx
            .state
            .with_browser(default_branch, |mut browser| {
                coco::commit(&mut browser, sha1)
            })
            .await
            .map_err(error::Error::from)?;

        Ok(reply::json(&commit))
    }

    /// Fetch the list of [`coco::Commit`] from a branch.
    pub async fn commits(
        ctx: context::Unsealed,
        project_urn: coco::Urn,
        mut query: super::CommitsQuery,
    ) -> Result<impl Reply, Rejection> {
        let peer_id = super::http::guard_self_peer_id(&ctx.state, query.peer_id);
        query.peer_id = peer_id;

        let default_branch = ctx
            .state
            .find_default_branch(project_urn)
            .await
            .map_err(error::Error::from)?;
        let commits = ctx
            .state
            .with_browser(default_branch, |mut browser| {
                coco::commits(&mut browser, query.into())
            })
            .await
            .map_err(error::Error::from)?;

        Ok(reply::json(&commits))
    }

    /// Fetch the list [`coco::Branch`] for a local repository.
    pub async fn local_state(path: Tail) -> Result<impl Reply, Rejection> {
        let state = coco::local_state(path.as_str())
            .map_err(coco::state::Error::from)
            .map_err(error::Error::from)?;

        Ok(reply::json(&state))
    }

<<<<<<< HEAD
=======
    /// Fetch the list [`coco::Branch`] and [`coco::Tag`].
    pub async fn revisions(
        ctx: context::Unsealed,
        project_urn: coco::Urn,
    ) -> Result<impl Reply, Rejection> {
        let peers = ctx
            .state
            .list_project_peers(project_urn.clone())
            .await
            .map_err(error::Error::from)?;
        let branch = ctx
            .state
            .find_default_branch(project_urn)
            .await
            .map_err(error::Error::from)?;
        let revisions: Vec<super::Revisions> = ctx
            .state
            .with_browser(branch, |browser| {
                peers
                    .into_iter()
                    .filter_map(coco::project::Peer::replicated)
                    .filter_map(|peer| {
                        coco::revisions(browser, peer)
                            .transpose()
                            .map(|revision| revision.map(super::Revisions::from))
                    })
                    .collect()
            })
            .await
            .map_err(error::Error::from)?;

        Ok(reply::json(&revisions))
    }

>>>>>>> 8207a758
    /// Fetch the list [`coco::Tag`].
    pub async fn tags(
        ctx: context::Unsealed,
        project_urn: coco::Urn,
        super::TagQuery { peer_id }: super::TagQuery,
    ) -> Result<impl Reply, Rejection> {
        if let Some(_peer_id) = peer_id {
            let tags: Vec<coco::Tag> = vec![];
            return Ok(reply::json(&tags));
        }

        let branch = ctx
            .state
            .find_default_branch(project_urn)
            .await
            .map_err(error::Error::from)?;
        let tags = ctx
            .state
            .with_browser(branch, |browser| coco::tags(browser))
            .await
            .map_err(error::Error::from)?;

        Ok(reply::json(&tags))
    }

    /// Fetch a [`coco::Tree`].
    pub async fn tree(
        ctx: context::Unsealed,
        project_urn: coco::Urn,
        super::TreeQuery {
            prefix,
            peer_id,
            revision,
        }: super::TreeQuery,
    ) -> Result<impl Reply, Rejection> {
        let peer_id = super::http::guard_self_peer_id(&ctx.state, peer_id);
        let revision = super::http::guard_self_revision(&ctx.state, revision);
        let branch = ctx
            .state
            .get_branch(project_urn, peer_id, None)
            .await
            .map_err(error::Error::from)?;
        let tree = ctx
            .state
            .with_browser(branch, |mut browser| {
                coco::tree(&mut browser, revision, prefix)
            })
            .await
            .map_err(error::Error::from)?;

        Ok(reply::json(&tree))
    }
}

/// Bundled query params to pass to the commits handler.
#[derive(Debug, Deserialize)]
#[serde(rename_all = "camelCase")]
pub struct CommitsQuery {
    /// PeerId to scope the query by.
    peer_id: Option<coco::PeerId>,
    /// Branch to get the commit history for.
    branch: String,
}

impl From<CommitsQuery> for git::Branch {
    fn from(CommitsQuery { peer_id, branch }: CommitsQuery) -> Self {
        match peer_id {
            None => Self::local(&branch),
            Some(peer_id) => Self::remote(&format!("heads/{}", branch), &peer_id.to_string()),
        }
    }
}

/// Bundled query params to pass to the blob handler.
#[derive(Debug, Serialize, Deserialize)]
#[serde(rename_all = "camelCase")]
pub struct BlobQuery {
    /// Location of the blob in tree.
    path: String,
    /// PeerId to scope the query by.
    peer_id: Option<coco::PeerId>,
    /// Revision to query at.
    revision: Option<coco::Revision<coco::PeerId>>,
    /// Whether or not to syntax highlight the blob.
    highlight: Option<bool>,
}

/// A query param for [`handler::branches`].
#[derive(Debug, Clone, Deserialize)]
#[serde(rename_all = "camelCase")]
pub struct BranchQuery {
    /// PeerId to scope the query by.
    peer_id: Option<coco::PeerId>,
}

/// Bundled query params to pass to the tree handler.
#[derive(Debug, Serialize, Deserialize)]
#[serde(rename_all = "camelCase")]
pub struct TreeQuery {
    /// Path prefix to query the tree.
    prefix: Option<String>,
    /// PeerId to scope the query by.
    peer_id: Option<coco::PeerId>,
    /// Revision to query at.
    revision: Option<coco::Revision<coco::PeerId>>,
}

/// A query param for [`handler::tags`].
#[derive(Debug, Clone, Deserialize)]
#[serde(rename_all = "camelCase")]
<<<<<<< HEAD
pub struct TagQuery {
    /// PeerId to scope the query by.
    peer_id: Option<coco::PeerId>,
=======
struct Revisions {
    /// The [`identity::Identity`] that owns these revisions.
    identity: identity::Identity,
    /// The branches for this project.
    branches: NonEmpty<coco::Branch>,
    /// The branches for this project.
    tags: Vec<coco::Tag>,
}

impl<S> From<coco::Revisions<coco::PeerId, coco::MetaUser<S>>> for Revisions {
    fn from(other: coco::Revisions<coco::PeerId, coco::MetaUser<S>>) -> Self {
        Self {
            identity: (other.peer_id, other.user).into(),
            branches: other.branches,
            tags: other.tags,
        }
    }
>>>>>>> 8207a758
}

#[allow(clippy::non_ascii_literal, clippy::unwrap_used)]
#[cfg(test)]
mod test {
    use std::{convert::TryFrom, env};

    use nonempty::NonEmpty;
    use pretty_assertions::assert_eq;
    use serde_json::{json, Value};
    use warp::{http::StatusCode, test::request};

    use radicle_surf::vcs::git;

    use crate::{context, error, http};

    #[tokio::test]
    async fn blob() -> Result<(), Box<dyn std::error::Error>> {
        let tmp_dir = tempfile::tempdir()?;
        let ctx = context::Unsealed::tmp(&tmp_dir).await?;
        let api = super::filters(ctx.clone().into());

        let urn = replicate_platinum(&ctx).await?;
        let revision = coco::Revision::Branch {
            name: "master".to_string(),
            peer_id: None,
        };
        let path = "text/arrows.txt";
        let default_branch = ctx.state.find_default_branch(urn.clone()).await?;
        let want = ctx
            .state
            .with_browser(default_branch, |mut browser| {
                coco::blob(&mut browser, Some(revision.clone()), path, None)
            })
            .await?;

        let query = super::BlobQuery {
            path: path.to_string(),
            peer_id: None,
            revision: Some(revision.clone()),
            highlight: Some(false),
        };

        let path = format!("/blob/{}?{}", urn, serde_qs::to_string(&query).unwrap());

        // Get ASCII blob.
        let res = request().method("GET").path(&path).reply(&api).await;

        http::test::assert_response(&res, StatusCode::OK, |have| {
            assert_eq!(have, json!(want));
            assert_eq!(
                have,
                json!({
                    "binary": false,
                    "html": false,
                    "content": "  ;;;;;        ;;;;;        ;;;;;
  ;;;;;        ;;;;;        ;;;;;
  ;;;;;        ;;;;;        ;;;;;
  ;;;;;        ;;;;;        ;;;;;
..;;;;;..    ..;;;;;..    ..;;;;;..
 ':::::'      ':::::'      ':::::'
   ':`          ':`          ':`
",
                    "info": {
                        "name": "arrows.txt",
                        "objectType": "BLOB",
                        "lastCommit": {
                            "sha1": "1e0206da8571ca71c51c91154e2fee376e09b4e7",
                            "author": {
                                "name": "Rūdolfs Ošiņš",
                                "email": "rudolfs@osins.org",
                            },
                            "committer": {
                                "name": "Rūdolfs Ošiņš",
                                "email": "rudolfs@osins.org",
                            },
                            "summary": "Add text files",
                            "description": "",
                            "committerTime": 1_575_283_425,
                        },
                    },
                    "path": "text/arrows.txt",
                })
            );
        });

        // Get binary blob.
        let path = "bin/ls";
        let default_branch = ctx.state.find_default_branch(urn.clone()).await?;
        let want = ctx
            .state
            .with_browser(default_branch, |browser| {
                coco::blob(browser, Some(revision.clone()), path, None)
            })
            .await?;

        let query = super::BlobQuery {
            path: path.to_string(),
            peer_id: None,
            revision: Some(revision),
            highlight: Some(false),
        };

        let path = format!("/blob/{}?{}", urn, serde_qs::to_string(&query).unwrap());

        let res = request().method("GET").path(&path).reply(&api).await;

        http::test::assert_response(&res, StatusCode::OK, |have| {
            assert_eq!(have, json!(want));
            assert_eq!(
                have,
                json!({
                    "binary": true,
                    "html": false,
                    "content": Value::Null,
                    "info": {
                        "name": "ls",
                        "objectType": "BLOB",
                        "lastCommit": {
                            "sha1": "19bec071db6474af89c866a1bd0e4b1ff76e2b97",
                            "author": {
                                "name": "Rūdolfs Ošiņš",
                                "email": "rudolfs@osins.org",
                            },
                            "committer": {
                                "name": "Rūdolfs Ošiņš",
                                "email": "rudolfs@osins.org",
                            },
                            "summary": "Add some binary files",
                            "description": "",
                            "committerTime": 1_575_282_964, },
                    },
                    "path": "bin/ls",
                })
            );
        });

        Ok(())
    }

    #[tokio::test]
    async fn blob_dev_branch() -> Result<(), Box<dyn std::error::Error>> {
        let tmp_dir = tempfile::tempdir()?;
        let ctx = context::Unsealed::tmp(&tmp_dir).await?;
        let api = super::filters(ctx.clone().into());

        let urn = replicate_platinum(&ctx).await?;
        let revision = coco::Revision::Branch {
            name: "dev".to_string(),
            peer_id: None,
        };
        let path = "here-we-are-on-a-dev-branch.lol";

        let query = super::BlobQuery {
            path: path.to_string(),
            peer_id: None,
            revision: Some(revision.clone()),
            highlight: Some(false),
        };

        // Get ASCII blob.
        let res = request()
            .method("GET")
            .path(&format!(
                "/blob/{}?{}",
                urn,
                serde_qs::to_string(&query).unwrap()
            ))
            .reply(&api)
            .await;

        let default_branch = ctx.state.find_default_branch(urn).await?;
        let want = ctx
            .state
            .with_browser(default_branch, |mut browser| {
                coco::blob(&mut browser, Some(revision), path, None)
            })
            .await?;

        http::test::assert_response(&res, StatusCode::OK, |have| {
            assert_eq!(have, json!(want));
        });

        Ok(())
    }

    #[tokio::test]
    async fn branches() -> Result<(), Box<dyn std::error::Error>> {
        let tmp_dir = tempfile::tempdir()?;
        let ctx = context::Unsealed::tmp(&tmp_dir).await?;
        let api = super::filters(ctx.clone().into());
        let urn = replicate_platinum(&ctx).await?;

        let res = request()
            .method("GET")
            .path(&format!("/branches/{}", urn))
            .reply(&api)
            .await;

        let default_branch = ctx.state.find_default_branch(urn).await?;
        let want = ctx
            .state
            .with_browser(default_branch, |browser| coco::branches(browser, None))
            .await?;

        http::test::assert_response(&res, StatusCode::OK, |have| {
            assert_eq!(have, json!(want));
            assert_eq!(have, json!(["dev", "master"]));
        });

        Ok(())
    }

    #[tokio::test]
    #[allow(clippy::indexing_slicing)]
    async fn commit() -> Result<(), Box<dyn std::error::Error>> {
        let tmp_dir = tempfile::tempdir()?;
        let ctx = context::Unsealed::tmp(&tmp_dir).await?;
        let api = super::filters(ctx.clone().into());

        let urn = replicate_platinum(&ctx).await?;
        let sha1 = coco::oid::Oid::try_from("3873745c8f6ffb45c990eb23b491d4b4b6182f95")?;

        let res = request()
            .method("GET")
            .path(&format!("/commit/{}/{}", urn, sha1))
            .reply(&api)
            .await;

        let default_branch = ctx.state.find_default_branch(urn).await?;
        let want = ctx
            .state
            .with_browser(default_branch, |mut browser| {
                coco::commit_header(&mut browser, sha1)
            })
            .await?;

        http::test::assert_response(&res, StatusCode::OK, |have| {
            assert_eq!(have["header"], json!(want));
            assert_eq!(
                have["header"],
                json!({
                    "sha1": sha1,
                    "author": {
                        "name": "Fintan Halpenny",
                        "email": "fintan.halpenny@gmail.com",
                    },
                    "committer": {
                        "email": "noreply@github.com",
                        "name": "GitHub",
                    },
                    "summary": "Extend the docs (#2)",
                    "description": "I want to have files under src that have separate commits.\r\nThat way src\'s latest commit isn\'t the same as all its files, instead it\'s the file that was touched last.",
                    "committerTime": 1_578_309_972,
                }),
            );
        });

        Ok(())
    }

    #[tokio::test]
    async fn commits() -> Result<(), Box<dyn std::error::Error>> {
        let tmp_dir = tempfile::tempdir()?;
        let ctx = context::Unsealed::tmp(&tmp_dir).await?;
        let api = super::filters(ctx.clone().into());

        let urn = replicate_platinum(&ctx).await?;

        let branch = git::Branch::local("master");
        let res = request()
            .method("GET")
            .path(&format!("/commits/{}?branch={}", urn.clone(), branch.name))
            .reply(&api)
            .await;

        let default_branch = ctx.state.find_default_branch(urn).await?;
        let want = ctx
            .state
            .with_browser(default_branch, |mut browser| {
                coco::commits(&mut browser, branch.clone())
            })
            .await?;

        http::test::assert_response(&res, StatusCode::OK, |have| {
            assert_eq!(have, json!(want));
        });

        Ok(())
    }

    #[tokio::test]
    async fn local_state() -> Result<(), Box<dyn std::error::Error>> {
        let tmp_dir = tempfile::tempdir()?;
        let ctx = context::Unsealed::tmp(&tmp_dir).await?;
        let api = super::filters(ctx.clone().into());

        let mut path = env::current_dir()?;
        path.push("../../fixtures/git-platinum");

        let res = request()
            .method("GET")
            .path(&format!("/local-state/{}", path.to_str().unwrap()))
            .reply(&api)
            .await;

        let want = coco::local_state(path.to_str().unwrap()).unwrap();

        http::test::assert_response(&res, StatusCode::OK, |have| {
            assert_eq!(have, json!(want));
            assert_eq!(
                have,
                json!({
                    "branches": [
                        "dev",
                        "master",
                    ],
                }),
            );
        });

        Ok(())
    }

    #[tokio::test]
<<<<<<< HEAD
=======
    async fn revisions() -> Result<(), Box<dyn std::error::Error>> {
        let tmp_dir = tempfile::tempdir()?;
        let ctx = context::Unsealed::tmp(&tmp_dir).await?;
        let api = super::filters(ctx.clone().into());

        let peer_id = ctx.state.peer_id();
        let id = identity::create(&ctx.state, "cloudhead").await?;

        let owner = ctx.state.get_user(id.urn.clone()).await?;
        let owner = coco::user::verify(owner)?;

        session::initialize(&ctx.store, id)?;

        let platinum_project = coco::control::replicate_platinum(
            &ctx.state,
            &owner,
            "git-platinum",
            "fixture data",
            coco::control::default_branch(),
        )
        .await?;
        let urn = platinum_project.urn();

        let res = request()
            .method("GET")
            .path(&format!("/revisions/{}", urn))
            .reply(&api)
            .await;

        let owner = owner.to_data().build()?; // TODO(finto): Unverify owner, unfortunately
        http::test::assert_response(&res, StatusCode::OK, |have| {
            assert_eq!(
                have,
                json!([super::Revisions {
                    identity: (peer_id, owner).into(),
                    branches: NonEmpty {
                        head: coco::Branch::from("dev".to_string()),
                        tail: vec![coco::Branch::from("master".to_string())]
                    },
                    tags: vec![
                        coco::Tag::from("v0.1.0".to_string()),
                        coco::Tag::from("v0.2.0".to_string()),
                        coco::Tag::from("v0.3.0".to_string()),
                        coco::Tag::from("v0.4.0".to_string()),
                        coco::Tag::from("v0.5.0".to_string())
                    ]
                },])
            )
        });

        Ok(())
    }

    #[tokio::test]
>>>>>>> 8207a758
    async fn tags() -> Result<(), Box<dyn std::error::Error>> {
        let tmp_dir = tempfile::tempdir()?;
        let ctx = context::Unsealed::tmp(&tmp_dir).await?;
        let api = super::filters(ctx.clone().into());

        let urn = replicate_platinum(&ctx).await?;

        let res = request()
            .method("GET")
            .path(&format!("/tags/{}", urn))
            .reply(&api)
            .await;

        let default_branch = ctx.state.find_default_branch(urn).await?;
        let want = ctx
            .state
            .with_browser(default_branch, |browser| coco::tags(browser))
            .await?;
        http::test::assert_response(&res, StatusCode::OK, |have| {
            assert_eq!(have, json!(want));
            assert_eq!(
                have,
                json!(["v0.1.0", "v0.2.0", "v0.3.0", "v0.4.0", "v0.5.0"]),
            );
        });

        Ok(())
    }

    #[tokio::test]
    async fn tree() -> Result<(), Box<dyn std::error::Error>> {
        let tmp_dir = tempfile::tempdir()?;
        let ctx = context::Unsealed::tmp(&tmp_dir).await?;
        let api = super::filters(ctx.clone().into());
        let urn = replicate_platinum(&ctx).await?;

        let prefix = "src";
        let revision = coco::Revision::Branch {
            name: "master".to_string(),
            peer_id: None,
        };
        let query = super::TreeQuery {
            prefix: Some(prefix.to_string()),
            peer_id: None,
            revision: Some(revision.clone()),
        };
        let path = format!("/tree/{}?{}", urn, serde_qs::to_string(&query).unwrap());
        let res = request().method("GET").path(&path).reply(&api).await;

        let default_branch = ctx.state.find_default_branch(urn).await?;
        let want = ctx
            .state
            .with_browser(default_branch, |mut browser| {
                coco::tree(&mut browser, Some(revision), Some(prefix.to_string()))
            })
            .await?;

        http::test::assert_response(&res, StatusCode::OK, |have| {
            assert_eq!(have, json!(want));
            assert_eq!(
                have,
                json!({
                    "path": "src",
                    "info": {
                        "name": "src",
                        "objectType": "TREE",
                        "lastCommit": null,                },
                        "entries": [
                        {
                            "path": "src/Eval.hs",
                            "info": {
                                "name": "Eval.hs",
                                "objectType": "BLOB",
                                "lastCommit": null,
                            },
                        },
                        {
                            "path": "src/memory.rs",
                            "info": {
                                "name": "memory.rs",
                                "objectType": "BLOB",
                                "lastCommit": null,
                            },
                        },
                    ],
                }),
            );
        });

        Ok(())
    }

    #[tokio::test]
    async fn tree_dev_branch() -> Result<(), Box<dyn std::error::Error>> {
        // Testing that the endpoint works with URL encoding
        const FRAGMENT: &percent_encoding::AsciiSet = &percent_encoding::CONTROLS
            .add(b' ')
            .add(b'"')
            .add(b'[')
            .add(b']')
            .add(b'=');

        let tmp_dir = tempfile::tempdir()?;
        let ctx = context::Unsealed::tmp(&tmp_dir).await?;
        let api = super::filters(ctx.clone().into());
        let urn = replicate_platinum(&ctx).await?;

        let revision = coco::Revision::Branch {
            name: "dev".to_string(),
            peer_id: None,
        };
        let query = super::TreeQuery {
            prefix: None,
            peer_id: None,
            revision: Some(revision.clone()),
        };
        let path = format!(
            "/tree/{}?{}",
            urn,
            percent_encoding::utf8_percent_encode(&serde_qs::to_string(&query).unwrap(), FRAGMENT)
        );
        let res = request().method("GET").path(&path).reply(&api).await;

        let default_branch = ctx.state.find_default_branch(urn).await?;
        let want = ctx
            .state
            .with_browser(default_branch, |mut browser| {
                coco::tree(&mut browser, Some(revision), None)
            })
            .await?;

        http::test::assert_response(&res, StatusCode::OK, |have| {
            assert_eq!(have, json!(want));
        });

        Ok(())
    }

    async fn replicate_platinum(ctx: &context::Unsealed) -> Result<coco::Urn, error::Error> {
        let owner = ctx.state.init_owner("cloudhead").await?;
        let platinum_project = coco::control::replicate_platinum(
            &ctx.state,
            &owner,
            "git-platinum",
            "fixture data",
            coco::control::default_branch(),
        )
        .await?;
        Ok(platinum_project.urn())
    }
}<|MERGE_RESOLUTION|>--- conflicted
+++ resolved
@@ -3,7 +3,6 @@
 use serde::{Deserialize, Serialize};
 use warp::{filters::BoxedFilter, path, Filter, Rejection, Reply};
 
-use nonempty::NonEmpty;
 use radicle_surf::vcs::git;
 
 use crate::{context, http};
@@ -76,22 +75,7 @@
         .and_then(handler::local_state)
 }
 
-<<<<<<< HEAD
 /// `GET /tags/<project_urn>?peer_id=<peer_id>`
-=======
-/// `GET /revisions/<project_id>`
-fn revisions_filter(
-    ctx: context::Context,
-) -> impl Filter<Extract = impl Reply, Error = Rejection> + Clone {
-    path("revisions")
-        .and(warp::get())
-        .and(http::with_context_unsealed(ctx))
-        .and(path::param::<coco::Urn>())
-        .and_then(handler::revisions)
-}
-
-/// `GET /tags/<project_id>`
->>>>>>> 8207a758
 fn tags_filter(
     ctx: context::Context,
 ) -> impl Filter<Extract = impl Reply, Error = Rejection> + Clone {
@@ -245,43 +229,6 @@
         Ok(reply::json(&state))
     }
 
-<<<<<<< HEAD
-=======
-    /// Fetch the list [`coco::Branch`] and [`coco::Tag`].
-    pub async fn revisions(
-        ctx: context::Unsealed,
-        project_urn: coco::Urn,
-    ) -> Result<impl Reply, Rejection> {
-        let peers = ctx
-            .state
-            .list_project_peers(project_urn.clone())
-            .await
-            .map_err(error::Error::from)?;
-        let branch = ctx
-            .state
-            .find_default_branch(project_urn)
-            .await
-            .map_err(error::Error::from)?;
-        let revisions: Vec<super::Revisions> = ctx
-            .state
-            .with_browser(branch, |browser| {
-                peers
-                    .into_iter()
-                    .filter_map(coco::project::Peer::replicated)
-                    .filter_map(|peer| {
-                        coco::revisions(browser, peer)
-                            .transpose()
-                            .map(|revision| revision.map(super::Revisions::from))
-                    })
-                    .collect()
-            })
-            .await
-            .map_err(error::Error::from)?;
-
-        Ok(reply::json(&revisions))
-    }
-
->>>>>>> 8207a758
     /// Fetch the list [`coco::Tag`].
     pub async fn tags(
         ctx: context::Unsealed,
@@ -392,29 +339,9 @@
 /// A query param for [`handler::tags`].
 #[derive(Debug, Clone, Deserialize)]
 #[serde(rename_all = "camelCase")]
-<<<<<<< HEAD
 pub struct TagQuery {
     /// PeerId to scope the query by.
     peer_id: Option<coco::PeerId>,
-=======
-struct Revisions {
-    /// The [`identity::Identity`] that owns these revisions.
-    identity: identity::Identity,
-    /// The branches for this project.
-    branches: NonEmpty<coco::Branch>,
-    /// The branches for this project.
-    tags: Vec<coco::Tag>,
-}
-
-impl<S> From<coco::Revisions<coco::PeerId, coco::MetaUser<S>>> for Revisions {
-    fn from(other: coco::Revisions<coco::PeerId, coco::MetaUser<S>>) -> Self {
-        Self {
-            identity: (other.peer_id, other.user).into(),
-            branches: other.branches,
-            tags: other.tags,
-        }
-    }
->>>>>>> 8207a758
 }
 
 #[allow(clippy::non_ascii_literal, clippy::unwrap_used)]
@@ -422,7 +349,6 @@
 mod test {
     use std::{convert::TryFrom, env};
 
-    use nonempty::NonEmpty;
     use pretty_assertions::assert_eq;
     use serde_json::{json, Value};
     use warp::{http::StatusCode, test::request};
@@ -740,63 +666,6 @@
     }
 
     #[tokio::test]
-<<<<<<< HEAD
-=======
-    async fn revisions() -> Result<(), Box<dyn std::error::Error>> {
-        let tmp_dir = tempfile::tempdir()?;
-        let ctx = context::Unsealed::tmp(&tmp_dir).await?;
-        let api = super::filters(ctx.clone().into());
-
-        let peer_id = ctx.state.peer_id();
-        let id = identity::create(&ctx.state, "cloudhead").await?;
-
-        let owner = ctx.state.get_user(id.urn.clone()).await?;
-        let owner = coco::user::verify(owner)?;
-
-        session::initialize(&ctx.store, id)?;
-
-        let platinum_project = coco::control::replicate_platinum(
-            &ctx.state,
-            &owner,
-            "git-platinum",
-            "fixture data",
-            coco::control::default_branch(),
-        )
-        .await?;
-        let urn = platinum_project.urn();
-
-        let res = request()
-            .method("GET")
-            .path(&format!("/revisions/{}", urn))
-            .reply(&api)
-            .await;
-
-        let owner = owner.to_data().build()?; // TODO(finto): Unverify owner, unfortunately
-        http::test::assert_response(&res, StatusCode::OK, |have| {
-            assert_eq!(
-                have,
-                json!([super::Revisions {
-                    identity: (peer_id, owner).into(),
-                    branches: NonEmpty {
-                        head: coco::Branch::from("dev".to_string()),
-                        tail: vec![coco::Branch::from("master".to_string())]
-                    },
-                    tags: vec![
-                        coco::Tag::from("v0.1.0".to_string()),
-                        coco::Tag::from("v0.2.0".to_string()),
-                        coco::Tag::from("v0.3.0".to_string()),
-                        coco::Tag::from("v0.4.0".to_string()),
-                        coco::Tag::from("v0.5.0".to_string())
-                    ]
-                },])
-            )
-        });
-
-        Ok(())
-    }
-
-    #[tokio::test]
->>>>>>> 8207a758
     async fn tags() -> Result<(), Box<dyn std::error::Error>> {
         let tmp_dir = tempfile::tempdir()?;
         let ctx = context::Unsealed::tmp(&tmp_dir).await?;
