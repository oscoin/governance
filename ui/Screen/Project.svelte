--- conflicted
+++ resolved
@@ -169,7 +169,7 @@
               <Tooltip
                 position={CSSPosition.Left}
                 value={isMaintainer(session.identity.urn, project) ? trackTooltipMaintainer : trackTooltip}>
-                <TrackToggle disabled expanded tracking />
+                <FollowToggle disabled followign />
               </Tooltip>
             {/if}
           </Remote>
@@ -190,46 +190,16 @@
               items={topbarMenuItems(project, commits.stats.commits)} />
             <div slot="loading">
               <HorizontalMenu
-<<<<<<< HEAD
                 items={topbarMenuItems(project)}
                 style="display: inline" />
             </div>
           </Remote>
-=======
-                items={topbarMenuItems(project, commits.stats.commits)} />
-              <div slot="loading">
-                <HorizontalMenu
-                  items={topbarMenuItems(project, null)}
-                  style="display: inline" />
-              </div>
-            </Remote>
-          </div>
-        </div>
-        <div slot="right">
-          <CheckoutButton
-            on:checkout={ev => handleCheckout(ev, project, $currentPeerId)}
-            projectName={project.metadata.name} />
-        </div>
-        <div slot="top">
-          <div style="display: flex">
-            <PeerSelector
-              bind:currentPeerId={$currentPeerId}
-              {revisions}
-              on:select={() => {
-                resetCurrentRevision();
-              }} />
-            <Tooltip
-              position={CSSPosition.Left}
-              value={isMaintainer(session.identity.urn, project) ? trackTooltipMaintainer : trackTooltip}>
-              <FollowToggle disabled following />
-            </Tooltip>
-          </div>
->>>>>>> 8207a758
         </div>
       </div>
       <div slot="right">
         <CheckoutButton
-          on:checkout={ev => handleCheckout(ev, project, $selectedPeer)} />
+          on:checkout={ev => handleCheckout(ev, project, $selectedPeer)}
+          projectName={project.metadata.name} />
       </div>
     </Header.Large>
     <Router {routes} />
