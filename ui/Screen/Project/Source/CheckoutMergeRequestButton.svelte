--- conflicted
+++ resolved
@@ -16,11 +16,7 @@
     toggleDropdown();
   };
   const caption = "Checkout";
-<<<<<<< HEAD
-  const instructions = `git checkout -b merge-request/${id} remotes/${peerId}/refs/tags/merge-request/${id}`;
-=======
   const instructions = `git fetch rad refs/remotes/${peerId}/tags/merge-request/${id}:tags/merge-request/${id}`;
->>>>>>> 73a7cdf5
 </script>
 
 <style>
