<script lang="ts">
  import { createEventDispatcher } from "svelte";

  const dispatch = createEventDispatcher();

  // eslint-disable-next-line @typescript-eslint/no-explicit-any
  export let items: any[];

  export let styleHoverState: boolean = true;

  export let dataCy = "";
  export let style = "";
</script>

<style>
  .list-container {
    min-width: var(--content-min-width);
    max-width: var(--content-max-width);
    padding: 0 var(--content-padding);
  }
  ul {
    width: 100%;
    border: 1px solid var(--color-foreground-level-2);
    border-radius: 8px;
  }

  li {
    display: flex;
    width: 100%;
    flex: 1;
    border-bottom: 1px solid var(--color-foreground-level-2);
    user-select: none;
  }

  .hover:hover {
    background-color: var(--color-foreground-level-1);
    cursor: pointer;
  }

  li:last-child {
    border-bottom: 0;
    border-radius: 0 0 8px 8px;
  }

  li:first-child {
    border-radius: 8px 8px 0 0;
  }
</style>

<div class="list-container" {style}>
<<<<<<< HEAD
  <ul data-cy={dataCy}>
    {#each items as item}
      <li
        class:hover={styleHoverState}
        on:click={() => dispatch('select', item)}>
        <slot {item} />
      </li>
    {/each}
  </ul>
=======
  {#if items.length > 0}
    <ul data-cy={dataCy}>
      {#each items as item}
        <li on:click={() => dispatch('select', item)}>
          <slot {item} />
        </li>
      {/each}
    </ul>
  {/if}
>>>>>>> f0122e17
</div><|MERGE_RESOLUTION|>--- conflicted
+++ resolved
@@ -48,25 +48,15 @@
 </style>
 
 <div class="list-container" {style}>
-<<<<<<< HEAD
-  <ul data-cy={dataCy}>
-    {#each items as item}
-      <li
-        class:hover={styleHoverState}
-        on:click={() => dispatch('select', item)}>
-        <slot {item} />
-      </li>
-    {/each}
-  </ul>
-=======
   {#if items.length > 0}
     <ul data-cy={dataCy}>
       {#each items as item}
-        <li on:click={() => dispatch('select', item)}>
+        <li
+          class:hover={styleHoverState}
+          on:click={() => dispatch('select', item)}>
           <slot {item} />
         </li>
       {/each}
     </ul>
   {/if}
->>>>>>> f0122e17
 </div>