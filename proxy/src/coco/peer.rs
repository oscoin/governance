//! Utility to work with the peer api of librad.

use std::convert::TryFrom;
use std::net::SocketAddr;
use std::path::{self, PathBuf};
use std::sync::{Arc, Mutex};

use librad::keys;
use librad::meta::entity;
use librad::meta::project;
use librad::meta::user;
use librad::net::discovery;
pub use librad::net::peer::{PeerApi, PeerConfig};
use librad::paths;
use librad::peer::PeerId;
use librad::uri::RadUrn;
use radicle_surf::vcs::git;

use crate::coco;
use crate::error;

/// Export a verified [`user::User`] type.
pub type User = user::User<entity::Verified>;

/// High-level interface to the coco monorepo and gossip layer.
pub struct Api {
    /// Thread-safe wrapper around [`PeerApi`].
    peer_api: Arc<Mutex<PeerApi<keys::SecretKey>>>,
}

impl Api {
    /// Create a new `PeerApi` given a `PeerConfig`.
    ///
    /// # Errors
    ///
    /// If turning the config into a `Peer` fails
    /// If trying to accept on the socket fails
    pub async fn new<I>(
        config: PeerConfig<discovery::Static<I, SocketAddr>, keys::SecretKey>,
    ) -> Result<Self, error::Error>
    where
        I: Iterator<Item = (PeerId, SocketAddr)> + Send + 'static,
    {
        let peer = config.try_into_peer().await?;
        // TODO(finto): discarding the run loop below. Should be used to subsrcibe to events and
        // publish events.
        let (api, _futures) = peer.accept()?;

        Ok(Self {
            peer_api: Arc::new(Mutex::new(api)),
        })
    }

    /// Returns the [`PathBuf`] to the underlying monorepo.
    #[must_use]
    pub fn monorepo(&self) -> PathBuf {
        let api = self.peer_api.lock().expect("unable to acquire lock");
        api.paths().git_dir().join("")
    }

    /// Returns the underlying [`paths::Paths`].
    #[must_use]
    pub fn paths(&self) -> paths::Paths {
        let api = self.peer_api.lock().expect("unable to acquire lock");
        api.paths().clone()
    }

    /// Convenience method to trigger a reopen of the storage.
    ///
    /// # Errors
    ///
    /// When the underlying lock acquisition fails or opening the storage.
    pub fn reopen(&self) -> Result<(), error::Error> {
        let api = self.peer_api.lock().expect("unable to acquire lock");
        api.storage().reopen()?;

        Ok(())
    }

    /// Our current peers [`PeerId`].
    #[must_use]
    pub fn peer_id(&self) -> PeerId {
        let api = self.peer_api.lock().expect("unable to acquire lock");
        api.peer_id().clone()
    }

    /// Get the default owner for this `PeerApi`.
    #[must_use]
    pub fn default_owner(&self) -> Option<user::User<entity::Draft>> {
        let api = self.peer_api.lock().expect("unable to acquire lock");

        match api.storage().default_rad_self() {
            Ok(user) => Some(user),
            Err(err) => {
                log::warn!("an error occurred while trying to get 'rad/self': {}", err);
                None
            },
        }
    }

    /// Set the default owner for this `PeerApi`.
    ///
    /// # Errors
    ///
    ///   * Fails to set the default `rad/self` for this `PeerApi`.
    pub fn set_default_owner(&self, user: User) -> Result<(), error::Error> {
        let api = self.peer_api.lock().expect("unable to acquire lock");
        Ok(api.storage().set_default_rad_self(user)?)
    }

    /// Initialise a [`User`] and make them the default owner of this `PeerApi`.
    ///
    /// # Errors
    ///
    ///   * Fails to initialise `User`.
    ///   * Fails to verify `User`.
    ///   * Fails to set the default `rad/self` for this `PeerApi`.
    pub fn init_owner(&self, key: keys::SecretKey, handle: &str) -> Result<User, error::Error> {
        let user = self.init_user(key, handle)?;
        let user = verify_user(user)?;

        self.set_default_owner(user.clone())?;

        Ok(user)
    }

    /// Returns the list of [`project::Project`]s for your peer.
    ///
    /// # Errors
    ///
    ///   * Retrieving the project entities from the store fails.
    #[allow(
        clippy::match_wildcard_for_single_variants,
        clippy::wildcard_enum_match_arm
    )]
    pub fn list_projects(&self) -> Result<Vec<project::Project<entity::Draft>>, error::Error> {
        let project_meta = {
            let api = self.peer_api.lock().expect("unable to acquire lock");
            let storage = api.storage().reopen()?;
            let owner = storage.default_rad_self()?;

            let meta = storage.all_metadata()?;
            meta.flat_map(|entity| {
                let entity = entity.ok()?;
                let rad_self = storage.get_rad_self(&entity.urn()).ok()?;

                // We only list projects that are owned by the peer
                if rad_self.urn() != owner.urn() {
                    return None;
                }

                entity.try_map(|info| match info {
                    entity::data::EntityInfo::Project(info) => Some(info),
                    _ => None,
                })
            })
            .collect::<Vec<_>>()
        };

        Ok(project_meta)
    }

    /// Returns the list of [`user::User`]s known for your peer.
    ///
    /// # Errors
    ///
    ///   * Retrieval of the user entities from the store fails.
    #[allow(
        clippy::match_wildcard_for_single_variants,
        clippy::wildcard_enum_match_arm
    )]
    pub fn list_users(&self) -> Result<Vec<user::User<entity::Draft>>, error::Error> {
        let api = self.peer_api.lock().expect("unable to acquire lock");
        let storage = api.storage();

        let mut entities = vec![];
        for entity in storage.all_metadata()? {
            let entity = entity?;

            if let Some(e) = entity.try_map(|info| match info {
                entity::data::EntityInfo::User(info) => Some(info),
                _ => None,
            }) {
                entities.push(e);
            }
        }

        Ok(entities)
    }

    /// Get the project found at `urn`.
    ///
    /// # Errors
    ///
    ///   * Resolving the project fails.
    pub fn get_project<P>(
        &self,
        urn: &RadUrn,
        peer: P,
    ) -> Result<project::Project<entity::Draft>, error::Error>
    where
        P: Into<Option<PeerId>>,
    {
        let api = self.peer_api.lock().expect("unable to acquire lock");
        let storage = api.storage().reopen()?;

        Ok(storage.metadata_of(urn, peer)?)
    }

    /// Get the user found at `urn`.
    ///
    /// # Errors
    ///
    ///   * Resolving the user fails.
    ///   * Could not successfully acquire a lock to the API.
    pub fn get_user(&self, urn: &RadUrn) -> Result<user::User<entity::Draft>, error::Error> {
        let api = self.peer_api.lock().expect("unable to acquire lock");
        let storage = api.storage().reopen()?;

        Ok(storage.metadata(urn)?)
    }

    /// Get a repo browser for a project.
    ///
    /// # Errors
    ///
    /// The function will result in an error if the mutex guard was poisoned. See
    /// [`std::sync::Mutex::lock`] for further details.
    pub fn with_browser<F, T>(&self, urn: &RadUrn, callback: F) -> Result<T, error::Error>
    where
        F: Send + FnOnce(&mut git::Browser) -> Result<T, error::Error>,
    {
        let git_dir = self.monorepo();

        let project = self.get_project(urn, None)?;
        let default_branch = git::Branch::local(project.default_branch());
        let repo = git::Repository::new(git_dir)?;
        let namespace = git::Namespace::try_from(project.urn().id.to_string().as_str())?;
        let mut browser = git::Browser::new_with_namespace(&repo, &namespace, default_branch)?;

        callback(&mut browser)
    }

    /// Initialize a [`project::Project`] that is owned by the `owner`.
    /// This kicks off the history of the project, tracked by `librad`'s mono-repo.
    ///
    /// # Errors
    ///
    /// Will error if:
    ///     * The signing of the project metadata fails.
    ///     * The interaction with `librad` [`librad::git::storage::Storage`] fails.
    #[allow(clippy::needless_pass_by_value)] // We don't want to keep `SecretKey` in memory.
    pub fn init_project<P: AsRef<path::Path> + Send>(
        &self,
        key: &keys::SecretKey,
        owner: &User,
<<<<<<< HEAD
        project: coco::project::Create<P>,
=======
        path: impl AsRef<path::Path> + Send,
        name: &str,
        description: &str,
        default_branch: &str,
>>>>>>> f8011981
    ) -> Result<project::Project<entity::Draft>, error::Error> {
        let api = self.peer_api.lock().expect("unable to acquire lock");
        let storage = api.storage().reopen()?;

        let mut meta = project.build(owner, key.public())?;
        meta.sign_owned(key)?;

        let urn = meta.urn();
        if storage.has_urn(&urn)? {
            return Err(error::Error::EntityExists(urn));
        } else {
            let repo = storage.create_repo(&meta)?;
            repo.set_rad_self(librad::git::storage::RadSelfSpec::Urn(owner.urn()))?;
        }

        let _ = project.setup_repo(api.paths().git_dir(), &urn)?;

        Ok(meta)
    }

    /// Create a [`user::User`] with the provided `handle`. This assumes that you are creating a
    /// user that uses the secret key the `PeerApi` was configured with.
    ///
    /// # Errors
    ///
    /// Will error if:
    ///     * The signing of the user metadata fails.
    ///     * The interaction with `librad` [`librad::git::storage::Storage`] fails.
    #[allow(clippy::needless_pass_by_value)] // We don't want to keep `SecretKey` in memory.
    pub fn init_user(
        &self,
        key: keys::SecretKey,
        handle: &str,
    ) -> Result<user::User<entity::Draft>, error::Error> {
        // Create the project meta
        let mut user = user::User::<entity::Draft>::create(handle.to_string(), key.public())?;
        user.sign_owned(&key)?;
        let urn = user.urn();

        // Initialising user in the storage.
        {
            let api = self.peer_api.lock().expect("unable to acquire lock");
            let storage = api.storage().reopen()?;

            if storage.has_urn(&urn)? {
                return Err(error::Error::EntityExists(urn));
            } else {
                let _repo = storage.create_repo(&user)?;
            }
        }

        Ok(user)
    }

    /// Wrapper around the storage track.
    ///
    /// # Errors
    ///
    /// * When the storage operation fails.
    pub fn track(&self, urn: &RadUrn, remote: &PeerId) -> Result<(), error::Error> {
        let api = self.peer_api.lock().expect("unable to acquire lock");
        Ok(api.storage().track(urn, remote)?)
    }

    /// Get the [`user::User`]s that are tracking this project, including their [`PeerId`].
    ///
    /// # Errors
    ///
    /// * If we could not acquire the lock
    /// * If we could not open the storage
    /// * If did not have the `urn` in storage
    /// * If we could not fetch the tracked peers
    /// * If we could not get the `rad/self` of the peer
    pub fn tracked(
        &self,
        urn: &RadUrn,
    ) -> Result<Vec<(PeerId, user::User<entity::Draft>)>, error::Error> {
        let api = self.peer_api.lock().expect("unable to acquire lock");
        let storage = api.storage().reopen()?;
        let repo = storage.open_repo(urn.clone())?;
        repo.tracked()?
            .map(move |peer_id| {
                repo.get_rad_self_of(peer_id.clone())
                    .map(|user| (peer_id.clone(), user))
                    .map_err(error::Error::from)
            })
            .collect()
    }
}

/// Verify a user using a fake resolver that resolves the user to itself.
///
/// TODO(finto): Should not live here permanently, because resolvers should solve this verification.
///
/// # Errors
///
/// If any of the verification steps fail
pub fn verify_user(user: user::User<entity::Draft>) -> Result<User, error::Error> {
    let fake_resolver = FakeUserResolver(user.clone());
    let verified_user = user.check_history_status(&fake_resolver, &fake_resolver)?;
    Ok(verified_user)
}

<<<<<<< HEAD
=======
/// Equips a repository with a rad remote for the given id. If the directory at the given path
/// is not managed by git yet we initialise it first.
fn setup_remote(
    peer: &PeerApi<keys::SecretKey>,
    path: impl AsRef<std::path::Path>,
    id: &librad::hash::Hash,
    default_branch: &str,
) -> Result<(), error::Error> {
    // Check if directory at path is a git repo.
    if git2::Repository::open(&path).is_err() {
        let repo = git2::Repository::init(&path)?;
        // First use the config to initialize a commit signature for the user.
        let sig = repo.signature()?;
        // Now let's create an empty tree for this commit
        let tree_id = {
            let mut index = repo.index()?;

            // For our purposes, we'll leave the index empty for now.
            index.write_tree()?
        };
        let tree = repo.find_tree(tree_id)?;
        // Normally creating a commit would involve looking up the current HEAD
        // commit and making that be the parent of the initial commit, but here this
        // is the first commit so there will be no parent.
        repo.commit(
            Some(&format!("refs/heads/{}", default_branch)),
            &sig,
            &sig,
            "Initial commit",
            &tree,
            &[],
        )?;
    }

    let repo = git2::Repository::open(path)?;

    if let Err(err) = repo.resolve_reference_from_short_name(default_branch) {
        log::error!("error while trying to find default branch: {:?}", err);
        return Err(error::Error::DefaultBranchMissing(
            id.to_string(),
            default_branch.to_string(),
        ));
    }

    let monorepo = peer.paths().git_dir().join("");
    let namespace_prefix = format!("refs/namespaces/{}/refs", id);
    let mut remote = repo.remote_with_fetch(
        "rad",
        &format!(
            "file://{}",
            monorepo.to_str().expect("unable to get str for monorepo")
        ),
        &format!("+{}/heads/*:refs/heads/*", namespace_prefix),
    )?;
    repo.remote_add_push(
        "rad",
        &format!("+refs/heads/*:{}/heads/*", namespace_prefix),
    )?;
    remote.push(
        &[&format!(
            "refs/heads/{}:{}/heads/{}",
            default_branch, namespace_prefix, default_branch
        )],
        None,
    )?;

    Ok(())
}

>>>>>>> f8011981
/// Acting as a fake resolver where a User resolves to itself.
/// This allows us to check the history status of a single User.
/// TODO(finto): Remove this once Resolvers are complete.
struct FakeUserResolver(user::User<entity::Draft>);

impl entity::Resolver<user::User<entity::Draft>> for FakeUserResolver {
    fn resolve(&self, _uri: &RadUrn) -> Result<user::User<entity::Draft>, entity::Error> {
        Ok(self.0.clone())
    }

    fn resolve_revision(
        &self,
        _uri: &RadUrn,
        _revision: u64,
    ) -> Result<user::User<entity::Draft>, entity::Error> {
        Ok(self.0.clone())
    }
}

#[cfg(test)]
#[allow(clippy::panic)]
mod test {
    use std::path::PathBuf;

    use librad::keys::SecretKey;

    use crate::coco::config;
    use crate::coco::control;
    use crate::coco::project;
    use crate::error::Error;

    use super::Api;

    fn fakie_project(path: PathBuf) -> project::Create<PathBuf> {
        project::Create {
            repo: project::Repo::New {
                path,
                name: "fakie-nose-kickflip-backside-180-to-handplant".to_string(),
            },
            description: "rad git tricks".to_string(),
            default_branch: "dope".to_string(),
        }
    }

    fn radicle_project(path: PathBuf) -> project::Create<PathBuf> {
        project::Create {
            repo: project::Repo::New {
                path,
                name: "radicalise".to_string(),
            },
            description: "the people".to_string(),
            default_branch: "power".to_string(),
        }
    }

    #[tokio::test]
    async fn can_create_user() -> Result<(), Error> {
        let tmp_dir = tempfile::tempdir().expect("failed to create temdir");
        let key = SecretKey::new();
        let config = config::default(key.clone(), tmp_dir.path())?;
        let api = Api::new(config).await?;

        let annie = api.init_user(key, "annie_are_you_ok?");
        assert!(annie.is_ok());

        Ok(())
    }

    #[tokio::test]
    async fn can_create_project() -> Result<(), Error> {
        let tmp_dir = tempfile::tempdir().expect("failed to create temdir");
        let repo_path = tmp_dir.path().join("radicle");
        let key = SecretKey::new();
        let config = config::default(key.clone(), tmp_dir.path())?;
        let api = Api::new(config).await?;

        let user = api.init_owner(key.clone(), "cloudhead")?;
        let project = api.init_project(&key, &user, radicle_project(repo_path.clone()));

        assert!(project.is_ok());
        assert!(repo_path.join("radicalise").exists());

        Ok(())
    }

    #[tokio::test]
    async fn can_create_project_directory_exists() -> Result<(), Error> {
        let tmp_dir = tempfile::tempdir().expect("failed to create temdir");
        let repo_path = tmp_dir.path().join("radicle");
        let repo_path = repo_path.join("radicalise");
        let key = SecretKey::new();
        let config = config::default(key.clone(), tmp_dir.path())?;
        let api = Api::new(config).await?;

        let user = api.init_owner(key.clone(), "cloudhead")?;
        let project = api.init_project(&key, &user, radicle_project(repo_path.clone()));

        assert!(project.is_ok());
        assert!(repo_path.exists());

        Ok(())
    }

    #[tokio::test]
    async fn cannot_create_user_twice() -> Result<(), Error> {
        let tmp_dir = tempfile::tempdir().expect("failed to create temdir");
        let key = SecretKey::new();
        let config = config::default(key.clone(), tmp_dir.path())?;
        let api = Api::new(config).await?;

        let user = api.init_owner(key.clone(), "cloudhead")?;
        let err = api.init_user(key, "cloudhead");

        if let Err(Error::EntityExists(urn)) = err {
            assert_eq!(urn, user.urn())
        } else {
            panic!(
                "unexpected error when creating the user a second time: {:?}",
                err
            );
        }

        Ok(())
    }

    #[tokio::test]
    async fn cannot_create_project_twice() -> Result<(), Error> {
        let tmp_dir = tempfile::tempdir().expect("failed to create temdir");
        let repo_path = tmp_dir.path().join("radicle");
        let key = SecretKey::new();
        let config = config::default(key.clone(), tmp_dir.path())?;
        let api = Api::new(config).await?;

        let user = api.init_owner(key.clone(), "cloudhead")?;
        let project_creation = radicle_project(repo_path.clone());
        let project = api.init_project(&key, &user, project_creation.clone())?;

        let err = api.init_project(&key, &user, project_creation.into_existing());

        if let Err(Error::EntityExists(urn)) = err {
            assert_eq!(urn, project.urn())
        } else {
            panic!(
                "unexpected error when creating the project a second time: {:?}",
                err
            );
        }

        Ok(())
    }

    #[tokio::test]
    async fn list_projects() -> Result<(), Error> {
        let tmp_dir = tempfile::tempdir().expect("failed to create temdir");
        let repo_path = tmp_dir.path().join("radicle");

        let key = SecretKey::new();
        let config = config::default(key.clone(), tmp_dir.path())?;
        let api = Api::new(config).await?;

        let user = api.init_owner(key.clone(), "cloudhead")?;

        control::setup_fixtures(&api, key.clone(), &user)?;

        let kalt = api.init_user(key.clone(), "kalt")?;
        let kalt = super::verify_user(kalt)?;
        let fakie = api.init_project(&key, &kalt, fakie_project(repo_path))?;

        let projects = api.list_projects()?;
        let mut project_names = projects
            .into_iter()
            .map(|project| project.name().to_string())
            .collect::<Vec<_>>();
        project_names.sort();

        assert_eq!(
            project_names,
            vec!["Monadic", "monokel", "open source coin", "radicle"]
        );

        assert!(!project_names.contains(&fakie.name().to_string()));

        Ok(())
    }

    #[tokio::test]
    async fn list_users() -> Result<(), Error> {
        let tmp_dir = tempfile::tempdir().expect("failed to create temdir");
        let key = SecretKey::new();
        let config = config::default(key.clone(), tmp_dir.path())?;
        let api = Api::new(config).await?;

        let cloudhead = api.init_user(key.clone(), "cloudhead")?;
        let _cloudhead = super::verify_user(cloudhead)?;
        let kalt = api.init_user(key, "kalt")?;
        let _kalt = super::verify_user(kalt)?;

        let users = api.list_users()?;
        let mut user_handles = users
            .into_iter()
            .map(|user| user.name().to_string())
            .collect::<Vec<_>>();
        user_handles.sort();

        assert_eq!(user_handles, vec!["cloudhead", "kalt"],);

        Ok(())
    }
}<|MERGE_RESOLUTION|>--- conflicted
+++ resolved
@@ -254,14 +254,7 @@
         &self,
         key: &keys::SecretKey,
         owner: &User,
-<<<<<<< HEAD
         project: coco::project::Create<P>,
-=======
-        path: impl AsRef<path::Path> + Send,
-        name: &str,
-        description: &str,
-        default_branch: &str,
->>>>>>> f8011981
     ) -> Result<project::Project<entity::Draft>, error::Error> {
         let api = self.peer_api.lock().expect("unable to acquire lock");
         let storage = api.storage().reopen()?;
@@ -365,78 +358,6 @@
     Ok(verified_user)
 }
 
-<<<<<<< HEAD
-=======
-/// Equips a repository with a rad remote for the given id. If the directory at the given path
-/// is not managed by git yet we initialise it first.
-fn setup_remote(
-    peer: &PeerApi<keys::SecretKey>,
-    path: impl AsRef<std::path::Path>,
-    id: &librad::hash::Hash,
-    default_branch: &str,
-) -> Result<(), error::Error> {
-    // Check if directory at path is a git repo.
-    if git2::Repository::open(&path).is_err() {
-        let repo = git2::Repository::init(&path)?;
-        // First use the config to initialize a commit signature for the user.
-        let sig = repo.signature()?;
-        // Now let's create an empty tree for this commit
-        let tree_id = {
-            let mut index = repo.index()?;
-
-            // For our purposes, we'll leave the index empty for now.
-            index.write_tree()?
-        };
-        let tree = repo.find_tree(tree_id)?;
-        // Normally creating a commit would involve looking up the current HEAD
-        // commit and making that be the parent of the initial commit, but here this
-        // is the first commit so there will be no parent.
-        repo.commit(
-            Some(&format!("refs/heads/{}", default_branch)),
-            &sig,
-            &sig,
-            "Initial commit",
-            &tree,
-            &[],
-        )?;
-    }
-
-    let repo = git2::Repository::open(path)?;
-
-    if let Err(err) = repo.resolve_reference_from_short_name(default_branch) {
-        log::error!("error while trying to find default branch: {:?}", err);
-        return Err(error::Error::DefaultBranchMissing(
-            id.to_string(),
-            default_branch.to_string(),
-        ));
-    }
-
-    let monorepo = peer.paths().git_dir().join("");
-    let namespace_prefix = format!("refs/namespaces/{}/refs", id);
-    let mut remote = repo.remote_with_fetch(
-        "rad",
-        &format!(
-            "file://{}",
-            monorepo.to_str().expect("unable to get str for monorepo")
-        ),
-        &format!("+{}/heads/*:refs/heads/*", namespace_prefix),
-    )?;
-    repo.remote_add_push(
-        "rad",
-        &format!("+refs/heads/*:{}/heads/*", namespace_prefix),
-    )?;
-    remote.push(
-        &[&format!(
-            "refs/heads/{}:{}/heads/{}",
-            default_branch, namespace_prefix, default_branch
-        )],
-        None,
-    )?;
-
-    Ok(())
-}
-
->>>>>>> f8011981
 /// Acting as a fake resolver where a User resolves to itself.
 /// This allows us to check the history status of a single User.
 /// TODO(finto): Remove this once Resolvers are complete.
