<script lang="typescript">
  import { Icon } from "ui/DesignSystem/Primitive";
  import { Copyable, Tooltip } from "ui/DesignSystem/Component";

  import * as wallet from "ui/src/wallet";
  import { ellipsed } from "ui/src/style";

  export let account: wallet.Account;
  export let onDisconnect: () => void;
  export let style = "";
</script>

<style>
  .panel {
    display: flex;
    flex-direction: column;

    border: 1px solid var(--color-foreground-level-2);
    box-sizing: border-box;
    border-radius: 0.25rem;

    padding-bottom: 0px;
  }

  .balances {
    padding: 1.5rem;
  }

  h2 {
    margin: 0.75rem 0 1.5rem;
    color: var(--color-primary);
  }

  .supported {
    color: var(--color-foreground-level-5);
  }

<<<<<<< HEAD
    box-shadow: var(--elevation-medium);
    border: 1px solid var(--color-foreground-level-3);
    border-radius: 0.5rem;
    user-select: none;
    background-color: var(--color-background);
    overflow: hidden; /* hack to make inner option corners rounded */
    z-index: 1;
=======
  .supported h3 {
    padding-top: 0.375rem;
>>>>>>> d35b04d2
  }

  .address-box {
    display: flex;
    align-items: center;
    justify-content: space-between;
    padding: 1rem 1.5rem;

    border-top: 1px solid var(--color-foreground-level-2);
    color: var(--color-foreground-level-6);
  }
</style>

<div class="panel" {style}>
  <div class="balances">
    <h3>Balance</h3>
    <h2>
      {wallet.formattedBalance(account.ethBalance.toNumber())} ETH
    </h2>
    <div class="supported">
      <h5>Supported tokens</h5>
      <h3>
        {wallet.formattedBalance(account.daiBalance.toNumber())} DAI
      </h3>
    </div>
  </div>

  <div class="address-box typo-text">
    <Copyable
      showIcon={false}
      styleContent={false}
      copyContent={account.address}
      notificationText="Address copied to the clipboard">
      {ellipsed(account.address)}
    </Copyable>
    <Tooltip value="Disconnect">
      <Icon.Cross
        on:click={onDisconnect}
        style="cursor: pointer; margin-top: 4px;" />
    </Tooltip>
  </div>
</div><|MERGE_RESOLUTION|>--- conflicted
+++ resolved
@@ -35,18 +35,8 @@
     color: var(--color-foreground-level-5);
   }
 
-<<<<<<< HEAD
-    box-shadow: var(--elevation-medium);
-    border: 1px solid var(--color-foreground-level-3);
-    border-radius: 0.5rem;
-    user-select: none;
-    background-color: var(--color-background);
-    overflow: hidden; /* hack to make inner option corners rounded */
-    z-index: 1;
-=======
   .supported h3 {
     padding-top: 0.375rem;
->>>>>>> d35b04d2
   }
 
   .address-box {
