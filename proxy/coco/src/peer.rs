//! Utility to work with the peer api of librad.

<<<<<<< HEAD
use std::{
    convert::TryFrom,
    net::SocketAddr,
    path::{self, PathBuf},
    sync::{Arc, Mutex},
};

use futures::stream::StreamExt;

use librad::{
    git::{
        local::{transport, url::LocalUrl},
        refs::Refs,
        storage,
    },
    keys,
    meta::{entity, project as librad_project, user},
    net::{
        discovery,
        peer::{Gossip, PeerApi, PeerConfig, PeerStorage},
        protocol::Protocol,
    },
    paths,
    peer::PeerId,
    signer::SomeSigner,
    uri::{RadUrl, RadUrn},
};
=======
use std::convert::{From, TryFrom};
use std::future::Future;
use std::net::{IpAddr, SocketAddr};
use std::path::{self, PathBuf};
use std::sync::{Arc, Mutex};
use std::time::Duration;

use futures::stream::StreamExt;

use librad::git::local::{transport, url::LocalUrl};
use librad::git::refs::Refs;
use librad::git::storage;
use librad::keys;
use librad::meta::entity;
use librad::meta::project as librad_project;
use librad::meta::user;
use librad::net::discovery;
use librad::net::gossip::PeerInfo;
use librad::net::peer::{Gossip, PeerApi, PeerConfig, PeerStorage};
use librad::net::protocol::Protocol;
use librad::paths;
use librad::peer::PeerId;
use librad::signer::SomeSigner;
use librad::uri::{RadUrl, RadUrn};
>>>>>>> ccfa9a48
use radicle_keystore::sign::Signer as _;
use radicle_surf::vcs::{git, git::git2};

<<<<<<< HEAD
use crate::{error::Error, project, signer};
=======
use crate::error::Error;
use crate::project;
use crate::seed::Seed;
use crate::signer;
>>>>>>> ccfa9a48

/// Export a verified [`user::User`] type.
pub type User = user::User<entity::Verified>;

/// High-level interface to the coco monorepo and gossip layer.
#[derive(Clone)]
pub struct Api {
    /// Thread-safe wrapper around [`PeerApi`].
    peer_api: Arc<Mutex<PeerApi<keys::SecretKey>>>,
}

//TODO(nuno): Switch to TryFrom once we handle a failed `lock()` on the `peer_api`.
impl From<&Api> for Seed {
    fn from(api: &Api) -> Self {
        Self {
            peer_id: api.peer_id(),
            addr: api.listen_addr(),
        }
    }
}

impl Api {
    /// Create a new `PeerApi` given a `PeerConfig`.
    ///
    /// # Errors
    ///
    /// If turning the config into a `Peer` fails
    /// If trying to accept on the socket fails
    pub async fn new<I>(
        config: PeerConfig<discovery::Static<I, SocketAddr>, keys::SecretKey>,
    ) -> Result<Self, Error>
    where
        I: Iterator<Item = (PeerId, SocketAddr)> + Send + 'static,
    {
        let paths = config.paths.clone();
        let signer = config.signer.clone();

        let peer = config.try_into_peer().await?;
        let (api, run_loop) = peer.accept()?;

        let protocol = api.protocol();
        let protocol_subscriber = protocol.subscribe().await;
        let protocol_notifications = protocol_subscriber.for_each(|notification| {
            log::info!("protocol.notification = {:?}", notification);

            futures::future::ready(())
        });
        tokio::spawn(protocol_notifications);

        let subscriber = api.subscribe();
        let api_notifications = subscriber.await.for_each(|notification| {
            log::info!("peer.event = {:?}", notification);

            futures::future::ready(())
        });
        tokio::spawn(api_notifications);

        tokio::spawn(async move {
            run_loop.await;
        });

        // This registers the `rad://` transport protocol so that we can perform git actions between
        // the Monorepo and a working copy. This means that we can easily use the git2 library to
        // perform these actions and be sure that the signer is used to sign any git artifacts.
        transport::register(transport::Settings {
            paths,
            signer: SomeSigner { signer }.into(),
        });

        Ok(Self {
            peer_api: Arc::new(Mutex::new(api)),
        })
    }

    /// Returns the [`PathBuf`] to the underlying monorepo.
    #[must_use]
    pub fn monorepo(&self) -> PathBuf {
        let api = self.peer_api.lock().expect("unable to acquire lock");
        api.paths().git_dir().join("")
    }

    /// Returns the underlying [`paths::Paths`].
    #[must_use]
    pub fn paths(&self) -> paths::Paths {
        let api = self.peer_api.lock().expect("unable to acquire lock");
        api.paths().clone()
    }

    /// Convenience method to trigger a reopen of the storage.
    ///
    /// # Errors
    ///
    /// When the underlying lock acquisition fails or opening the storage.
    pub fn reopen(&self) -> Result<(), Error> {
        let api = self.peer_api.lock().expect("unable to acquire lock");
        api.storage().reopen()?;

        Ok(())
    }

    /// Check the storage to see if we have the given commit for project at `urn`.
    ///
    /// # Errors
    ///
    ///   * Checking the storage for the commit fails.
    ///
    /// # Panics
    ///
    ///   * Unable to acquire the lock.
    pub fn has_commit(&self, urn: &RadUrn, oid: impl Into<git2::Oid>) -> Result<bool, Error> {
        let api = self.peer_api.lock().expect("unable to acquire lock");
        Ok(api.storage().has_commit(urn, oid.into())?)
    }

    /// Our current peers [`PeerId`].
    #[must_use]
    pub fn peer_id(&self) -> PeerId {
        let api = self.peer_api.lock().expect("unable to acquire lock");
        api.peer_id().clone()
    }

    /// The address this peer is listening on.
    #[must_use]
    pub fn listen_addr(&self) -> SocketAddr {
        let api = self.peer_api.lock().expect("unable to acquire lock");
        api.listen_addr()
    }

    /// Get the default owner for this `PeerApi`.
    #[must_use]
    pub fn default_owner(&self) -> Option<user::User<entity::Draft>> {
        let api = self.peer_api.lock().expect("unable to acquire lock");

        match api.storage().default_rad_self() {
            Ok(user) => Some(user),
            Err(err) => {
                log::warn!("an error occurred while trying to get 'rad/self': {}", err);
                None
            },
        }
    }

    /// Set the default owner for this `PeerApi`.
    ///
    /// # Errors
    ///
    ///   * Fails to set the default `rad/self` for this `PeerApi`.
    pub fn set_default_owner(&self, user: User) -> Result<(), Error> {
        let api = self.peer_api.lock().expect("unable to acquire lock");
        Ok(api.storage().set_default_rad_self(user)?)
    }

    /// Initialise a [`User`] and make them the default owner of this `PeerApi`.
    ///
    /// # Errors
    ///
    ///   * Fails to initialise `User`.
    ///   * Fails to verify `User`.
    ///   * Fails to set the default `rad/self` for this `PeerApi`.
    pub fn init_owner(&self, signer: &signer::BoxedSigner, handle: &str) -> Result<User, Error> {
        let user = self.init_user(signer, handle)?;
        let user = verify_user(user)?;

        self.set_default_owner(user.clone())?;

        Ok(user)
    }

    /// Given some hints as to where you might find it, get the urn of the project found at `url`.
    ///
    /// **N.B.** This needs to be run with `tokio::spawn_blocking`.
    ///
    /// # Errors
    ///   * Could not successfully acquire a lock to the API.
    ///   * Could not open librad storage.
    ///   * Failed to clone the project.
    ///   * Failed to set the rad/self of this project.
    pub fn clone_project<Addrs>(&self, url: RadUrl, addr_hints: Addrs) -> Result<RadUrn, Error>
    where
        Addrs: IntoIterator<Item = SocketAddr>,
    {
        let api = self.peer_api.lock().expect("unable to acquire lock");
        let storage = api.storage().reopen()?;
        let repo = storage.clone_repo::<librad_project::ProjectInfo, _>(url, addr_hints)?;
        repo.set_rad_self(storage::RadSelfSpec::Default)?;
        Ok(repo.urn)
    }

    /// Get the project found at `urn`.
    ///
    /// # Errors
    ///
    ///   * Resolving the project fails.
    pub fn get_project<P>(
        &self,
        urn: &RadUrn,
        peer: P,
    ) -> Result<librad_project::Project<entity::Draft>, Error>
    where
        P: Into<Option<PeerId>>,
    {
        let api = self.peer_api.lock().expect("unable to acquire lock");
        let storage = api.storage().reopen()?;

        Ok(storage.metadata_of(urn, peer)?)
    }

    /// Returns the list of [`librad_project::Project`]s for your peer.
    ///
    /// # Errors
    ///
    ///   * Retrieving the project entities from the store fails.
    #[allow(
        clippy::match_wildcard_for_single_variants,
        clippy::wildcard_enum_match_arm
    )]
    pub fn list_projects(&self) -> Result<Vec<librad_project::Project<entity::Draft>>, Error> {
        let project_meta = {
            let api = self.peer_api.lock().expect("unable to acquire lock");
            let storage = api.storage().reopen()?;
            let owner = storage.default_rad_self()?;

            let meta = storage.all_metadata()?;
            meta.flat_map(|entity| {
                let entity = entity.ok()?;
                let rad_self = storage.get_rad_self(&entity.urn()).ok()?;

                // We only list projects that are owned by the peer
                if rad_self.urn() != owner.urn() {
                    return None;
                }

                entity.try_map(|info| match info {
                    entity::data::EntityInfo::Project(info) => Some(info),
                    _ => None,
                })
            })
            .collect::<Vec<_>>()
        };

        Ok(project_meta)
    }

    /// Query the network for providers of the given [`RadUrn`] within a given `timeout`.
    pub fn providers(
        &self,
        urn: RadUrn,
        timeout: Duration,
    ) -> impl Future<Output = impl futures::Stream<Item = PeerInfo<IpAddr>>> {
        let api = self.peer_api.lock().expect("unable to acquire lock");
        api.providers(urn, timeout)
    }

    /// Retrieves the [`librad::git::refs::Refs`] for the given project urn.
    ///
    /// # Errors
    ///
    /// * if opening the storage fails
    pub fn list_project_refs(&self, urn: &RadUrn) -> Result<Refs, Error> {
        let api = self.peer_api.lock().expect("unable to acquire lock");
        let storage = api.storage().reopen()?;
        storage
            .rad_signed_refs_of(urn, storage.peer_id().clone())
            .map_err(Error::from)
    }

    /// Returns the list of [`user::User`]s known for your peer.
    ///
    /// # Errors
    ///
    ///   * Retrieval of the user entities from the store fails.
    #[allow(
        clippy::match_wildcard_for_single_variants,
        clippy::wildcard_enum_match_arm
    )]
    pub fn list_users(&self) -> Result<Vec<user::User<entity::Draft>>, Error> {
        let api = self.peer_api.lock().expect("unable to acquire lock");
        let storage = api.storage();

        let mut entities = vec![];
        for entity in storage.all_metadata()? {
            let entity = entity?;

            if let Some(e) = entity.try_map(|info| match info {
                entity::data::EntityInfo::User(info) => Some(info),
                _ => None,
            }) {
                entities.push(e);
            }
        }

        Ok(entities)
    }

    /// Given some hints as to where you might find it, get the urn of the user found at `url`.
    ///
    /// **N.B.** This needs to be run with `tokio::spawn_blocking`.
    ///
    /// # Errors
    ///
    ///   * Could not successfully acquire a lock to the API.
    ///   * Could not open librad storage.
    ///   * Failed to clone the user.
    pub fn clone_user<Addrs>(&self, url: RadUrl, addr_hints: Addrs) -> Result<RadUrn, Error>
    where
        Addrs: IntoIterator<Item = SocketAddr>,
    {
        let api = self.peer_api.lock().expect("unable to acquire lock");
        let storage = api.storage().reopen()?;
        let repo = storage.clone_repo::<user::UserInfo, _>(url, addr_hints)?;
        Ok(repo.urn)
    }

    /// Get the user found at `urn`.
    ///
    /// # Errors
    ///
    ///   * Resolving the user fails.
    ///   * Could not successfully acquire a lock to the API.
    pub fn get_user(&self, urn: &RadUrn) -> Result<user::User<entity::Draft>, Error> {
        let api = self.peer_api.lock().expect("unable to acquire lock");
        let storage = api.storage().reopen()?;

        Ok(storage.metadata(urn)?)
    }

    /// Fetch any updates at the given `RadUrl`, providing address hints if we have them.
    ///
    /// **N.B.** This needs to be run with `tokio::spawn_blocking`.
    ///
    /// # Errors
    ///
    ///   * Could not successfully acquire a lock to the API.
    ///   * Could not open librad storage.
    ///   * Failed to fetch the updates.
    ///   * Failed to set the rad/self of this project.
    pub fn fetch<Addrs>(&self, url: RadUrl, addr_hints: Addrs) -> Result<(), Error>
    where
        Addrs: IntoIterator<Item = SocketAddr>,
    {
        let api = self.peer_api.lock().expect("unable to acquire lock");
        let storage = api.storage().reopen()?;
        Ok(storage.fetch_repo(url, addr_hints)?)
    }

    /// Get a repo browser for a project.
    ///
    /// # Errors
    ///
    /// The function will result in an error if the mutex guard was poisoned. See
    /// [`std::sync::Mutex::lock`] for further details.
    pub fn with_browser<F, T>(&self, urn: &RadUrn, callback: F) -> Result<T, Error>
    where
        F: Send + FnOnce(&mut git::Browser) -> Result<T, Error>,
    {
        let git_dir = self.monorepo();

        let project = self.get_project(urn, None)?;
        let default_branch = git::Branch::local(project.default_branch());
        let repo = git::Repository::new(git_dir)?;
        let namespace = git::Namespace::try_from(project.urn().id.to_string().as_str())?;
        let mut browser = git::Browser::new_with_namespace(&repo, &namespace, default_branch)?;

        callback(&mut browser)
    }

    /// Get the underlying [`librad::net::protocol::Protocol`].
    #[must_use]
    pub fn protocol(&self) -> Protocol<PeerStorage<keys::SecretKey>, Gossip> {
        let api = self.peer_api.lock().expect("unable to acquire lock");
        api.protocol().clone()
    }

    /// Initialize a [`librad_project::Project`] that is owned by the `owner`.
    /// This kicks off the history of the project, tracked by `librad`'s mono-repo.
    ///
    /// # Errors
    ///
    /// Will error if:
    ///     * The signing of the project metadata fails.
    ///     * The interaction with `librad` [`librad::git::storage::Storage`] fails.
    pub fn init_project<P: AsRef<path::Path> + Send>(
        &self,
        signer: &signer::BoxedSigner,
        owner: &User,
        project: &project::Create<P>,
    ) -> Result<librad_project::Project<entity::Draft>, Error> {
        let api = self.peer_api.lock().expect("unable to acquire lock");
        let storage = api.storage().reopen()?;

        let mut meta = project.build(owner, signer.public_key().into())?;
        meta.sign_owned(signer)?;

        let urn = meta.urn();
        if storage.has_urn(&urn)? {
            return Err(Error::EntityExists(urn));
        }

        let repo = storage.create_repo(&meta)?;
        repo.set_rad_self(librad::git::storage::RadSelfSpec::Urn(owner.urn()))?;
        log::debug!("Created project with Urn '{}'", urn);

        let repo = project.setup_repo(LocalUrl::from_urn(urn, api.peer_id().clone()))?;
        log::debug!("Setup repository at path '{}'", repo.path().display());

        Ok(meta)
    }

    /// Create a [`user::User`] with the provided `handle`. This assumes that you are creating a
    /// user that uses the secret key the `PeerApi` was configured with.
    ///
    /// # Errors
    ///
    /// Will error if:
    ///     * The signing of the user metadata fails.
    ///     * The interaction with `librad` [`librad::git::storage::Storage`] fails.
    pub fn init_user(
        &self,
        signer: &signer::BoxedSigner,
        handle: &str,
    ) -> Result<user::User<entity::Draft>, Error> {
        // Create the project meta
        let mut user =
            user::User::<entity::Draft>::create(handle.to_string(), signer.public_key().into())?;
        user.sign_owned(signer)?;
        let urn = user.urn();

        // Initialising user in the storage.
        {
            let api = self.peer_api.lock().expect("unable to acquire lock");
            let storage = api.storage().reopen()?;

            if storage.has_urn(&urn)? {
                return Err(Error::EntityExists(urn));
            } else {
                let _repo = storage.create_repo(&user)?;
            }
        }

        Ok(user)
    }

    /// Wrapper around the storage track.
    ///
    /// # Errors
    ///
    /// * When the storage operation fails.
    pub fn track(&self, urn: &RadUrn, remote: &PeerId) -> Result<(), Error> {
        let api = self.peer_api.lock().expect("unable to acquire lock");
        Ok(api.storage().track(urn, remote)?)
    }

    /// Get the [`user::User`]s that are tracking this project, including their [`PeerId`].
    ///
    /// # Errors
    ///
    /// * If we could not acquire the lock
    /// * If we could not open the storage
    /// * If did not have the `urn` in storage
    /// * If we could not fetch the tracked peers
    /// * If we could not get the `rad/self` of the peer
    pub fn tracked(&self, urn: &RadUrn) -> Result<Vec<(PeerId, user::User<entity::Draft>)>, Error> {
        let api = self.peer_api.lock().expect("unable to acquire lock");
        let storage = api.storage().reopen()?;
        let repo = storage.open_repo(urn.clone())?;
        repo.tracked()?
            .map(move |peer_id| {
                repo.get_rad_self_of(peer_id.clone())
                    .map(|user| (peer_id.clone(), user))
                    .map_err(Error::from)
            })
            .collect()
    }
}

/// Verify a user using a fake resolver that resolves the user to itself.
///
/// TODO(finto): Should not live here permanently, because resolvers should solve this verification.
///
/// # Errors
///
/// If any of the verification steps fail
pub fn verify_user(user: user::User<entity::Draft>) -> Result<User, Error> {
    let fake_resolver = FakeUserResolver(user.clone());
    let verified_user = user.check_history_status(&fake_resolver, &fake_resolver)?;
    Ok(verified_user)
}

/// Acting as a fake resolver where a User resolves to itself.
/// This allows us to check the history status of a single User.
/// TODO(finto): Remove this once Resolvers are complete.
struct FakeUserResolver(user::User<entity::Draft>);

impl entity::Resolver<user::User<entity::Draft>> for FakeUserResolver {
    fn resolve(&self, _uri: &RadUrn) -> Result<user::User<entity::Draft>, entity::Error> {
        Ok(self.0.clone())
    }

    fn resolve_revision(
        &self,
        _uri: &RadUrn,
        _revision: u64,
    ) -> Result<user::User<entity::Draft>, entity::Error> {
        Ok(self.0.clone())
    }
}

#[cfg(test)]
#[allow(clippy::panic)]
mod test {
<<<<<<< HEAD
    use std::{env, path::PathBuf, process::Command};

    use librad::{keys::SecretKey, uri};
=======
    use std::convert::TryInto;
    use std::env;
    use std::path::PathBuf;
    use std::process::Command;
    use std::time::Duration;

    use futures::stream::StreamExt;

    use librad::hash::Hash;
    use librad::keys::SecretKey;
    use librad::uri;
>>>>>>> ccfa9a48
    use radicle_surf::vcs::git::git2;

    use crate::{config, control, project, signer};

    use super::{Api, Error};

    fn fakie_project(path: PathBuf) -> project::Create<PathBuf> {
        project::Create {
            repo: project::Repo::New {
                path,
                name: "fakie-nose-kickflip-backside-180-to-handplant".to_string(),
            },
            description: "rad git tricks".to_string(),
            default_branch: "dope".to_string(),
        }
    }

    fn radicle_project(path: PathBuf) -> project::Create<PathBuf> {
        project::Create {
            repo: project::Repo::New {
                path,
                name: "radicalise".to_string(),
            },
            description: "the people".to_string(),
            default_branch: "power".to_string(),
        }
    }

    fn shia_le_pathbuf(path: PathBuf) -> project::Create<PathBuf> {
        project::Create {
            repo: project::Repo::New {
                path,
                name: "just".to_string(),
            },
            description: "do".to_string(),
            default_branch: "it".to_string(),
        }
    }

    #[tokio::test]
    async fn can_create_user() -> Result<(), Error> {
        let tmp_dir = tempfile::tempdir().expect("failed to create temdir");
        let key = SecretKey::new();
        let signer = signer::BoxedSigner::from(signer::SomeSigner {
            signer: key.clone(),
        });
        let config = config::default(key, tmp_dir.path())?;
        let api = Api::new(config).await?;

        let annie = api.init_user(&signer, "annie_are_you_ok?");
        assert!(annie.is_ok());

        Ok(())
    }

    #[tokio::test]
    async fn can_create_project() -> Result<(), Error> {
        let tmp_dir = tempfile::tempdir().expect("failed to create temdir");
        env::set_var("RAD_HOME", tmp_dir.path());
        let repo_path = tmp_dir.path().join("radicle");
        let key = SecretKey::new();
        let signer = signer::BoxedSigner::from(signer::SomeSigner {
            signer: key.clone(),
        });
        let config = config::default(key, tmp_dir.path())?;
        let api = Api::new(config).await?;

        let user = api.init_owner(&signer, "cloudhead")?;
        let project = api.init_project(&signer, &user, &radicle_project(repo_path.clone()));

        assert!(project.is_ok());
        assert!(repo_path.join("radicalise").exists());

        Ok(())
    }

    #[tokio::test]
    async fn can_create_project_directory_exists() -> Result<(), Error> {
        let tmp_dir = tempfile::tempdir().expect("failed to create temdir");
        let repo_path = tmp_dir.path().join("radicle");
        let repo_path = repo_path.join("radicalise");
        let key = SecretKey::new();
        let signer = signer::BoxedSigner::from(signer::SomeSigner {
            signer: key.clone(),
        });
        let config = config::default(key, tmp_dir.path())?;
        let api = Api::new(config).await?;

        let user = api.init_owner(&signer, "cloudhead")?;
        let project = api.init_project(&signer, &user, &radicle_project(repo_path.clone()));

        assert!(project.is_ok());
        assert!(repo_path.exists());

        Ok(())
    }

    #[tokio::test]
    async fn cannot_create_user_twice() -> Result<(), Error> {
        let tmp_dir = tempfile::tempdir().expect("failed to create temdir");
        let key = SecretKey::new();
        let signer = signer::BoxedSigner::from(signer::SomeSigner {
            signer: key.clone(),
        });
        let config = config::default(key, tmp_dir.path())?;
        let api = Api::new(config).await?;

        let user = api.init_owner(&signer, "cloudhead")?;
        let err = api.init_user(&signer, "cloudhead");

        if let Err(Error::EntityExists(urn)) = err {
            assert_eq!(urn, user.urn())
        } else {
            panic!(
                "unexpected error when creating the user a second time: {:?}",
                err
            );
        }

        Ok(())
    }

    #[tokio::test]
    async fn cannot_create_project_twice() -> Result<(), Error> {
        let tmp_dir = tempfile::tempdir().expect("failed to create temdir");
        let repo_path = tmp_dir.path().join("radicle");
        let key = SecretKey::new();
        let signer = signer::BoxedSigner::from(signer::SomeSigner {
            signer: key.clone(),
        });
        let config = config::default(key, tmp_dir.path())?;
        let api = Api::new(config).await?;

        let user = api.init_owner(&signer, "cloudhead")?;
        let project_creation = radicle_project(repo_path.clone());
        let project = api.init_project(&signer, &user, &project_creation)?;

        let err = api.init_project(&signer, &user, &project_creation.into_existing());

        if let Err(Error::EntityExists(urn)) = err {
            assert_eq!(urn, project.urn())
        } else {
            panic!(
                "unexpected error when creating the project a second time: {:?}",
                err
            );
        }

        Ok(())
    }

    #[tokio::test]
    async fn list_projects() -> Result<(), Error> {
        let tmp_dir = tempfile::tempdir().expect("failed to create temdir");
        let repo_path = tmp_dir.path().join("radicle");

        let key = SecretKey::new();
        let signer = signer::BoxedSigner::from(signer::SomeSigner {
            signer: key.clone(),
        });
        let config = config::default(key, tmp_dir.path())?;
        let api = Api::new(config).await?;

        let user = api.init_owner(&signer, "cloudhead")?;

        control::setup_fixtures(&api, &signer, &user).expect("unable to setup fixtures");

        let kalt = api.init_user(&signer, "kalt")?;
        let kalt = super::verify_user(kalt)?;
        let fakie = api.init_project(&signer, &kalt, &fakie_project(repo_path))?;

        let projects = api.list_projects()?;
        let mut project_names = projects
            .into_iter()
            .map(|project| project.name().to_string())
            .collect::<Vec<_>>();
        project_names.sort();

        assert_eq!(
            project_names,
            vec!["Monadic", "monokel", "open source coin", "radicle"]
        );

        assert!(!project_names.contains(&fakie.name().to_string()));

        Ok(())
    }

    /// Verify that asking the network for an unkown urn returns no providers.
    #[tokio::test]
    async fn get_urn_providers_is_none() -> Result<(), Error> {
        let tmp_dir = tempfile::tempdir().expect("failed to create temdir");
        let key = SecretKey::new();
        let config = config::default(key, tmp_dir.path())?;
        let api = Api::new(config).await?;
        let unkown_urn = uri::RadUrn {
            id: Hash::hash(b"project0"),
            proto: uri::Protocol::Git,
            path: "user/imperative-language"
                .parse::<uri::Path>()
                .map_err(Error::from)?,
        };

        let res = api
            .providers(unkown_urn, Duration::from_secs(5))
            .await
            .next()
            .await;

        assert!(res.is_none(), "Shouldn't have obtained any provider",);

        Ok(())
    }

    /// Verify that asking the network for a URN owned by a seed peer returns said peer.
    #[tokio::test]
    #[allow(clippy::unwrap_used)]
    async fn get_urn_providers() -> Result<(), Error> {
        // Peer #1
        let tmp_dir = tempfile::tempdir().expect("failed to create temdir");
        env::set_var("RAD_HOME", tmp_dir.path());
        let repo_path = tmp_dir.path().join("radicle");
        let key = SecretKey::new();
        let signer = signer::BoxedSigner::from(signer::SomeSigner {
            signer: key.clone(),
        });
        let config = config::default(key.clone(), tmp_dir.path())?;
        let alice = Api::new(config).await?;
        let alice_peer_id = alice.peer_id();

        // Peer #2
        let tmp_dir = tempfile::tempdir().expect("failed to create temdir");
        env::set_var("RAD_HOME", tmp_dir.path());
        let key = SecretKey::new();
        let config = config::configure(
            config::Paths::FromRoot(tmp_dir.path().to_path_buf()).try_into()?,
            key,
            *config::LOCALHOST_ANY,
            vec![(&alice).into()],
        );
        let bob = Api::new(config).await?;

        // Create the targeted project in peer 1
        let target_urn = tokio::task::spawn_blocking(move || {
            let project = radicle_project(repo_path.clone());
            let user = alice.init_owner(&signer, "cloudhead").unwrap();
            let created_project = alice.init_project(&signer, &user, &project).unwrap();
            created_project.urn()
        })
        .await
        .unwrap();

        // Have peer 2 ask the network for providers for `target_urn`
        let res = bob
            .providers(target_urn, Duration::from_secs(5))
            .await
            .next()
            .await;

        assert_eq!(res.map(|info| info.peer_id), Some(alice_peer_id));

        Ok(())
    }

    #[tokio::test]
    async fn list_users() -> Result<(), Error> {
        let tmp_dir = tempfile::tempdir().expect("failed to create temdir");
        let key = SecretKey::new();
        let signer = signer::BoxedSigner::from(signer::SomeSigner {
            signer: key.clone(),
        });
        let config = config::default(key, tmp_dir.path())?;
        let api = Api::new(config).await?;

        let cloudhead = api.init_user(&signer, "cloudhead")?;
        let _cloudhead = super::verify_user(cloudhead)?;
        let kalt = api.init_user(&signer, "kalt")?;
        let _kalt = super::verify_user(kalt)?;

        let users = api.list_users()?;
        let mut user_handles = users
            .into_iter()
            .map(|user| user.name().to_string())
            .collect::<Vec<_>>();
        user_handles.sort();

        assert_eq!(user_handles, vec!["cloudhead", "kalt"],);

        Ok(())
    }

    #[tokio::test]
    async fn can_clone_project() -> Result<(), Error> {
        let alice_key = SecretKey::new();
        let alice_signer = signer::BoxedSigner::from(signer::SomeSigner {
            signer: alice_key.clone(),
        });

        let alice_tmp_dir = tempfile::tempdir().expect("failed to create tempdir");
        let alice_repo_path = alice_tmp_dir.path().join("radicle");
        let config = config::default(alice_key, alice_tmp_dir.path())?;
        let alice_peer = Api::new(config).await?;

        let alice = alice_peer.init_owner(&alice_signer, "alice")?;
        let project =
            alice_peer.init_project(&alice_signer, &alice, &shia_le_pathbuf(alice_repo_path))?;

        let bob_key = SecretKey::new();
        let bob_signer = signer::BoxedSigner::from(signer::SomeSigner {
            signer: bob_key.clone(),
        });

        let bob_tmp_dir = tempfile::tempdir().expect("failed to create tempdir");

        let bob_config = config::default(bob_key, bob_tmp_dir.path())?;
        let bob_peer = Api::new(bob_config).await?;
        let _bob = bob_peer.init_owner(&bob_signer, "bob")?;

        let bobby = bob_peer.clone();
        let project_urn = tokio::task::spawn_blocking(move || {
            bobby.clone_project(
                project.urn().into_rad_url(alice_peer.peer_id()),
                vec![alice_peer.listen_addr()].into_iter(),
            )
        })
        .await
        .expect("failed to join thread")?;

        assert_eq!(
            bob_peer
                .list_projects()?
                .into_iter()
                .map(|project| project.urn())
                .collect::<Vec<_>>(),
            vec![project_urn]
        );

        Ok(())
    }

    #[tokio::test]
    async fn can_clone_user() -> Result<(), Error> {
        let alice_key = SecretKey::new();
        let alice_signer = signer::BoxedSigner::from(signer::SomeSigner {
            signer: alice_key.clone(),
        });
        let bob_key = SecretKey::new();

        let alice_tmp_dir = tempfile::tempdir().expect("failed to create temdir");
        let config = config::default(alice_key, alice_tmp_dir.path())?;
        let alice_peer = Api::new(config).await?;

        let bob_tmp_dir = tempfile::tempdir().expect("failed to create temdir");
        let config = config::default(bob_key, bob_tmp_dir.path())?;
        let bob_peer = Api::new(config).await?;

        let alice = alice_peer.init_user(&alice_signer, "alice")?;
        let bobby = bob_peer.clone();
        let user_urn = tokio::task::spawn_blocking(move || {
            bobby.clone_user(
                alice.urn().into_rad_url(alice_peer.peer_id()),
                vec![alice_peer.listen_addr()].into_iter(),
            )
        })
        .await
        .expect("failed to join thread")?;

        assert_eq!(
            bob_peer
                .list_users()?
                .into_iter()
                .map(|user| user.urn())
                .collect::<Vec<_>>(),
            vec![user_urn]
        );

        Ok(())
    }

    #[tokio::test]
    async fn can_fetch_project_changes() -> Result<(), Error> {
        let alice_key = SecretKey::new();
        let alice_signer = signer::BoxedSigner::from(signer::SomeSigner {
            signer: alice_key.clone(),
        });

        let alice_tmp_dir = tempfile::tempdir().expect("failed to create tempdir");
        let alice_repo_path = alice_tmp_dir.path().join("radicle");
        let config = config::default(alice_key, alice_tmp_dir.path())?;
        let alice_peer = Api::new(config).await?;
        let alice_peer_id = alice_peer.peer_id().clone();
        let alice_addr = alice_peer.listen_addr();

        let alice = alice_peer.init_owner(&alice_signer, "alice")?;
        let project = alice_peer.init_project(
            &alice_signer,
            &alice,
            &shia_le_pathbuf(alice_repo_path.clone()),
        )?;
        let urn = project.urn();

        let bob_key = SecretKey::new();
        let bob_signer = signer::BoxedSigner::from(signer::SomeSigner {
            signer: bob_key.clone(),
        });

        let bob_tmp_dir = tempfile::tempdir().expect("failed to create tempdir");

        let bob_config = config::default(bob_key, bob_tmp_dir.path())?;
        let bob_peer = Api::new(bob_config).await?;
        let _bob = bob_peer.init_owner(&bob_signer, "bob")?;

        let bobby = bob_peer.clone();
        let url = urn.into_rad_url(alice_peer_id.clone());
        let project_urn = tokio::task::spawn_blocking(move || {
            bobby.clone_project(url, vec![alice_addr].into_iter())
        })
        .await
        .expect("failed to join thread")?;

        assert_eq!(
            bob_peer
                .list_projects()?
                .into_iter()
                .map(|project| project.urn())
                .collect::<Vec<_>>(),
            vec![project_urn.clone()]
        );

        let commit_id = {
            let repo = git2::Repository::open(alice_repo_path.join(project.name()))?;
            let oid = repo
                .find_reference(&format!("refs/heads/{}", project.default_branch()))?
                .target()
                .expect("Missing first commit");
            let commit = repo.find_commit(oid)?;
            let commit_id = {
                let empty_tree = {
                    let mut index = repo.index()?;
                    let oid = index.write_tree()?;
                    repo.find_tree(oid)?
                };

                let author = git2::Signature::now(alice.name(), "alice@example.com")?;
                repo.commit(
                    Some(&format!("refs/heads/{}", project.default_branch())),
                    &author,
                    &author,
                    "Successor commit",
                    &empty_tree,
                    &[&commit],
                )?
            };

            let mut rad = repo.find_remote(config::RAD_REMOTE)?;
            rad.push(&[&format!("refs/heads/{}", project.default_branch())], None)?;
            commit_id
        };

        let bobby = bob_peer.clone();
        let url = project_urn.into_rad_url(alice_peer_id.clone());
        tokio::task::spawn_blocking(move || bobby.fetch(url, vec![alice_addr]))
            .await
            .expect("failed to join thread")?;

        assert!(bob_peer.has_commit(
            &uri::RadUrn {
                path: uri::Path::parse(format!(
                    "refs/remotes/{}/heads/{}",
                    alice_peer_id,
                    project.default_branch()
                ))
                .expect("failed to parse uri::Path"),
                ..project.urn()
            },
            commit_id
        )?);

        Ok(())
    }

    #[tokio::test]
    async fn create_with_existing_remote_with_reset() -> Result<(), Error> {
        let tmp_dir = tempfile::tempdir().expect("failed to create tempdir");
        let repo_path = tmp_dir.path().join("radicle");
        let key = SecretKey::new();
        let signer = signer::BoxedSigner::from(signer::SomeSigner {
            signer: key.clone(),
        });
        let config = config::default(key, tmp_dir.path())?;
        let api = Api::new(config).await?;

        let kalt = api.init_owner(&signer, "kalt")?;

        let fakie = api.init_project(&signer, &kalt, &fakie_project(repo_path.clone()))?;

        assert!(repo_path.join(fakie.name()).exists());

        // Simulate resetting the monorepo
        let tmp_dir = tempfile::tempdir().expect("failed to create tempdir");
        let key = SecretKey::new();
        let signer = signer::BoxedSigner::from(signer::SomeSigner {
            signer: key.clone(),
        });
        let config = config::default(key, tmp_dir.path())?;
        let api = Api::new(config).await?;

        // Create fakie project from the existing directory above.
        let kalt = api.init_owner(&signer, "kalt")?;
        let fakie = api.init_project(&signer, &kalt, &fakie_project(repo_path).into_existing())?;

        // Attempt to initialise a browser to ensure we can look at branches in the project
        let _stats = api.with_browser(&fakie.urn(), |browser| Ok(browser.get_stats()?))?;

        Ok(())
    }

    #[tokio::test]
    async fn create_with_existing_remote() -> Result<(), Error> {
        let tmp_dir = tempfile::tempdir().expect("failed to create tempdir");
        let repo_path = tmp_dir.path().join("radicle");
        let key = SecretKey::new();
        let signer = signer::BoxedSigner::from(signer::SomeSigner {
            signer: key.clone(),
        });
        let config = config::default(key, tmp_dir.path())?;
        let api = Api::new(config).await?;

        let kalt = api.init_owner(&signer, "kalt")?;

        let fakie = api.init_project(&signer, &kalt, &fakie_project(repo_path.clone()))?;

        let fake_fakie = repo_path.join("fake-fakie");

        let copy = Command::new("cp")
            .arg("-rf")
            .arg(repo_path.join(fakie.name()))
            .arg(fake_fakie.clone())
            .status()
            .expect("failed to copy directory");

        assert!(copy.success());

        let fake_fakie = project::Create {
            repo: project::Repo::Existing { path: fake_fakie },
            description: "".to_string(),
            default_branch: fakie.default_branch().to_owned(),
        };
        let _fake_fakie = api.init_project(&signer, &kalt, &fake_fakie)?;

        Ok(())
    }
}<|MERGE_RESOLUTION|>--- conflicted
+++ resolved
@@ -1,11 +1,12 @@
 //! Utility to work with the peer api of librad.
 
-<<<<<<< HEAD
 use std::{
-    convert::TryFrom,
-    net::SocketAddr,
+    convert::{From, TryFrom},
+    future::Future,
+    net::{IpAddr, SocketAddr},
     path::{self, PathBuf},
     sync::{Arc, Mutex},
+    time::Duration,
 };
 
 use futures::stream::StreamExt;
@@ -20,6 +21,7 @@
     meta::{entity, project as librad_project, user},
     net::{
         discovery,
+        gossip::PeerInfo,
         peer::{Gossip, PeerApi, PeerConfig, PeerStorage},
         protocol::Protocol,
     },
@@ -28,43 +30,10 @@
     signer::SomeSigner,
     uri::{RadUrl, RadUrn},
 };
-=======
-use std::convert::{From, TryFrom};
-use std::future::Future;
-use std::net::{IpAddr, SocketAddr};
-use std::path::{self, PathBuf};
-use std::sync::{Arc, Mutex};
-use std::time::Duration;
-
-use futures::stream::StreamExt;
-
-use librad::git::local::{transport, url::LocalUrl};
-use librad::git::refs::Refs;
-use librad::git::storage;
-use librad::keys;
-use librad::meta::entity;
-use librad::meta::project as librad_project;
-use librad::meta::user;
-use librad::net::discovery;
-use librad::net::gossip::PeerInfo;
-use librad::net::peer::{Gossip, PeerApi, PeerConfig, PeerStorage};
-use librad::net::protocol::Protocol;
-use librad::paths;
-use librad::peer::PeerId;
-use librad::signer::SomeSigner;
-use librad::uri::{RadUrl, RadUrn};
->>>>>>> ccfa9a48
 use radicle_keystore::sign::Signer as _;
 use radicle_surf::vcs::{git, git::git2};
 
-<<<<<<< HEAD
-use crate::{error::Error, project, signer};
-=======
-use crate::error::Error;
-use crate::project;
-use crate::seed::Seed;
-use crate::signer;
->>>>>>> ccfa9a48
+use crate::{error::Error, project, seed::Seed, signer};
 
 /// Export a verified [`user::User`] type.
 pub type User = user::User<entity::Verified>;
@@ -575,23 +544,11 @@
 #[cfg(test)]
 #[allow(clippy::panic)]
 mod test {
-<<<<<<< HEAD
-    use std::{env, path::PathBuf, process::Command};
-
-    use librad::{keys::SecretKey, uri};
-=======
-    use std::convert::TryInto;
-    use std::env;
-    use std::path::PathBuf;
-    use std::process::Command;
-    use std::time::Duration;
+    use std::{convert::TryInto, env, path::PathBuf, process::Command, time::Duration};
 
     use futures::stream::StreamExt;
 
-    use librad::hash::Hash;
-    use librad::keys::SecretKey;
-    use librad::uri;
->>>>>>> ccfa9a48
+    use librad::{hash::Hash, keys::SecretKey, uri};
     use radicle_surf::vcs::git::git2;
 
     use crate::{config, control, project, signer};
