--- conflicted
+++ resolved
@@ -12,39 +12,16 @@
 use crate::project;
 use crate::registry;
 
-<<<<<<< HEAD
-/// Prefixed filters.
-pub fn routes<R>(ctx: http::Ctx<R>) -> impl Filter<Extract = impl Reply, Error = Rejection> + Clone
+/// Combination of all routes.
+pub fn filters<R>(ctx: http::Ctx<R>) -> BoxedFilter<(impl Reply,)>
 where
     R: registry::Client + 'static,
 {
-    path("projects").and(
-        get_filter(ctx.clone())
-            .or(create_filter(ctx.clone()))
-            .or(discover_filter(ctx.clone()))
-            .or(list_filter(ctx)),
-    )
-}
-
-/// Combination of all project filters.
-#[cfg(test)]
-pub fn filters<R>(ctx: http::Ctx<R>) -> impl Filter<Extract = impl Reply, Error = Rejection> + Clone
-=======
-/// Combination of all routes.
-pub fn filters<R>(ctx: http::Ctx<R>) -> BoxedFilter<(impl Reply,)>
->>>>>>> 64371b53
-where
-    R: registry::Client + 'static,
-{
-    get_filter(ctx.clone())
+    list_filter(ctx.clone())
         .or(create_filter(ctx.clone()))
-<<<<<<< HEAD
         .or(discover_filter(ctx.clone()))
-        .or(list_filter(ctx))
-=======
         .or(get_filter(ctx))
         .boxed()
->>>>>>> 64371b53
 }
 
 /// `POST /`
@@ -55,10 +32,6 @@
     R: registry::Client + 'static,
 {
     http::with_context(ctx.clone())
-<<<<<<< HEAD
-        .and(warp::post())
-=======
->>>>>>> 64371b53
         .and(http::with_owner_guard(ctx))
         .and(warp::post())
         .and(warp::body::json())
@@ -116,10 +89,7 @@
 {
     http::with_context(ctx)
         .and(warp::get())
-<<<<<<< HEAD
-=======
         .and(path::end())
->>>>>>> 64371b53
         .and(document::document(document::description("List projects")))
         .and(document::document(document::tag("Project")))
         .and(document::document(
@@ -554,11 +524,7 @@
 
         coco::control::setup_fixtures(&ctx.peer_api, key, &owner)?;
 
-<<<<<<< HEAD
         let projects = project::list_projects(&ctx.peer_api)?;
-=======
-        let projects = ctx.peer_api.list_projects()?;
->>>>>>> 64371b53
         let res = request().method("GET").path("/").reply(&api).await;
 
         http::test::assert_response(&res, StatusCode::OK, |have| {
