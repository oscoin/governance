//! Endpoints and serialisation for [`session::Session`] related types.

use std::collections::HashMap;
use std::sync::Arc;
use tokio::sync::RwLock;
use warp::document::{self, ToDocumentedType};
use warp::{path, Filter, Rejection, Reply};

use crate::http;
use crate::identity;
use crate::registry;
use crate::session;

/// Prefixed fitlers.
pub fn routes<R>(
    registry: http::Shared<R>,
    store: Arc<RwLock<kv::Store>>,
) -> impl Filter<Extract = impl Reply, Error = Rejection> + Clone
where
    R: registry::Cache + registry::Client,
{
    path("session").and(
        clear_cache_filter(Arc::clone(&registry))
            .or(delete_filter(Arc::clone(&store)))
            .or(get_filter(registry, Arc::clone(&store)))
            .or(update_settings_filter(store)),
    )
}

/// Combination of all session filters.
#[cfg(test)]
pub fn filters<R>(
    registry: http::Shared<R>,
    store: Arc<RwLock<kv::Store>>,
) -> impl Filter<Extract = impl Reply, Error = Rejection> + Clone
where
    R: registry::Cache + registry::Client,
{
    clear_cache_filter(Arc::clone(&registry))
        .or(delete_filter(Arc::clone(&store)))
        .or(get_filter(registry, Arc::clone(&store)))
        .or(update_settings_filter(store))
}

/// `DELETE /cache`
fn clear_cache_filter<R: registry::Cache>(
    registry: http::Shared<R>,
) -> impl Filter<Extract = impl Reply, Error = Rejection> + Clone {
    path("cache")
        .and(warp::delete())
        .and(path::end())
        .and(http::with_shared(registry))
        .and(document::document(document::description(
            "Clear cached data",
        )))
        .and(document::document(document::tag("Session")))
        .and(document::document(
            document::response(204, None).description("Cache cleared"),
        ))
        .and_then(handler::clear_cache)
}

/// `DELETE /`
fn delete_filter(
    store: Arc<RwLock<kv::Store>>,
) -> impl Filter<Extract = impl Reply, Error = Rejection> + Clone {
    warp::delete()
        .and(path::end())
        .and(http::with_store(store))
        .and(document::document(document::description(
            "Clear current Session",
        )))
        .and(document::document(document::tag("Session")))
        .and(document::document(
            document::response(204, None).description("Current session deleted"),
        ))
        .and_then(handler::delete)
}

/// `GET /`
fn get_filter<R: registry::Client>(
    registry: http::Shared<R>,
    store: Arc<RwLock<kv::Store>>,
) -> impl Filter<Extract = impl Reply, Error = Rejection> + Clone {
    warp::get()
        .and(path::end())
        .and(http::with_shared(registry))
        .and(http::with_store(store))
        .and(document::document(document::description(
            "Fetch current Session",
        )))
        .and(document::document(document::tag("Session")))
        .and(document::document(
            document::response(
                200,
                document::body(session::Session::document()).mime("application/json"),
            )
            .description("Currently active Session"),
        ))
        .and_then(handler::get)
}

/// `Post /settings`
fn update_settings_filter(
    store: Arc<RwLock<kv::Store>>,
) -> impl Filter<Extract = impl Reply, Error = Rejection> + Clone {
    path("settings")
        .and(warp::post())
        .and(path::end())
        .and(http::with_store(store))
        .and(warp::body::json())
        .and(document::document(document::description("Update settings")))
        .and(document::document(document::tag("Session")))
        .and(document::document(
            document::response(204, None).description("Settings successfully updated"),
        ))
        .and_then(handler::update_settings)
}

/// Session handlers for conversion between core domain and HTTP request fullfilment.
mod handler {
    use std::sync::Arc;
    use tokio::sync::RwLock;
    use warp::http::StatusCode;
    use warp::{reply, Rejection, Reply};

    use crate::http;
    use crate::registry;
    use crate::session;

    /// Clear [`registry::Cache`].
    pub async fn clear_cache<R: registry::Cache>(
        cache: http::Shared<R>,
    ) -> Result<impl Reply, Rejection> {
        let cache = cache.read().await;
        cache.clear()?;

        Ok(reply::with_status(reply(), StatusCode::NO_CONTENT))
    }

    /// Clear the current [`session::Session`].
    pub async fn delete(store: Arc<RwLock<kv::Store>>) -> Result<impl Reply, Rejection> {
        let store = store.read().await;
        session::clear_current(&store)?;

        Ok(reply::with_status(reply(), StatusCode::NO_CONTENT))
    }

    /// Fetch the [`session::Session`].
    pub async fn get<R: registry::Client>(
        registry: http::Shared<R>,
        store: Arc<RwLock<kv::Store>>,
    ) -> Result<impl Reply, Rejection> {
        let store = store.read().await;
        let reg = registry.read().await;
        let sess = session::current(&store, (*reg).clone()).await?;

        Ok(reply::json(&sess))
    }

    /// Set the [`session::settings::Settings`] to the passed value.
    pub async fn update_settings(
        store: Arc<RwLock<kv::Store>>,
        settings: session::settings::Settings,
    ) -> Result<impl Reply, Rejection> {
        let store = store.read().await;
        session::set_settings(&store, settings)?;

        Ok(reply::with_status(reply(), StatusCode::NO_CONTENT))
    }
}

impl ToDocumentedType for session::Session {
    fn document() -> document::DocumentedType {
        let mut properties = HashMap::with_capacity(1);
        properties.insert(
            "identity".into(),
            identity::Identity::document().nullable(true),
        );
        properties.insert("orgs".into(), document::array(registry::Org::document()));
        properties.insert("settings".into(), session::settings::Settings::document());

        document::DocumentedType::from(properties).description("Session")
    }
}

impl ToDocumentedType for session::settings::Settings {
    fn document() -> document::DocumentedType {
        let mut properties = HashMap::with_capacity(2);
        properties.insert(
            "appearance".into(),
            session::settings::Appearance::document(),
        );
        properties.insert("registry".into(), session::settings::Registry::document());

        document::DocumentedType::from(properties).description("Settings")
    }
}

impl ToDocumentedType for session::settings::Appearance {
    fn document() -> document::DocumentedType {
        let mut properties = HashMap::with_capacity(1);
        properties.insert("theme".into(), session::settings::Theme::document());

        document::DocumentedType::from(properties).description("Appearance")
    }
}

impl ToDocumentedType for session::settings::Theme {
    fn document() -> document::DocumentedType {
        document::enum_string(vec!["dark".into(), "light".into()])
            .description("Variants for possible color schemes.")
            .example("dark")
    }
}

impl ToDocumentedType for session::settings::Registry {
    fn document() -> document::DocumentedType {
        let mut properties = HashMap::with_capacity(1);
        properties.insert("network".into(), session::settings::Network::document());

        document::DocumentedType::from(properties).description("Registry")
    }
}

impl ToDocumentedType for session::settings::Network {
    fn document() -> document::DocumentedType {
        document::enum_string(vec!["emulator".into(), "ffnet".into(), "testnet".into()])
            .description("Variants for possible networks of the Registry to connect to.")
            .example("testnet")
    }
}

#[allow(clippy::result_unwrap_used)]
#[cfg(test)]
mod test {
    use pretty_assertions::assert_eq;
    use serde_json::{json, Value};
    use std::sync::Arc;
    use tokio::sync::RwLock;
    use warp::http::StatusCode;
    use warp::test::request;

    use crate::registry;
    use crate::session;

    #[tokio::test]
    async fn delete() {
        let tmp_dir = tempfile::tempdir().unwrap();
        let store = Arc::new(RwLock::new(
            kv::Store::new(kv::Config::new(tmp_dir.path().join("store"))).unwrap(),
        ));
        let registry = {
            let (client, _) = radicle_registry_client::Client::new_emulator();
            registry::Registry::new(client)
        };
        let cache = Arc::new(RwLock::new(registry::Cacher::new(
            registry,
            &*store.read().await,
        )));
        let api = super::filters(Arc::clone(&cache), Arc::clone(&store));

        let mut settings = session::settings::Settings::default();
        settings.appearance.theme = session::settings::Theme::Dark;
        session::set_settings(&*store.read().await, settings).unwrap();

        let res = request().method("DELETE").path("/").reply(&api).await;
        assert_eq!(res.status(), StatusCode::NO_CONTENT);

        // Test that we reset the session to default.
        let have = session::current(&*store.read().await, cache.read().await.clone())
            .await
            .unwrap()
            .settings;
        let want = session::settings::Settings::default();

        assert_eq!(have, want);
    }

    #[tokio::test]
    async fn get() {
        let tmp_dir = tempfile::tempdir().unwrap();
        let store = kv::Store::new(kv::Config::new(tmp_dir.path().join("store"))).unwrap();
        let registry = {
            let (client, _) = radicle_registry_client::Client::new_emulator();
            registry::Registry::new(client)
        };
        let cache = Arc::new(RwLock::new(registry::Cacher::new(registry, &store)));
        let api = super::filters(Arc::clone(&cache), Arc::new(RwLock::new(store)));

        let res = request().method("GET").path("/").reply(&api).await;

        let have: Value = serde_json::from_slice(res.body()).unwrap();

        assert_eq!(res.status(), StatusCode::OK);
        assert_eq!(
            have,
            json!({
                "identity": Value::Null,
                "orgs": [],
                "settings": {
                    "appearance": {
                        "theme": "light",
                    },
                    "registry": {
                        "network": "emulator",
                    },
                },
<<<<<<< HEAD
                "transactionDeposits": {
                    "memberRegistration": 10,
                    "orgRegistration": 10,
                    "projectRegistration": 10,
                    "userRegistration": 10,
                },
                "minimumTransactionFee": 1,
=======
                "permissions": {
                    "registerHandle": false,
                    "registerOrg": false,
                    "registerProject": false,
                },
>>>>>>> c0fb83d6
            }),
        );
    }

    #[tokio::test]
    async fn update_settings() {
        let tmp_dir = tempfile::tempdir().unwrap();
        let store = kv::Store::new(kv::Config::new(tmp_dir.path().join("store"))).unwrap();
        let registry = {
            let (client, _) = radicle_registry_client::Client::new_emulator();
            registry::Registry::new(client)
        };
        let cache = Arc::new(RwLock::new(registry::Cacher::new(registry, &store)));
        let api = super::filters(Arc::clone(&cache), Arc::new(RwLock::new(store)));

        let mut settings = session::settings::Settings::default();
        settings.appearance.theme = session::settings::Theme::Dark;

        let res = request()
            .method("POST")
            .path("/settings")
            .json(&settings)
            .reply(&api)
            .await;

        assert_eq!(res.status(), StatusCode::NO_CONTENT);

        let res = request().method("GET").path("/").reply(&api).await;
        let have: Value = serde_json::from_slice(res.body()).unwrap();
        assert_eq!(
            have,
            json!({
                "identity": Value::Null,
                "orgs": [],
                "settings": {
                    "appearance": {
                        "theme": "dark",
                    },
                    "registry": {
                        "network": "emulator",
                    },
                },
<<<<<<< HEAD
                "transactionDeposits": {
                    "memberRegistration": 10,
                    "orgRegistration": 10,
                    "projectRegistration": 10,
                    "userRegistration": 10,
                },
                "minimumTransactionFee": 1,
=======
                "permissions": {
                    "registerHandle": false,
                    "registerOrg": false,
                    "registerProject": false,
                },
>>>>>>> c0fb83d6
            }),
        );
    }
}<|MERGE_RESOLUTION|>--- conflicted
+++ resolved
@@ -306,7 +306,6 @@
                         "network": "emulator",
                     },
                 },
-<<<<<<< HEAD
                 "transactionDeposits": {
                     "memberRegistration": 10,
                     "orgRegistration": 10,
@@ -314,13 +313,11 @@
                     "userRegistration": 10,
                 },
                 "minimumTransactionFee": 1,
-=======
                 "permissions": {
                     "registerHandle": false,
                     "registerOrg": false,
                     "registerProject": false,
                 },
->>>>>>> c0fb83d6
             }),
         );
     }
@@ -363,7 +360,6 @@
                         "network": "emulator",
                     },
                 },
-<<<<<<< HEAD
                 "transactionDeposits": {
                     "memberRegistration": 10,
                     "orgRegistration": 10,
@@ -371,13 +367,11 @@
                     "userRegistration": 10,
                 },
                 "minimumTransactionFee": 1,
-=======
                 "permissions": {
                     "registerHandle": false,
                     "registerOrg": false,
                     "registerProject": false,
                 },
->>>>>>> c0fb83d6
             }),
         );
     }
