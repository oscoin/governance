--- conflicted
+++ resolved
@@ -2,12 +2,9 @@
   import { createEventDispatcher } from "svelte";
 
   import { isExperimental } from "../../../../native/ipc";
-<<<<<<< HEAD
-  import { RevisionType } from "../../../src/source";
+
+  import { RevisionType } from "../../../src/source.ts";
   import type { Branch, Revision, Revisions, Tag } from "../../../src/source";
-=======
-  import { RevisionType } from "../../../src/source.ts";
->>>>>>> 4a8213bc
 
   import { Icon } from "../../Primitive";
   import Overlay from "../Overlay.svelte";
