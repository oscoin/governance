<script>
  import Router, { push, location } from "svelte-spa-router";

  import * as hotkeys from "./src/hotkeys.ts";
  import { isExperimental } from "./src/config";
  import "./src/localPeer.ts";
  import * as path from "./src/path.ts";
  import * as remote from "./src/remote.ts";
  import * as error from "./src/error.ts";
  import * as customProtocolHandler from "./src/customProtocolHandler.ts";
  import { fetch, session as store, Status } from "./src/session.ts";

  import {
    EmptyState,
    NotificationFaucet,
    Remote,
    ModalOverlay,
  } from "./DesignSystem/Component";

  import Hotkeys from "./Hotkeys.svelte";
  import Theme from "./Theme.svelte";

  import TransactionCenter from "./App/TransactionCenter.svelte";

  import Blank from "./Screen/Blank.svelte";
  import Bsod from "./Screen/Bsod.svelte";
  import Onboarding from "./Screen/Onboarding.svelte";
  import Lock from "./Screen/Lock.svelte";
  import DesignSystemGuide from "./Screen/DesignSystemGuide.svelte";
  import NotFound from "./Screen/NotFound.svelte";
  import Org from "./Screen/Org.svelte";
  import Profile from "./Screen/Profile.svelte";
  import Project from "./Screen/Project.svelte";
  import Settings from "./Screen/Settings.svelte";
<<<<<<< HEAD
  import ModalLinkAddress from "./Modal/Funding/LinkAddress.svelte";
  import ModalPoolOnboarding from "./Modal/Funding/Onboarding.svelte";
  import ModalWalletQRCode from "./Modal/Wallet/QRCode.svelte";
  import ModalTopUp from "./Modal/Funding/Pool/TopUp.svelte";
  import ModalWithdraw from "./Modal/Funding/Pool/Withdraw.svelte";
  import ModalCollect from "./Modal/Funding/Pool/Collect.svelte";
  import ModalOrgCreate from "./Modal/Orgs/Create.svelte";
=======
>>>>>>> 241796a2
  import UserProfile from "./Screen/UserProfile.svelte";

  const routes = {
    "/": Blank,
    "/onboarding": Onboarding,
    "/lock": Lock,
    "/settings": Settings,
    "/profile/*": Profile,
    "/projects/:urn/*": Project,
    "/projects/:urn": Project,
    "/orgs/:address/*": Org,
    "/orgs/:address": Org,
    "/user/:urn": UserProfile,
    "/user/:urn/*": UserProfile,
    "/design-system-guide": DesignSystemGuide,
    "*": NotFound,
  };

<<<<<<< HEAD
  const modalRoutes = {
    "/manage-peers": ModalManagePeers,
    "/new-project": ModalNewProject,
    "/search": ModalSearch,
    "/shortcuts": ModalShortcuts,
    "/wallet/qrcode": ModalWalletQRCode,
    "/funding/link": ModalLinkAddress,
    "/funding/pool/onboarding": ModalPoolOnboarding,
    "/funding/pool/collect": ModalCollect,
    "/funding/pool/withdraw": ModalWithdraw,
    "/funding/pool/top-up": ModalTopUp,
    "/orgs/create": ModalOrgCreate,
    "/transaction": ModalTransaction,
  };

=======
>>>>>>> 241796a2
  $: switch ($store.status) {
    case remote.Status.NotAsked:
      fetch();
      break;

    case remote.Status.Success:
      if ($store.data.status === Status.NoSession) {
        hotkeys.disable();
        push(path.onboarding());
      } else if ($store.data.status === Status.UnsealedSession) {
        hotkeys.enable();
        if (
          $location === path.blank() ||
          $location === path.onboarding() ||
          $location === path.lock()
        ) {
          push(path.profileProjects());
        }
      } else {
        hotkeys.disable();
        push(path.lock());
      }
      break;

    case remote.Status.Error:
      error.show($store.error);
      break;
  }

  $: sessionIsUnsealed =
    $store.status === remote.Status.Success &&
    $store.data.status === Status.UnsealedSession;

  customProtocolHandler.register();
</script>

<style>
  .error {
    width: 100vw;
    height: 100vh;
    display: flex;
    flex-direction: column;
    justify-content: center;
    align-items: center;
  }
</style>

<Bsod />
<Hotkeys />
<ModalOverlay />
<NotificationFaucet />
<Theme />

{#if isExperimental && sessionIsUnsealed && $location !== path.designSystemGuide()}
  <TransactionCenter />
{/if}

<Remote {store} context="session" disableErrorLogging={true}>
  <Router {routes} />

  <div slot="loading" class="error">
    <EmptyState headerText="Loading..." emoji="🕵️" text="" />
  </div>
</Remote><|MERGE_RESOLUTION|>--- conflicted
+++ resolved
@@ -32,16 +32,6 @@
   import Profile from "./Screen/Profile.svelte";
   import Project from "./Screen/Project.svelte";
   import Settings from "./Screen/Settings.svelte";
-<<<<<<< HEAD
-  import ModalLinkAddress from "./Modal/Funding/LinkAddress.svelte";
-  import ModalPoolOnboarding from "./Modal/Funding/Onboarding.svelte";
-  import ModalWalletQRCode from "./Modal/Wallet/QRCode.svelte";
-  import ModalTopUp from "./Modal/Funding/Pool/TopUp.svelte";
-  import ModalWithdraw from "./Modal/Funding/Pool/Withdraw.svelte";
-  import ModalCollect from "./Modal/Funding/Pool/Collect.svelte";
-  import ModalOrgCreate from "./Modal/Orgs/Create.svelte";
-=======
->>>>>>> 241796a2
   import UserProfile from "./Screen/UserProfile.svelte";
 
   const routes = {
@@ -60,24 +50,6 @@
     "*": NotFound,
   };
 
-<<<<<<< HEAD
-  const modalRoutes = {
-    "/manage-peers": ModalManagePeers,
-    "/new-project": ModalNewProject,
-    "/search": ModalSearch,
-    "/shortcuts": ModalShortcuts,
-    "/wallet/qrcode": ModalWalletQRCode,
-    "/funding/link": ModalLinkAddress,
-    "/funding/pool/onboarding": ModalPoolOnboarding,
-    "/funding/pool/collect": ModalCollect,
-    "/funding/pool/withdraw": ModalWithdraw,
-    "/funding/pool/top-up": ModalTopUp,
-    "/orgs/create": ModalOrgCreate,
-    "/transaction": ModalTransaction,
-  };
-
-=======
->>>>>>> 241796a2
   $: switch ($store.status) {
     case remote.Status.NotAsked:
       fetch();
