--- conflicted
+++ resolved
@@ -349,13 +349,8 @@
             // online straight away.
             // TODO(xla): Also issue sync if we come online after a certain period of being
             // disconnected from any peer.
-<<<<<<< HEAD
             (Status::Started(_since), ProtocolEvent::Connected(ref peer_id)) => {
-                self.connected_peers.insert(peer_id.clone());
-=======
-            (Status::Started(_since), Event::Protocol(ProtocolEvent::Connected(ref peer_id))) => {
                 self.connected_peers.insert(*peer_id);
->>>>>>> 7260fb33
 
                 if self.config.sync.on_startup {
                     self.status = Status::Syncing(Instant::now(), 1);
@@ -374,18 +369,14 @@
             (Status::Syncing(since, syncs), ProtocolEvent::Connected(peer_id))
                 if *syncs < self.config.sync.max_peers =>
             {
-                self.connected_peers.insert(*peer_id);
+                self.connected_peers.insert(peer_id);
                 if syncs + 1 == self.config.sync.max_peers {
                     self.status = Status::Online(Instant::now());
                 } else {
                     self.status = Status::Syncing(*since, syncs + 1);
                 }
 
-<<<<<<< HEAD
                 vec![Command::SyncPeer(peer_id)]
-=======
-                vec![Command::SyncPeer(*peer_id)]
->>>>>>> 7260fb33
             }
             // Remove peer that just disconnected.
             (_, ProtocolEvent::Disconnecting(peer_id)) => {
@@ -404,7 +395,6 @@
                 ProtocolEvent::Gossip(Info::Has(Has {
                     provider,
                     val: Gossip { urn, .. },
-<<<<<<< HEAD
                 })),
             ) => {
                 match self.waiting_room.found(
@@ -427,14 +417,6 @@
                     Ok(_) => vec![],
                 }
             },
-=======
-                }))),
-            ) => vec![RequestCommand::Found(RadUrl {
-                authority: provider.peer_id,
-                urn: urn.clone(),
-            })
-            .into()],
->>>>>>> 7260fb33
             _ => vec![],
         }
     }
@@ -647,11 +629,7 @@
             let peer_id = PeerId::from(key);
 
             // Expect to sync with the first connected peer.
-<<<<<<< HEAD
-            let cmds = state.transition(Input::Protocol(ProtocolEvent::Connected(peer_id.clone())));
-=======
-            let cmds = state.transition(&Event::Protocol(ProtocolEvent::Connected(peer_id)));
->>>>>>> 7260fb33
+            let cmds = state.transition(Input::Protocol(ProtocolEvent::Connected(peer_id)));
             assert!(!cmds.is_empty(), "expected command");
             assert_matches!(cmds.first().unwrap(), Command::SyncPeer(sync_id) => {
                 assert_eq!(*sync_id, peer_id);
@@ -757,84 +735,12 @@
 
         let status = Status::Syncing(Instant::now(), 1);
         let mut state = RunState::new(Config::default(), HashSet::new(), status);
-<<<<<<< HEAD
         let cmds = state.transition(Input::Request(RequestInput::Requested(
             urn.clone(),
             Instant::now(),
             None,
         )));
         assert!(cmds.is_empty());
-=======
-        let cmds = state.transition(&Event::Request(RequestEvent::Query(urn.clone())));
-        assert_eq!(
-            *cmds.first().unwrap(),
-            Command::Request(RequestCommand::Query(urn.clone()))
-        );
-
-        let status = Status::Online(Instant::now());
-        let mut state = RunState::new(Config::default(), HashSet::new(), status);
-        let cmds = state.transition(&Event::Request(RequestEvent::Query(urn.clone())));
-        assert_eq!(
-            *cmds.first().unwrap(),
-            Command::Request(RequestCommand::Query(urn))
-        );
-
-        Ok(())
-    }
-
-    #[test]
-    fn can_issue_found() -> Result<(), Box<dyn std::error::Error + 'static>> {
-        let urn: RadUrn =
-            "rad:git:hwd1yrerz7sig1smr8yjs5ue1oij61bfhyx41couxqj61qn5joox5pu4o4c".parse()?;
-        let peer_id = PeerId::from(SecretKey::new());
-        let listen_addr = "127.0.0.1".parse::<IpAddr>()?;
-        let advertised_info = gossip::PeerAdvertisement {
-            listen_addr,
-            listen_port: 12345,
-            capabilities: HashSet::new(),
-        };
-        let provider = gossip::PeerInfo {
-            peer_id,
-            advertised_info,
-            seen_addrs: HashSet::new(),
-        };
-        let gossip = ProtocolEvent::Gossip(gossip::Info::Has(gossip::Has {
-            provider,
-            val: Gossip {
-                urn: urn.clone(),
-                rev: None,
-                origin: None,
-            },
-        }));
-        let url = RadUrl {
-            urn,
-            authority: peer_id,
-        };
-
-        let status = Status::Stopped(Instant::now());
-        let mut state = RunState::new(Config::default(), HashSet::new(), status);
-        let cmds = state.transition(&Event::Protocol(gossip.clone()));
-        assert_eq!(
-            *cmds.first().unwrap(),
-            Command::Request(RequestCommand::Found(url.clone()))
-        );
-
-        let status = Status::Started(Instant::now());
-        let mut state = RunState::new(Config::default(), HashSet::new(), status);
-        let cmds = state.transition(&Event::Protocol(gossip.clone()));
-        assert_eq!(
-            *cmds.first().unwrap(),
-            Command::Request(RequestCommand::Found(url.clone()))
-        );
-
-        let status = Status::Offline(Instant::now());
-        let mut state = RunState::new(Config::default(), HashSet::new(), status);
-        let cmds = state.transition(&Event::Protocol(gossip.clone()));
-        assert_eq!(
-            *cmds.first().unwrap(),
-            Command::Request(RequestCommand::Found(url.clone()))
-        );
->>>>>>> 7260fb33
 
         let cmds = state.transition(Input::Request(RequestInput::Tick));
         let cmd = cmds.first().unwrap();
