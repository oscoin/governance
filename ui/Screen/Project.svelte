<script lang="ts">
  import Router from "svelte-spa-router";
  import { isExperimental, openPath } from "../../native/ipc.js";

  import * as notification from "../src/notification";
  import * as path from "../src/path";
  import { checkout, fetch, project as store } from "../src/project";
  import type { Project } from "../src/project"; // Annoying but necessary type import
  import * as remote from "../src/remote";
  import * as screen from "../src/screen";
  import {
    commits as commitsStore,
    currentPeerId,
    currentRevision as currentRevisionStore,
    resetCurrentRevision,
    resetCurrentPeerId,
    revisions as revisionsStore,
  } from "../src/source";
  import * as source from "../src/source";

  import {
    Header,
    HorizontalMenu,
    Remote,
    RevisionSelector,
    SidebarLayout,
    TrackToggle,
  } from "../DesignSystem/Component";
  import { Icon } from "../DesignSystem/Primitive";

  import Source from "./Project/Source.svelte";
  import Issues from "./Project/Issues.svelte";
  import Issue from "./Project/Issue.svelte";
  import Revisions from "./Project/Revisions.svelte";
  import Commit from "./Project/Commit.svelte";
  import Commits from "./Project/Commits.svelte";
  import CheckoutButton from "./Project/CheckoutButton.svelte";
  import PeerSelector from "./Project/PeerSelector.svelte";

  const routes = {
    "/projects/:id/": Source,
    "/projects/:id/source": Source,
    "/projects/:id/issues": Issues,
    "/projects/:id/issue": Issue,
    "/projects/:id/commit/:hash": Commit,
    "/projects/:id/commits": Commits,
    "/projects/:id/revisions": Revisions,
  };

  export let params: { id: string };
  const projectId = params.id;

  // Reset user-manipulated stores on first load
  resetCurrentRevision();
  resetCurrentPeerId();

  $: topbarMenuItems = (commitCounter?: number) => {
    const items = [
      {
        icon: Icon.House,
        title: "Source",
        href: path.projectSource(projectId),
        looseActiveStateMatching: true,
      },
      {
        icon: Icon.Commit,
        title: "Commits",
        counter: commitCounter,
        href: path.projectCommits(projectId),
        looseActiveStateMatching: true,
      },
    ];
    isExperimental() &&
      items.push(
        {
          icon: Icon.ExclamationCircle,
          title: "Issues",
          href: path.projectIssues(projectId),
          looseActiveStateMatching: false,
        },
        {
          icon: Icon.Revision,
          title: "Revisions",
          href: path.projectRevisions(projectId),
          looseActiveStateMatching: false,
        }
      );
    return items;
  };

<<<<<<< HEAD
  const handleCheckout = async (
    event: CustomEvent<{ checkoutDirectoryPath: string }>,
    project: Project
  ) => {
=======
  const handleCheckout = async (event, project, peerId) => {
>>>>>>> 85dd2ef4
    try {
      screen.lock();
      const path = await checkout(
        project.id,
        event.detail.checkoutDirectoryPath,
        peerId
      );

      notification.info(
        `${project.metadata.name} checked out to ${path}`,
        true,
        "Open folder",
        () => {
          openPath(path);
        }
      );
    } catch (error) {
      notification.error(`Checkout failed: ${error.message}`, true);
    } finally {
      screen.unlock();
    }
  };

  fetch({ id: projectId });

  // Workaround for stores: https://github.com/sveltejs/language-tools/issues/493
  // TODO(sos): should be removed if/when this is fixed.
  let revisions: source.PeerRevisions[] | undefined;
  let project: Project | undefined;
  let commits: source.CommitsStore | undefined;
  let currentRevision: source.SupportedRevision | undefined;

  $: {
    const rs = $revisionsStore;
    revisions = rs.status === remote.Status.Success ? rs.data : undefined;
  }

  $: {
    const ps = $store;
    project = ps.status === remote.Status.Success ? ps.data : undefined;
  }

  $: {
    const cs = $commitsStore;
    commits = cs.status === remote.Status.Success ? cs.data : undefined;
  }

  const updatePeer = (ev: CustomEvent<{ peerId: string }>) => {
    source.updateCurrentPeerId({ peerId: ev.detail.peerId });
  };

  const updateRevision = (
    ev: CustomEvent<{ revision: source.SupportedRevision }>
  ) => {
    source.updateCurrentRevision({ revision: ev.detail.revision });
  };

  // Peers to be displayed in peer selector
  $: availablePeers = revisions && revisions.map(rev => rev.identity);

  // Revisions that belong to the current selected peer, formatted for display in revision selector
  $: currentPeerRevisions =
    revisions && revisions.find(rev => rev.identity.peerId === $currentPeerId);

  $: currentRevision = $currentRevisionStore;
</script>

<style>
  .revision-selector-wrapper {
    width: 18rem;
    position: relative;
    margin-right: 2rem;
  }
</style>

<SidebarLayout dataCy="project-screen">
<<<<<<< HEAD
  <Remote {store} context="project">
    {#if project}
      <Remote store={revisionsStore} context="revisions">
        <Header.Large
          name={project.metadata.name}
          urn={project.shareableEntityIdentifier}
          description={project.metadata.description}
          stats={project.stats}>
          <div slot="left">
            <div style="display: flex">
              <div class="revision-selector-wrapper">
                {#if currentPeerRevisions && currentRevision}
                  <RevisionSelector
                    {currentRevision}
                    revisions={currentPeerRevisions}
                    on:select={updateRevision} />
                {/if}
              </div>
              {#if commits}
                <Remote store={commitsStore}>
                  <HorizontalMenu
                    items={topbarMenuItems(commits.stats.commits)} />
                  <div slot="loading">
                    <HorizontalMenu
                      items={topbarMenuItems()}
                      style="display: inline" />
                  </div>
                </Remote>
=======
  <Remote {store} let:data={project} context="project">
    <Remote store={revisionsStore} let:data={revisions} context="revisions">
      <Header.Large
        name={project.metadata.name}
        urn={project.id}
        description={project.metadata.description}
        stats={project.stats}>
        <div slot="left">
          <div style="display: flex">
            <div class="revision-selector-wrapper">
              {#if $currentPeerId}
                <RevisionSelector
                  currentPeerId={$currentPeerId}
                  bind:currentRevision={$currentRevision}
                  {revisions} />
>>>>>>> 85dd2ef4
              {/if}
            </div>
          </div>
<<<<<<< HEAD
          <div slot="right">
            <CheckoutButton
              on:checkout={ev => project && handleCheckout(ev, project)} />
          </div>
          <div slot="top">
            <div style="display: flex">
              {#if availablePeers && project}
                <PeerSelector
                  {availablePeers}
                  currentPeerId={$currentPeerId}
                  on:select={updatePeer}
                  maintainers={project.metadata.maintainers} />
              {/if}
              <TrackToggle />
            </div>
=======
        </div>
        <div slot="right">
          <CheckoutButton
            on:checkout={ev => handleCheckout(ev, project, $currentPeerId)}
            projectName={project.metadata.name} />
        </div>
        <div slot="top">
          <div style="display: flex">
            <PeerSelector
              bind:currentPeerId={$currentPeerId}
              {revisions}
              on:select={() => {
                resetCurrentRevision();
              }} />
            <TrackToggle disabled expanded tracking />
>>>>>>> 85dd2ef4
          </div>
        </Header.Large>
      </Remote>
      <Router {routes} />
    {/if}
  </Remote>
</SidebarLayout><|MERGE_RESOLUTION|>--- conflicted
+++ resolved
@@ -1,4 +1,4 @@
-<script lang="ts">
+<script lang="typescript">
   import Router from "svelte-spa-router";
   import { isExperimental, openPath } from "../../native/ipc.js";
 
@@ -88,14 +88,10 @@
     return items;
   };
 
-<<<<<<< HEAD
   const handleCheckout = async (
     event: CustomEvent<{ checkoutDirectoryPath: string }>,
     project: Project
   ) => {
-=======
-  const handleCheckout = async (event, project, peerId) => {
->>>>>>> 85dd2ef4
     try {
       screen.lock();
       const path = await checkout(
@@ -172,7 +168,6 @@
 </style>
 
 <SidebarLayout dataCy="project-screen">
-<<<<<<< HEAD
   <Remote {store} context="project">
     {#if project}
       <Remote store={revisionsStore} context="revisions">
@@ -201,27 +196,9 @@
                       style="display: inline" />
                   </div>
                 </Remote>
-=======
-  <Remote {store} let:data={project} context="project">
-    <Remote store={revisionsStore} let:data={revisions} context="revisions">
-      <Header.Large
-        name={project.metadata.name}
-        urn={project.id}
-        description={project.metadata.description}
-        stats={project.stats}>
-        <div slot="left">
-          <div style="display: flex">
-            <div class="revision-selector-wrapper">
-              {#if $currentPeerId}
-                <RevisionSelector
-                  currentPeerId={$currentPeerId}
-                  bind:currentRevision={$currentRevision}
-                  {revisions} />
->>>>>>> 85dd2ef4
               {/if}
             </div>
           </div>
-<<<<<<< HEAD
           <div slot="right">
             <CheckoutButton
               on:checkout={ev => project && handleCheckout(ev, project)} />
@@ -237,23 +214,6 @@
               {/if}
               <TrackToggle />
             </div>
-=======
-        </div>
-        <div slot="right">
-          <CheckoutButton
-            on:checkout={ev => handleCheckout(ev, project, $currentPeerId)}
-            projectName={project.metadata.name} />
-        </div>
-        <div slot="top">
-          <div style="display: flex">
-            <PeerSelector
-              bind:currentPeerId={$currentPeerId}
-              {revisions}
-              on:select={() => {
-                resetCurrentRevision();
-              }} />
-            <TrackToggle disabled expanded tracking />
->>>>>>> 85dd2ef4
           </div>
         </Header.Large>
       </Remote>
