--- conflicted
+++ resolved
@@ -142,15 +142,12 @@
   };
 };
 
-<<<<<<< HEAD
-=======
 export enum SubjectVariant {
   Org = "ORG",
   User = "USER",
   Project = "PROJECT"
 }
 
->>>>>>> 5d21e299
 // TODO(sos): add avatarFallback for org registration once endpoint is ready
 export const formatSubject = (identity: identity.Identity, msg: Message): object => {
   let name, variant;
