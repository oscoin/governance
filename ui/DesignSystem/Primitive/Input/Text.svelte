--- conflicted
+++ resolved
@@ -10,14 +10,6 @@
   export let dataCy = null;
 
   export let disabled = null;
-<<<<<<< HEAD
-  export let valid = true;
-  export let validationMessage = null;
-  export let variant = "vanilla"; // vanilla | handle | project
-  export let imageUrl = null;
-  export let avatarFallback = null;
-  export let validationPending = false;
-=======
 
   // TODO(sos): replace with actual slot presence check once
   // https://github.com/sveltejs/svelte/issues/2106 is solved
@@ -25,7 +17,6 @@
 
   export let validation = null;
   export let showSuccessCheck = false;
->>>>>>> 9e62e309
 </script>
 
 <style>
@@ -46,15 +37,11 @@
     background-color: var(--color-background);
   }
 
-<<<<<<< HEAD
   input::placeholder {
     color: var(--color-foreground-level-6);
   }
 
-  input.handle {
-=======
   input.avatar {
->>>>>>> 9e62e309
     padding: 0 40px 0 38px;
   }
 
@@ -111,10 +98,6 @@
     on:change
     on:input />
 
-<<<<<<< HEAD
-  {#if variant === 'handle' || variant === 'project'}
-    {#if validationPending}
-=======
   <div class="avatar-wrapper">
     <slot name="avatar">
       <div bind:this={slotFallback} />
@@ -123,7 +106,6 @@
 
   {#if validation}
     {#if validation.status === ValidationStatus.Loading}
->>>>>>> 9e62e309
       <Icon.Spinner
         style="justify-content: flex-start; position: absolute; top: 8px; right:
         10px;" />
