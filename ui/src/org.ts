--- conflicted
+++ resolved
@@ -9,12 +9,8 @@
 
 // Types
 export interface Org {
-<<<<<<< HEAD
   id: string;
-=======
-  name: string;
   shareableEntityIdentifier: string;
->>>>>>> 01053c14
   avatarFallback: avatar.EmojiAvatar;
 }
 
