//! Endpoints and serialisation for [`crate::project::Project`] related types.

use std::path::PathBuf;

use serde::{Deserialize, Serialize};
use warp::{filters::BoxedFilter, path, Filter, Rejection, Reply};

use crate::{context, http};
/// Combination of all routes.
pub fn filters(ctx: context::Context) -> BoxedFilter<(impl Reply,)> {
    tracked_filter(ctx.clone())
        .or(contributed_filter(ctx.clone()))
        .or(user_filter(ctx.clone()))
        .or(checkout_filter(ctx.clone()))
        .or(create_filter(ctx.clone()))
        .or(discover_filter(ctx.clone()))
        .or(get_filter(ctx))
        .boxed()
}

/// `POST /<id>/checkout`
fn checkout_filter(
    ctx: context::Context,
) -> impl Filter<Extract = impl Reply, Error = Rejection> + Clone {
    http::with_context(ctx)
        .and(warp::post())
        .and(path::param::<coco::Urn>())
        .and(warp::body::json())
        .and_then(handler::checkout)
}

/// `POST /`
fn create_filter(
    ctx: context::Context,
) -> impl Filter<Extract = impl Reply, Error = Rejection> + Clone {
    warp::post()
        .and(path::end())
        .and(http::with_context(ctx.clone()))
        .and(http::with_owner_guard(ctx))
        .and(warp::body::json())
        .and_then(handler::create)
}

/// `GET /<id>`
fn get_filter(
    ctx: context::Context,
) -> impl Filter<Extract = impl Reply, Error = Rejection> + Clone {
    http::with_context(ctx)
        .and(warp::get())
        .and(path::param::<coco::Urn>())
        .and(path::end())
        .and_then(handler::get)
}

/// `GET /tracked`
fn tracked_filter(
    ctx: context::Context,
) -> impl Filter<Extract = impl Reply, Error = Rejection> + Clone {
    path("tracked")
        .and(warp::get())
        .and(http::with_context(ctx))
        .and(path::end())
        .and_then(handler::list_tracked)
}

/// `GET /contributed`
fn contributed_filter(
    ctx: context::Context,
) -> impl Filter<Extract = impl Reply, Error = Rejection> + Clone {
    path("contributed")
        .and(warp::get())
        .and(http::with_context(ctx))
        .and(path::end())
        .and_then(handler::list_contributed)
}

/// `GET /user/<id>
fn user_filter(
    ctx: context::Context,
) -> impl Filter<Extract = impl Reply, Error = Rejection> + Clone {
    path("user")
        .and(warp::get())
        .and(http::with_context(ctx))
        .and(path::param::<coco::Urn>())
        .and(path::end())
        .and_then(handler::list_for_user)
}

/// `GET /discover`
fn discover_filter(
    ctx: context::Context,
) -> impl Filter<Extract = impl Reply, Error = Rejection> + Clone {
    path("discover")
        .and(warp::get())
        .and(http::with_context(ctx))
        .and(path::end())
        .and_then(handler::discover)
}

/// Project handlers to implement conversion and translation between core domain and http request
/// fullfilment.
mod handler {
    use std::path::PathBuf;

    use warp::{http::StatusCode, reply, Rejection, Reply};

    use crate::{context, error::Error, project};

    /// Create a new [`project::Project`].
    pub async fn create(
        ctx: context::Context,
        owner: coco::user::User,
        input: coco::project::Create<PathBuf>,
    ) -> Result<impl Reply, Rejection> {
        let meta = ctx
            .state
            .init_project(&ctx.signer, &owner, input)
            .await
            .map_err(Error::from)?;
        let urn = meta.urn();

        let stats = ctx
            .state
            .with_browser(urn, |browser| Ok(browser.get_stats()?))
            .await
            .map_err(Error::from)?;
        let project: project::Project = (meta, stats).into();

        Ok(reply::with_status(
            reply::json(&project),
            StatusCode::CREATED,
        ))
    }

    /// Checkout a [`project::Project`]'s source code.
    pub async fn checkout(
        ctx: context::Context,
        urn: coco::Urn,
        super::CheckoutInput { path, peer_id }: super::CheckoutInput,
    ) -> Result<impl Reply, Rejection> {
<<<<<<< HEAD
        let project = ctx
=======
        let ctx = ctx.read().await;
        let path = ctx
>>>>>>> 53a0971f
            .state
            .get_project(urn, peer_id)
            .await
<<<<<<< HEAD
            .map_err(Error::from)?;

        let path = coco::project::Checkout::new(project, path)
            .run(ctx.state.peer_id())
=======
            .checkout(&urn, peer_id, path)
>>>>>>> 53a0971f
            .map_err(Error::from)?;

        Ok(reply::with_status(reply::json(&path), StatusCode::CREATED))
    }

    /// Get the [`project::Project`] for the given `id`.
    pub async fn get(ctx: context::Context, urn: coco::Urn) -> Result<impl Reply, Rejection> {
        Ok(reply::json(&project::get(&ctx.state, urn).await?))
    }

    /// List all projects tracked by the current user.
    pub async fn list_tracked(ctx: context::Context) -> Result<impl Reply, Rejection> {
        let projects = project::Projects::list(&ctx.state).await?.tracked;

        Ok(reply::json(&projects))
    }

    /// List all projects the current user has contributed to.
    pub async fn list_contributed(ctx: context::Context) -> Result<impl Reply, Rejection> {
        let projects = project::Projects::list(&ctx.state).await?;

        Ok(reply::json(&projects.contributed))
    }

    /// This lists all the projects for a given `user`. This `user` should not be your particular
    /// `user` (i.e. the "default user"), but rather should be another user that you are tracking.
    ///
    /// See [`project::list_for_user`] for more information.
    pub async fn list_for_user(
        ctx: context::Context,
        user_id: coco::Urn,
    ) -> Result<impl Reply, Rejection> {
        let projects = project::list_for_user(&ctx.state, &user_id).await?;

        Ok(reply::json(&projects))
    }

    /// Get a feed of untracked projects.
    pub async fn discover(_ctx: context::Context) -> Result<impl Reply, Rejection> {
        let feed = project::discover()?;

        Ok(reply::json(&feed))
    }
}

/// Bundled input data for project creation.
#[derive(Deserialize, Serialize)]
#[serde(rename_all = "camelCase")]
pub struct CreateInput {
    /// Location on the filesystem of the project, an empty directory means we set up a fresh git
    /// repo at the path before initialising the project.
    path: PathBuf,
    /// User provided metadata for the project.
    metadata: MetadataInput,
}

/// Bundled input data for project checkout.
#[derive(Deserialize, Serialize)]
#[serde(rename_all = "camelCase")]
pub struct CheckoutInput {
    /// Location on the filesystem where the working copy should be created.
    path: PathBuf,
    /// Which peer are we checking out from. If it's `None`, we're checking out our own project.
    peer_id: Option<coco::PeerId>,
}

/// User provided metadata for project manipulation.
#[derive(Deserialize, Serialize)]
#[serde(rename_all = "camelCase")]
pub struct MetadataInput {
    /// Name of the proejct.
    name: String,
    /// Long form outline.
    description: String,
    /// Configured default branch.
    default_branch: String,
}

#[allow(clippy::panic, clippy::unwrap_used)]
#[cfg(test)]
mod test {
    use pretty_assertions::assert_eq;
    use serde_json::{json, Value};
    use warp::{http::StatusCode, test::request};

    use radicle_surf::vcs::git::git2;

    use crate::{context, error, http, identity, project, session};

    #[tokio::test]
    async fn checkout() -> Result<(), error::Error> {
        let tmp_dir = tempfile::tempdir()?;
        let repos_dir = tempfile::tempdir_in(tmp_dir.path())?;
        let dir = tempfile::tempdir_in(repos_dir.path())?;
        let ctx = context::Context::tmp(&tmp_dir).await?;
        let api = super::filters(ctx.clone());

        let urn = {
            let handle = "cloudhead";
            let owner = ctx.state.init_owner(&ctx.signer, handle).await?;
            session::set_identity(&ctx.store, (ctx.state.peer_id(), owner.clone()).into())?;

            let platinum_project = coco::control::replicate_platinum(
                &ctx.state,
                &ctx.signer,
                &owner,
                "git-platinum",
                "fixture data",
                "master",
            )
            .await?;
            platinum_project.urn()
        };

        let input = super::CheckoutInput {
            path: dir.path().to_path_buf(),
            peer_id: None,
        };
        let res = request()
            .method("POST")
            .path(&format!("/{}/checkout", urn.clone()))
            .json(&input)
            .reply(&api)
            .await;

        http::test::assert_response(&res, StatusCode::CREATED, |_| {});
        assert!(dir.path().exists());

        let repo =
            git2::Repository::open(dir.path().join("git-platinum")).map_err(coco::Error::from)?;
        let refs = repo
            .branches(None)
            .map_err(coco::Error::from)?
            .map(|branch| {
                branch
                    .expect("failed to get branch")
                    .0
                    .name()
                    .expect("failed to get name")
                    .expect("utf-8 error")
                    .to_string()
            })
            .collect::<Vec<_>>();
        let remote = repo
            .find_remote(coco::config::RAD_REMOTE)
            .map_err(coco::Error::from)?;
        assert_eq!(
            remote.url(),
            Some(
<<<<<<< HEAD
                coco::LocalUrl::from_urn(urn, ctx.state.peer_id())
=======
                coco::LocalUrl::from_urn(urn.clone(), ctx.state.lock().await.peer_id())
>>>>>>> 53a0971f
                    .to_string()
                    .as_str()
            )
        );
        assert_eq!(refs, vec!["master", "rad/dev", "rad/master"]);

        // Verify presence of include file.
        let config = repo.config().map_err(coco::Error::from)?;
        let include_path = config
            .get_entry(coco::include::GIT_CONFIG_PATH_KEY)
            .map_err(coco::Error::from)?
            .value()
            .unwrap()
            .to_string();
        assert_eq!(
            include_path,
            format!(
                "{}/git-includes/{}.inc",
                tmp_dir.path().display().to_string(),
                urn.id
            ),
        );

        Ok(())
    }

    #[tokio::test]
    async fn create_new() -> Result<(), error::Error> {
        let tmp_dir = tempfile::tempdir()?;
        let repos_dir = tempfile::tempdir_in(tmp_dir.path())?;
        let dir = tempfile::tempdir_in(repos_dir.path())?;
        let ctx = context::Context::tmp(&tmp_dir).await?;
        let api = super::filters(ctx.clone());

        {
            let handle = "cloudhead";
            let id = identity::create(&ctx.state, &ctx.signer, handle).await?;

            session::set_identity(&ctx.store, id)?;
        };

        let project = coco::project::Create {
            repo: coco::project::Repo::New {
                path: dir.path(),
                name: "Upstream".to_string(),
            },
            description: "Desktop client for radicle.".into(),
            default_branch: "master".into(),
        };

        let res = request()
            .method("POST")
            .path("/")
            .json(&project)
            .reply(&api)
            .await;

        let projects = project::Projects::list(&ctx.state).await?;
        let meta = projects.into_iter().next().unwrap();
        let maintainer = meta.metadata.maintainers.iter().next().unwrap();

        let have: Value = serde_json::from_slice(res.body()).unwrap();
        let want = json!({
            "id": meta.id,
            "metadata": {
                "defaultBranch": "master",
                "description": "Desktop client for radicle.",
                "maintainers": [
                    maintainer
                ],
                "name": "Upstream",
            },
            "shareableEntityIdentifier": format!("%{}", meta.id.to_string()),
            "stats": {
                "branches": 1,
                "commits": 1,
                "contributors": 1,
            },
        });

        assert_eq!(res.status(), StatusCode::CREATED);
        assert_eq!(have, want);

        Ok(())
    }

    #[tokio::test]
    async fn create_existing() -> Result<(), error::Error> {
        let tmp_dir = tempfile::tempdir()?;
        let repos_dir = tempfile::tempdir_in(tmp_dir.path())?;
        let dir = tempfile::tempdir_in(repos_dir.path())?;
        let repo_path = dir.path().join("Upstream");
        let ctx = context::Context::tmp(&tmp_dir).await?;
        let api = super::filters(ctx.clone());

        {
            let handle = "cloudhead";
            let id = identity::create(&ctx.state, &ctx.signer, handle).await?;
            session::set_identity(&ctx.store, id)?;
        };

        let project = coco::project::Create {
            repo: coco::project::Repo::Existing {
                path: repo_path.clone(),
            },
            description: "Desktop client for radicle.".into(),
            default_branch: "master".into(),
        };

        // Create the repository for which we'll create a project for
        coco::control::clone_platinum(repo_path)?;

        let res = request()
            .method("POST")
            .path("/")
            .json(&project)
            .reply(&api)
            .await;

        let projects = project::Projects::list(&ctx.state).await?;
        let meta = projects.into_iter().next().unwrap();
        let maintainer = meta.metadata.maintainers.iter().next().unwrap();

        let have: Value = serde_json::from_slice(res.body()).unwrap();
        let want = json!({
            "id": meta.id,
            "metadata": {
                "defaultBranch": "master",
                "description": "Desktop client for radicle.",
                "name": "Upstream",
                "maintainers": [
                    maintainer
                ],
            },
            "shareableEntityIdentifier": format!("%{}", meta.id.to_string()),
            "stats": {
                "branches": 1,
                "commits": 14,
                "contributors": 4,
            },
        });

        assert_eq!(res.status(), StatusCode::CREATED);
        assert_eq!(have, want);

        Ok(())
    }

    #[tokio::test]
    async fn get() -> Result<(), error::Error> {
        let tmp_dir = tempfile::tempdir()?;
        let ctx = context::Context::tmp(&tmp_dir).await?;
        let api = super::filters(ctx.clone());

        let urn = {
            let owner = ctx.state.init_owner(&ctx.signer, "cloudhead").await?;
            let platinum_project = coco::control::replicate_platinum(
                &ctx.state,
                &ctx.signer,
                &owner,
                "git-platinum",
                "fixture data",
                "master",
            )
            .await?;
            platinum_project.urn()
        };

        let project = project::get(&ctx.state, urn.clone()).await?;

        let res = request()
            .method("GET")
            .path(&format!("/{}", urn))
            .reply(&api)
            .await;

        http::test::assert_response(&res, StatusCode::OK, |have| {
            assert_eq!(have, json!(project));
        });

        Ok(())
    }

    #[tokio::test]
    async fn list_for_user() -> Result<(), error::Error> {
        let tmp_dir = tempfile::tempdir()?;
        let ctx = context::Context::tmp(&tmp_dir).await?;
        let api = super::filters(ctx.clone());

        let owner = ctx.state.init_owner(&ctx.signer, "cloudhead").await?;
        coco::control::setup_fixtures(&ctx.state, &ctx.signer, &owner).await?;

        let projects = project::Projects::list(&ctx.state).await?;
        let project = projects.into_iter().next().unwrap();
        let coco_project = ctx.state.get_project(project.id.clone(), None).await?;

        let user: identity::Identity =
            coco::control::track_fake_peer(&ctx.state, &ctx.signer, &coco_project, "rafalca")
                .await
                .into();

        let res = request()
            .method("GET")
            .path(&format!("/user/{}", user.urn))
            .reply(&api)
            .await;

        let have: Value = serde_json::from_slice(res.body()).unwrap();
        assert_eq!(have, json!(vec![project]));

        Ok(())
    }

    #[tokio::test]
    async fn list_contributed() -> Result<(), error::Error> {
        let tmp_dir = tempfile::tempdir()?;
        let ctx = context::Context::tmp(&tmp_dir).await?;
        let api = super::filters(ctx.clone());

        let owner = ctx.state.init_owner(&ctx.signer, "cloudhead").await?;

        coco::control::setup_fixtures(&ctx.state, &ctx.signer, &owner).await?;

        let res = request()
            .method("GET")
            .path("/contributed")
            .reply(&api)
            .await;

        let projects = project::Projects::list(&ctx.state).await?;

        http::test::assert_response(&res, StatusCode::OK, |have| {
            assert_eq!(have, json!(projects.contributed));
        });

        Ok(())
    }

    #[tokio::test]
    async fn discover() -> Result<(), error::Error> {
        let tmp_dir = tempfile::tempdir()?;
        let ctx = context::Context::tmp(&tmp_dir).await?;
        let api = super::filters(ctx.clone());

        let owner = ctx.state.init_owner(&ctx.signer, "cloudhead").await?;
        coco::control::setup_fixtures(&ctx.state, &ctx.signer, &owner).await?;

        let res = request().method("GET").path("/discover").reply(&api).await;
        let want = json!([
            {
                "id": "rad:git:hwd1yrerz7sig1smr8yjs5ue1oij61bfhyx41couxqj61qn5joox5pu4o4c",
                "metadata": {
                    "defaultBranch": "main",
                    "description": "It is not the slumber of reason that engenders monsters, \
                    but vigilant and insomniac rationality.",
                    "name": "radicle-upstream",
                    "maintainers": [],
                },
                "shareableEntityIdentifier": "rad:git:hwd1yre85ddm5ruz4kgqppdtdgqgqr4wjy3fmskgebhpzwcxshei7d4ouwe",
                "stats": {
                    "branches": 36,
                    "commits": 216,
                    "contributors": 6,
                },
            },
            {
                "id": "rad:git:hwd1yrefz6xkwb46xkt7dhmwsjendiaqsaynpjwweqrqjc8muaath4gsf7o",
                "metadata": {
                    "defaultBranch": "main",
                    "description": "The monstrous complexity of our reality, a reality cross-hatched with fibre-optic cables, \
                    radio and microwaves, oil and gas pipelines, aerial and shipping routes, and the unrelenting, simultaneous execution \
                    of millions of communication protocols with every passing millisecond.",
                    "name": "radicle-link",
                    "maintainers": [],
                },
                "shareableEntityIdentifier": "rad:git:hwd1yre85ddm5ruz4kgqppdtdgqgqr4wjy3fmskgebhpzwcxshei7d4fd",
                "stats": {
                    "branches": 49,
                    "commits": 343,
                    "contributors": 7,
                },
            },
        ]);

        http::test::assert_response(&res, StatusCode::OK, |have| {
            assert_eq!(have, want);
        });

        Ok(())
    }
}<|MERGE_RESOLUTION|>--- conflicted
+++ resolved
@@ -6,6 +6,7 @@
 use warp::{filters::BoxedFilter, path, Filter, Rejection, Reply};
 
 use crate::{context, http};
+
 /// Combination of all routes.
 pub fn filters(ctx: context::Context) -> BoxedFilter<(impl Reply,)> {
     tracked_filter(ctx.clone())
@@ -138,25 +139,11 @@
         urn: coco::Urn,
         super::CheckoutInput { path, peer_id }: super::CheckoutInput,
     ) -> Result<impl Reply, Rejection> {
-<<<<<<< HEAD
-        let project = ctx
-=======
-        let ctx = ctx.read().await;
         let path = ctx
->>>>>>> 53a0971f
             .state
-            .get_project(urn, peer_id)
+            .checkout(urn, peer_id, path)
             .await
-<<<<<<< HEAD
             .map_err(Error::from)?;
-
-        let path = coco::project::Checkout::new(project, path)
-            .run(ctx.state.peer_id())
-=======
-            .checkout(&urn, peer_id, path)
->>>>>>> 53a0971f
-            .map_err(Error::from)?;
-
         Ok(reply::with_status(reply::json(&path), StatusCode::CREATED))
     }
 
@@ -304,11 +291,7 @@
         assert_eq!(
             remote.url(),
             Some(
-<<<<<<< HEAD
-                coco::LocalUrl::from_urn(urn, ctx.state.peer_id())
-=======
-                coco::LocalUrl::from_urn(urn.clone(), ctx.state.lock().await.peer_id())
->>>>>>> 53a0971f
+                coco::LocalUrl::from_urn(urn.clone(), ctx.state.peer_id())
                     .to_string()
                     .as_str()
             )
