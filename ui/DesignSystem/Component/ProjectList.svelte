<script>
<<<<<<< HEAD
  import { Flex, Text, Button } from "../Primitive";

  import ProjectCard from "./ProjectCard.svelte";
  import Placeholder from "./Placeholder.svelte";

  import { projectNameStore } from "../../store/project.js";
  import { identityIdStore } from "../../store/identity.js";
  import * as path from "../../lib/path.js";

  import { gql } from "apollo-boost";
  import { getClient, query } from "svelte-apollo";
=======
>>>>>>> 7fe30e16
  import { push } from "svelte-spa-router";

  import * as path from "../../lib/path.js";
  import { projects, projectNameStore } from "../../src/project.ts";
  import * as remote from "../../src/remote.ts";

<<<<<<< HEAD
  const client = getClient();
  const projects = query(client, { query: GET_PROJECTS });
  projects.refetch();

  // TODO(rudolfs): entityId should be set to either the Org or our own
  // identity ID in the future when we refactor this component to be used for
  // Orgs
  $: entityId = $identityIdStore;
=======
  import { Flex, Text, Button } from "../Primitive";
  import ProjectCard from "./ProjectCard.svelte";
  import Placeholder from "./Placeholder.svelte";
>>>>>>> 7fe30e16
</script>

<style>
  ul {
    min-width: 500px;
  }

  li {
    display: flex;
    width: 100%;
    height: 96px;
    flex: 1;
    border-bottom: 1px solid var(--color-foreground-level-3);
    cursor: pointer;
    padding: 22px 15px 26px 12px;
  }

  li:hover {
    background-color: var(--color-foreground-level-1);
  }

  li:last-child {
    border-bottom: 0;
  }

  .wrapper {
    margin-top: 156px;
    display: flex;
    justify-content: center;
  }

  .create-project {
    text-align: center;
    width: 480px;
  }
</style>

{#if $projects.status === remote.Status.Success}
  {#if $projects.data.length > 0}
    <ul>
      {#each $projects.data as project}
        <li
          on:click={() => {
            projectNameStore.set(project.metadata.name);
            push(path.projectSource(project.id));
          }}
          class="project-card">
          <ProjectCard
<<<<<<< HEAD
            projectId={project.id}
            {entityId}
=======
>>>>>>> 7fe30e16
            title={project.metadata.name}
            description={project.metadata.description}
            isRegistered={false}
            stats={project.stats} />
        </li>
      {/each}
    </ul>
  {:else}
    <div class="wrapper">
      <div class="create-project">
        <Placeholder style="width: 420px; height: 217px;" />
        <Flex style="margin-top: 27px;">
          <div slot="left" style="align-items: center; justify-content: center">
            <Text
              style="margin-bottom: 24px; text-align: left; color:
              var(--color-foreground-level-6);">
              Create a new project because that's why you're here.
            </Text>
            <Button
              variant="vanilla"
              on:click={() => {
                push(path.createProject());
              }}>
              Start a new project
            </Button>
          </div>
          <div
            slot="right"
            style="margin-left: 24px; display: flex; flex-direction: column;
            align-items: center; justify-content: center">
            <Text
              style="margin-bottom: 24px; text-align: left; color:
              var(--color-foreground-level-6);">
              Register so your friends can find you!
            </Text>
            <Button
              variant="vanilla"
              on:click={() => {
                push(path.registerUser());
              }}>
              Register handle
            </Button>
          </div>
        </Flex>
      </div>
    </div>
  {/if}
{:else if $projects.status === remote.Status.Error}
  <Text>{`Error`}</Text>
{/if}<|MERGE_RESOLUTION|>--- conflicted
+++ resolved
@@ -1,38 +1,22 @@
 <script>
-<<<<<<< HEAD
-  import { Flex, Text, Button } from "../Primitive";
-
-  import ProjectCard from "./ProjectCard.svelte";
-  import Placeholder from "./Placeholder.svelte";
-
-  import { projectNameStore } from "../../store/project.js";
-  import { identityIdStore } from "../../store/identity.js";
-  import * as path from "../../lib/path.js";
-
-  import { gql } from "apollo-boost";
-  import { getClient, query } from "svelte-apollo";
-=======
->>>>>>> 7fe30e16
   import { push } from "svelte-spa-router";
 
   import * as path from "../../lib/path.js";
   import { projects, projectNameStore } from "../../src/project.ts";
   import * as remote from "../../src/remote.ts";
+  import { session } from "../../src/session.ts";
 
-<<<<<<< HEAD
-  const client = getClient();
-  const projects = query(client, { query: GET_PROJECTS });
-  projects.refetch();
-
-  // TODO(rudolfs): entityId should be set to either the Org or our own
-  // identity ID in the future when we refactor this component to be used for
-  // Orgs
-  $: entityId = $identityIdStore;
-=======
   import { Flex, Text, Button } from "../Primitive";
   import ProjectCard from "./ProjectCard.svelte";
   import Placeholder from "./Placeholder.svelte";
->>>>>>> 7fe30e16
+
+  let entityId = null;
+
+  // TODO(rudolfs): how do we make sure that this gets loaded before we render
+  // the component?
+  if ($session.status === remote.Status.Success) {
+    entityId = $session.data.identity.id;
+  }
 </script>
 
 <style>
@@ -81,11 +65,8 @@
           }}
           class="project-card">
           <ProjectCard
-<<<<<<< HEAD
             projectId={project.id}
             {entityId}
-=======
->>>>>>> 7fe30e16
             title={project.metadata.name}
             description={project.metadata.description}
             isRegistered={false}
