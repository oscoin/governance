--- conflicted
+++ resolved
@@ -129,14 +129,10 @@
     "test:unit:watch": "jest --watchAll",
     "wait:test": "wait-on tcp:17246 && yarn rollup:build && yarn cypress:run; status=$?; [ \"$CI\" = true ] && kill `pidof api`; exit $status",
     "wait:debug": "wait-on tcp:17246 && yarn cypress:open",
-<<<<<<< HEAD
     "dist": "yarn dist:clean && yarn rollup:build && yarn proxy:build:release && yarn dist:copy:assets && electron-builder --publish never",
     "dist:clean": "rm -rf ./dist && mkdir ./dist && yarn proxy:clean && yarn rollup:clean",
     "dist:copy:assets": "cp proxy/target/release/api dist/proxy && cp proxy/target/release/git-remote-rad dist && cp -R proxy/assets dist/assets",
-=======
-    "dist": "rm -rf ./dist && mkdir ./dist && yarn proxy:clean && yarn rollup:clean && yarn rollup:build && yarn proxy:build:release && cp proxy/target/release/api dist/proxy && cp proxy/target/release/git-remote-rad dist && electron-builder --publish never",
     "dist:notarize": "NOTARIZE=true yarn dist",
->>>>>>> 98f939a8
     "electron:start": "wait-on ./public/bundle.js && wait-on ./native/main.comp.js && wait-on tcp:17246 && NODE_ENV=development electron .",
     "svelte:check": "svelte-check",
     "svelte:check:watch": "svelte-check --watch",
