<script>
  import { Avatar, Icon } from "../../DesignSystem/Primitive";
  import {
    Stats,
    TrackToggle,
    Tooltip,
    Urn,
  } from "../../DesignSystem/Component";

  export let project = null;

  let showTrackButton = project.tracked;

  const toggleTrackButton = e => {
    showTrackButton = project.tracked || e.type === "mouseenter";
  };
</script>

<style>
  .container {
    border: 1px solid var(--color-foreground-level-2);
    border-radius: 4px;
    padding: 24px;
    overflow: hidden;
    cursor: pointer;
  }

  .container:hover {
    background: var(--color-foreground-level-1);
    border-color: var(--color-foreground-level-3);
  }

  .header {
    display: flex;
    justify-content: space-between;
    align-items: center;
    height: 40px;
  }

  .title {
    display: flex;
    flex: 1;
    min-width: 0;
    margin-right: 20px;
  }

<<<<<<< HEAD
  .shareable-entity-identifier {
    background: var(--color-foreground-level-2);
=======
  .shareableEntityIdentifier {
>>>>>>> dacbae59
    margin-bottom: 16px;
    display: flex;
    justify-content: flex-start;
  }

  .description {
    height: 100px;
    overflow: hidden;
  }

  .registered {
    display: flex;
    margin-left: 5px;
  }

  .bottom {
    display: flex;
    justify-content: space-between;
  }
</style>

<div
  class="container"
  on:mouseenter={toggleTrackButton}
  on:mouseleave={toggleTrackButton}
  data-cy="project-card">
  <div class="header">
    <div class="title">
      {#if project.registration}
        <h3 style="color: var(--color-foreground-level-4);">
          {project.domain}
        </h3>
        <h3 class="typo-overflow-ellipses">
          &nbsp;{`/ ${project.metadata.name}`}
        </h3>
        <div class="registered">
          <Icon.Verified
            style="fill: var(--color-primary); position: relative; bottom: -5px;" />
        </div>
      {:else}
        <h3 class="typo-overflow-ellipses">{project.metadata.name}</h3>
      {/if}
    </div>

    {#if showTrackButton}
      <TrackToggle style="z-index: 10;" tracking={project.tracked} />
    {/if}

  </div>
<<<<<<< HEAD
  <div class="shareable-entity-identifier">
    <Copyable style="min-width: 0;">
      <Code
        variant="medium"
        style="color: var(--color-foreground-level-5); font-size: 14px;
        text-overflow: ellipsis; white-space: nowrap; overflow: hidden;">
        {project.shareableEntityIdentifier}
      </Code>
    </Copyable>
=======
  <div class="shareableEntityIdentifier">
    <Urn
      urn={project.shareableEntityIdentifier}
      notificationText="The project ID was copied to your clipboard" />
>>>>>>> dacbae59
  </div>

  <div class="description">
    <p>{project.metadata.description}</p>
  </div>

  <div class="bottom">
    <Stats
      branches={project.stats.branches}
      commits={project.stats.commits}
      contributors={project.stats.contributors} />
    {#if project.maintainers && project.maintainers.length > 0}
      <Tooltip value={project.maintainers[0].handle}>
        <Avatar avatarFallback={project.maintainers[0].avatar} size="small" />
      </Tooltip>
    {/if}
  </div>
</div><|MERGE_RESOLUTION|>--- conflicted
+++ resolved
@@ -44,12 +44,7 @@
     margin-right: 20px;
   }
 
-<<<<<<< HEAD
   .shareable-entity-identifier {
-    background: var(--color-foreground-level-2);
-=======
-  .shareableEntityIdentifier {
->>>>>>> dacbae59
     margin-bottom: 16px;
     display: flex;
     justify-content: flex-start;
@@ -99,22 +94,10 @@
     {/if}
 
   </div>
-<<<<<<< HEAD
   <div class="shareable-entity-identifier">
-    <Copyable style="min-width: 0;">
-      <Code
-        variant="medium"
-        style="color: var(--color-foreground-level-5); font-size: 14px;
-        text-overflow: ellipsis; white-space: nowrap; overflow: hidden;">
-        {project.shareableEntityIdentifier}
-      </Code>
-    </Copyable>
-=======
-  <div class="shareableEntityIdentifier">
     <Urn
       urn={project.shareableEntityIdentifier}
       notificationText="The project ID was copied to your clipboard" />
->>>>>>> dacbae59
   </div>
 
   <div class="description">
