--- conflicted
+++ resolved
@@ -26,15 +26,8 @@
   const urnValidation = urnValidationStore();
 
   const navigateToProject = (project: Project) => {
-<<<<<<< HEAD
-    dispatch("hide");
-    push(path.projectSource(project.urn));
-  };
-  const navigateToUntracked = () => {
-=======
     reset();
     push(path.projectSource(project.id));
->>>>>>> 8207a758
     dispatch("hide");
   };
   const onKeydown = (event: KeyboardEvent) => {
