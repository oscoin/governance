<script>
  import { location } from "svelte-spa-router";

  import { BLOB, TREE } from "../../../native/types.js";
  import * as path from "../../lib/path.js";
  import { project as projectStore } from "../../src/project.ts";
  import * as remote from "../../src/remote.ts";
  import {
    currentPath,
    currentRevision,
    fetchRevisions,
<<<<<<< HEAD
    object,
    revisions,
    findReadme,
    blob,
=======
    object as objectStore,
    revisions as revisionsStore,
>>>>>>> 0450f57d
    updateParams
  } from "../../src/source.ts";

  import { Code, Icon, Text, Title } from "../../DesignSystem/Primitive";
  import { Remote } from "../../DesignSystem/Component";

  import FileSource from "../../DesignSystem/Component/SourceBrowser/FileSource.svelte";
  import Readme from "../../DesignSystem/Component/SourceBrowser/Readme.svelte";
  import Folder from "../../DesignSystem/Component/SourceBrowser/Folder.svelte";
  import RevisionSelector from "../../DesignSystem/Component/SourceBrowser/RevisionSelector.svelte";
  import Stat from "../../DesignSystem/Component/Stat.svelte";

  export const params = null;

  const updateRevision = (projectId, revision) => {
    updateParams({
      path: path.extractProjectSourceObjectPath($location),
      projectId: projectId,
      revision: revision,
      type: path.extractProjectSourceObjectType($location)
    });
  };

  $: if ($projectStore.status === remote.Status.Success) {
    const { id, metadata } = $projectStore.data;

    fetchRevisions({ projectId: id });
    updateParams({
      path: path.extractProjectSourceObjectPath($location),
      projectId: id,
      revision:
        $currentRevision !== "" ? $currentRevision : metadata.defaultBranch,
      type: path.extractProjectSourceObjectType($location)
    });
  }

  let readmePath = null;

  $: readme = null;
  $: if ($object.status === remote.Status.Success) {
    if ($object.data.info.objectType === TREE) {
      readmePath = findReadme($object.data);

      if (path) {
        readme = blob($project.data.id, $currentRevision, readmePath);
      }
    }
  }
</script>

<style>
  .header {
    padding: 1.5rem;
    border-bottom: 1px solid var(--color-foreground-level-3);
  }
  .project-id {
    color: var(--color-foreground-level-5);
    margin-top: 0.5rem;
  }
  .description {
    margin-top: 1rem;
  }

  .container {
    display: flex;
    width: inherit;
  }

  .column-left {
    display: flex;
    flex-direction: column;
    width: 286px;
    padding: 0 0.75rem;
  }

  .column-right {
    display: flex;
    flex-direction: column;
    padding-left: 0.75rem;
    width: 960px;
  }

  .source-tree {
    overflow-x: auto;
  }

  .revision-selector-wrapper {
    margin: 0.75rem 0;
    position: relative;
    width: 100%;
  }
  .repo-stats {
    height: 4rem;
    display: flex;
    justify-content: space-evenly;
    padding: 1.25rem 1rem;
  }
  .repo-stats > * {
    flex: 1;
    color: var(--color-foreground-level-6);
  }
</style>

<Remote store={projectStore} let:data={project}>
  <div class="header">
    <Title variant="big">{project.metadata.name}</Title>
    <div class="project-id">
      <Code>%{project.id}</Code>
    </div>
    <div class="description">
      <Text>{project.metadata.description}</Text>
    </div>
  </div>

  <div class="container">
    <div class="column-left">
      <Remote store={revisionsStore} let:data={revisions}>
        <div class="revision-selector-wrapper">
          <RevisionSelector
            style="height: 100%;"
            currentRevision={$currentRevision}
            {revisions}
            on:select={event => updateRevision(project.id, event.detail)} />
        </div>
      </Remote>

      <div class="source-tree" data-cy="source-tree">
<<<<<<< HEAD
        <Folder
          projectId={$project.data.id}
          toplevel
          name={$project.data.metadata.name} />
=======
        <Folder projectId={project.id} name={project.metadata.name} />
>>>>>>> 0450f57d
      </div>
    </div>

    <div class="column-right">
      <div class="repo-stats">
        <div>
          <Stat icon={Icon.Commit} count={project.stats.commits}>
            &nbsp;Commits
          </Stat>
        </div>
        <div>
          <Stat icon={Icon.Branch} count={project.stats.branches}>
            &nbsp;Branches
          </Stat>
        </div>
        <div>
          <Stat icon={Icon.Member} count={project.stats.contributors}>
            &nbsp;Contributors
          </Stat>
        </div>
      </div>
      <Remote store={objectStore} let:data={object}>
        {#if object.info.objectType === BLOB}
          <FileSource
            blob={object}
            path={$currentPath}
<<<<<<< HEAD
            projectName={$project.data.metadata.name}
            projectId={$project.data.id} />
        {:else if $object.data.info.objectType === TREE && $readme.status === remote.Status.Success}
          <Readme
            path={readmePath}
            commit={$object.data.info.lastCommit}
            blob={$readme.data}
            projectId={$project.data.id} />
=======
            projectId={project.id} />
        {:else if object.info.objectType === TREE}
          <FileList
            projectId={project.id}
            tree={object}
            revision={$currentRevision} />
>>>>>>> 0450f57d
        {/if}
      </Remote>
    </div>
  </div>
</Remote><|MERGE_RESOLUTION|>--- conflicted
+++ resolved
@@ -9,15 +9,10 @@
     currentPath,
     currentRevision,
     fetchRevisions,
-<<<<<<< HEAD
-    object,
-    revisions,
+    object as objectStore,
+    revisions as revisionsStore,
     findReadme,
     blob,
-=======
-    object as objectStore,
-    revisions as revisionsStore,
->>>>>>> 0450f57d
     updateParams
   } from "../../src/source.ts";
 
@@ -145,14 +140,10 @@
       </Remote>
 
       <div class="source-tree" data-cy="source-tree">
-<<<<<<< HEAD
         <Folder
-          projectId={$project.data.id}
+          projectId={project.data.id}
           toplevel
-          name={$project.data.metadata.name} />
-=======
-        <Folder projectId={project.id} name={project.metadata.name} />
->>>>>>> 0450f57d
+          name={project.data.metadata.name} />
       </div>
     </div>
 
@@ -179,23 +170,14 @@
           <FileSource
             blob={object}
             path={$currentPath}
-<<<<<<< HEAD
-            projectName={$project.data.metadata.name}
-            projectId={$project.data.id} />
-        {:else if $object.data.info.objectType === TREE && $readme.status === remote.Status.Success}
+            projectName={project.data.metadata.name}
+            projectId={project.data.id} />
+        {:else if object.data.info.objectType === TREE && $readme.status === remote.Status.Success}
           <Readme
             path={readmePath}
-            commit={$object.data.info.lastCommit}
+            commit={object.data.info.lastCommit}
             blob={$readme.data}
-            projectId={$project.data.id} />
-=======
-            projectId={project.id} />
-        {:else if object.info.objectType === TREE}
-          <FileList
-            projectId={project.id}
-            tree={object}
-            revision={$currentRevision} />
->>>>>>> 0450f57d
+            projectId={project.data.id} />
         {/if}
       </Remote>
     </div>
