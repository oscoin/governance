//! Provides [`run`] to run the proxy process.
<<<<<<< HEAD

use std::{future::Future, sync::Arc, time::Duration};

use futures::prelude::*;
=======
// Otherwise clippy complains about FromArgs
#![allow(clippy::default_trait_access)]
use argh::FromArgs;
use futures::prelude::*;
use std::{future::Future, net, sync::Arc, time::Duration};
>>>>>>> 9770b08a
use thiserror::Error;
use tokio::{
    signal::unix::{signal, SignalKind},
    sync::{watch, RwLock},
};

use coco::{convert::MaybeFrom as _, peer::run_config, seed, signer, Peer, RunConfig};

use crate::{config, context, http, notification, service, session};

/// Flags accepted by the proxy binary.
#[derive(Clone, FromArgs)]
pub struct Args {
    /// put proxy in test mode to use certain fixtures
    #[argh(switch)]
    pub test: bool,
    /// run HTTP API on a specified address:port (default: 127.0.0.1:17246)
    #[argh(
        option,
        default = "std::net::SocketAddr::from(([127, 0, 0, 1], 17246))"
    )]
    pub http_listen: net::SocketAddr,
    /// run the peer on a specified address:port (default: 0.0.0.0:0)
    #[argh(option, default = "std::net::SocketAddr::from(([0, 0, 0, 0], 0))")]
    pub peer_listen: net::SocketAddr,
    /// add one or more default seed addresses to initialise the settings store (default: none)
    #[argh(option, long = "default-seed")]
    pub default_seeds: Vec<String>,
}

/// Data required to run the peer and the API
struct Rigging {
    /// The context provided to the API
    ctx: context::Context,
    /// The [`Peer`] to run
    peer: Option<Peer>,
    /// Channel to receive updates to the seed nodes from the API
    seeds_sender: Option<watch::Sender<Vec<seed::Seed>>>,
}

/// Run the proxy process
///
/// # Errors
///
/// Errors when the setup or any of the services fatally fails.
pub async fn run(args: Args) -> Result<(), Box<dyn std::error::Error>> {
    // Required for `tokio::select`. We can’t put it on the element directly, though.
    #![allow(clippy::unreachable)]

    let proxy_path = config::proxy_path()?;
    let bin_dir = config::bin_dir()?;
    coco::git_helper::setup(&proxy_path, &bin_dir)?;

    let mut service_manager = service::Manager::new(args.test)?;
    let mut sighup = signal(SignalKind::hangup())?;

    let mut handle = service_manager.handle();
    tokio::spawn(async move {
        loop {
            if sighup.recv().await.is_some() {
                log::info!("SIGHUP received, reloading...");
                handle.reset();
            } else {
                break;
            }
        }
    });

    let auth_token = Arc::new(RwLock::new(None));
    loop {
        let notified_restart = service_manager.notified_restart();
        let service_handle = service_manager.handle();
        let environment = service_manager.environment()?;
        let rigging = rig(
            service_handle,
            environment,
            auth_token.clone(),
            args.clone(),
        )
        .await?;
        let result = run_rigging(rigging, notified_restart).await;
        match result {
            // We've been shut down, ignore
            Err(RunError::Peer(coco::peer::Error::Spawn(_))) | Ok(()) => log::debug!("aborted"),
            // Actual error, abort the process
            Err(e) => return Err(e.into()),
        }

        // Give `coco::SpawnAbortable` some time to release all the resources.
        // See https://github.com/radicle-dev/radicle-upstream/issues/1163
        tokio::time::delay_for(Duration::from_millis(50)).await
    }
}

/// Error running either the peer, the event tasks or the API.
#[derive(Debug, Error)]
enum RunError {
    /// The peer errored
    #[error(transparent)]
    Peer(#[from] coco::peer::Error),

    /// Warp errored
    #[error(transparent)]
    Warp(#[from] warp::Error),

    /// Event task aborted
    #[error(transparent)]
    SpawnAbortable(#[from] coco::SpawnAbortableError),
}

/// Run the API and peer.
///
/// Returns when either the peer or the API stops.
///
/// # Errors
///
/// Errors when either the peer or the API error.
async fn run_rigging(
    rigging: Rigging,
    restart_signal: impl Future<Output = ()> + Send + 'static,
) -> Result<(), RunError> {
    // Required for `tokio::select`. We can’t put it on the element directly, though.
    #![allow(clippy::unreachable)]
    let Rigging {
        ctx,
        peer,
        seeds_sender,
    } = rigging;

    let subscriptions = notification::Subscriptions::default();
    let peer_subscriptions = subscriptions.clone();
    let server_ctx = ctx.clone();

    let server = async move {
        log::info!("starting API");
        let api = http::api(server_ctx.clone(), subscriptions.clone());
        let (_, server) = warp::serve(api).try_bind_with_graceful_shutdown(
            server_ctx.http_listen(),
            async move {
                restart_signal.await;
                subscriptions.clear().await;
            },
        )?;

        server.await;
        Ok(())
    };

    if let Some(peer) = peer {
        let mut tasks = vec![server.boxed()];

        if let Some(seeds_sender) = seeds_sender {
            let mut peer_control = peer.control();
            let seeds_store = ctx.store().clone();
            let seeds_event_task = coco::SpawnAbortable::new(async move {
                let mut last_seeds = session_seeds(&seeds_store, ctx.default_seeds())
                    .await
                    .expect("Failed to read session store");
                let mut timer = tokio::time::interval(Duration::from_secs(5));

                loop {
                    let _timestamp = timer.tick().await;

                    let seeds = session_seeds(&seeds_store, ctx.default_seeds())
                        .await
                        .expect("Failed to read session store");

                    let current_status = peer_control.current_status().await;

                    if seeds == last_seeds && current_status != coco::PeerStatus::Offline {
                        continue;
                    }

                    if seeds_sender.broadcast(seeds.clone()).is_err() {
                        break;
                    }

                    last_seeds = seeds;
                }
            });
            tasks.push(seeds_event_task.map_err(RunError::from).boxed());
        }
        let peer_event_task = coco::SpawnAbortable::new({
            let mut peer_events = peer.subscribe();

            async move {
                loop {
                    match peer_events.recv().await {
                        Ok(event) => {
                            if let Some(notification) =
                                notification::Notification::maybe_from(event)
                            {
                                peer_subscriptions.broadcast(notification).await
                            }
                        },
                        Err(err) => {
                            log::error!("Failed to receive peer event: {}", err);
                            return;
                        },
                    }
                }
            }
        });
        tasks.push(peer_event_task.map_err(RunError::from).boxed());

        let peer = async move {
            log::info!("starting peer");
            peer.into_running().await
        };
        tasks.push(peer.map_err(RunError::from).boxed());

        let (result, _, _) = futures::future::select_all(tasks).await;
        result
    } else {
        server.await
    }
}

/// Create [`Rigging`] to run the peer and API.
async fn rig(
    service_handle: service::Handle,
    environment: &service::Environment,
    auth_token: Arc<RwLock<Option<String>>>,
    args: Args,
) -> Result<Rigging, Box<dyn std::error::Error>> {
    let store_path = if let Some(temp_dir) = &environment.temp_dir {
        std::env::set_var("RAD_HOME", temp_dir.path());
        temp_dir.path().join("store")
    } else {
        config::store_dir()
    };

    let store = kv::Store::new(kv::Config::new(store_path).flush_every_ms(100))?;

    if let Some(key) = environment.key.clone() {
        let signer = signer::BoxedSigner::new(signer::SomeSigner { signer: key });

<<<<<<< HEAD
        let (peer, state, seeds_sender) = if environment.test_mode {
            let config = coco::config::configure(
                environment.coco_paths.clone(),
                signer.clone(),
                *coco::config::INADDR_ANY,
            );
            let disco = coco::config::static_seed_discovery(&[]);
            let (peer, state) = coco::boostrap(
                config,
                disco,
                signer.clone(),
                store.clone(),
                coco_run_config(),
            )
            .await?;

            (peer, state, None)
        } else {
            let seeds = session_seeds(&store).await?;
            let (seeds_sender, seeds_receiver) = watch::channel(seeds);

            let config = coco::config::configure(
                environment.coco_paths.clone(),
                signer.clone(),
                *coco::config::INADDR_ANY,
            );
            let disco = coco::config::StreamDiscovery::new(seeds_receiver);

            let (peer, state) = coco::boostrap(
                config,
                disco,
                signer.clone(),
                store.clone(),
                coco_run_config(),
            )
            .await?;

            (peer, state, Some(seeds_sender))
        };
=======
        let seeds = session_seeds(&store, &args.default_seeds).await?;
        let (seeds_sender, seeds_receiver) = watch::channel(seeds);

        let config = coco::config::configure(
            environment.coco_paths.clone(),
            key,
            args.peer_listen,
            coco::config::StreamDiscovery::new(seeds_receiver),
        );

        let (peer, state) =
            coco::into_peer_state(config, signer.clone(), store.clone(), coco_run_config()).await?;
>>>>>>> 9770b08a

        let peer_control = peer.control();
        let ctx = context::Context::Unsealed(context::Unsealed {
            peer_control,
            state,
            store,
            test: environment.test_mode,
            http_listen: args.http_listen,
            default_seeds: args.default_seeds,
            service_handle: service_handle.clone(),
            auth_token,
            keystore: environment.keystore.clone(),
        });

        Ok(Rigging {
            ctx,
            peer: Some(peer),
            seeds_sender: Some(seeds_sender),
        })
    } else {
        let ctx = context::Context::Sealed(context::Sealed {
            store,
            test: environment.test_mode,
            http_listen: args.http_listen,
            default_seeds: args.default_seeds,
            service_handle,
            auth_token,
            keystore: environment.keystore.clone(),
        });
        Ok(Rigging {
            ctx,
            peer: None,
            seeds_sender: None,
        })
    }
}

/// Get and resolve seed settings from the session store.
async fn session_seeds(
    store: &kv::Store,
    default_seeds: &[String],
) -> Result<Vec<coco::seed::Seed>, Box<dyn std::error::Error>> {
    let seeds = session::seeds(store, default_seeds).await?;
    Ok(seed::resolve(&seeds).await.unwrap_or_else(|err| {
        log::error!("Error parsing seed list {:?}: {}", seeds, err);
        vec![]
    }))
}

/// [`RunConfig`] for the coco peer.
fn coco_run_config() -> RunConfig {
    RunConfig {
        sync: run_config::Sync {
            max_peers: 1,
            on_startup: true,
            period: Duration::from_secs(5),
        },
        ..RunConfig::default()
    }
}<|MERGE_RESOLUTION|>--- conflicted
+++ resolved
@@ -1,16 +1,11 @@
 //! Provides [`run`] to run the proxy process.
-<<<<<<< HEAD
-
-use std::{future::Future, sync::Arc, time::Duration};
-
-use futures::prelude::*;
-=======
 // Otherwise clippy complains about FromArgs
 #![allow(clippy::default_trait_access)]
+
+use std::{future::Future, net, sync::Arc, time::Duration};
+
 use argh::FromArgs;
 use futures::prelude::*;
-use std::{future::Future, net, sync::Arc, time::Duration};
->>>>>>> 9770b08a
 use thiserror::Error;
 use tokio::{
     signal::unix::{signal, SignalKind},
@@ -248,60 +243,18 @@
     if let Some(key) = environment.key.clone() {
         let signer = signer::BoxedSigner::new(signer::SomeSigner { signer: key });
 
-<<<<<<< HEAD
-        let (peer, state, seeds_sender) = if environment.test_mode {
-            let config = coco::config::configure(
-                environment.coco_paths.clone(),
-                signer.clone(),
-                *coco::config::INADDR_ANY,
-            );
-            let disco = coco::config::static_seed_discovery(&[]);
-            let (peer, state) = coco::boostrap(
-                config,
-                disco,
-                signer.clone(),
-                store.clone(),
-                coco_run_config(),
-            )
-            .await?;
-
-            (peer, state, None)
-        } else {
-            let seeds = session_seeds(&store).await?;
-            let (seeds_sender, seeds_receiver) = watch::channel(seeds);
-
-            let config = coco::config::configure(
-                environment.coco_paths.clone(),
-                signer.clone(),
-                *coco::config::INADDR_ANY,
-            );
-            let disco = coco::config::StreamDiscovery::new(seeds_receiver);
-
-            let (peer, state) = coco::boostrap(
-                config,
-                disco,
-                signer.clone(),
-                store.clone(),
-                coco_run_config(),
-            )
-            .await?;
-
-            (peer, state, Some(seeds_sender))
-        };
-=======
         let seeds = session_seeds(&store, &args.default_seeds).await?;
         let (seeds_sender, seeds_receiver) = watch::channel(seeds);
 
         let config = coco::config::configure(
             environment.coco_paths.clone(),
-            key,
+            signer.clone(),
             args.peer_listen,
-            coco::config::StreamDiscovery::new(seeds_receiver),
         );
+        let disco = coco::config::StreamDiscovery::new(seeds_receiver);
 
         let (peer, state) =
-            coco::into_peer_state(config, signer.clone(), store.clone(), coco_run_config()).await?;
->>>>>>> 9770b08a
+            coco::boostrap(config, disco, signer.clone(), store.clone(), coco_run_config()).await?;
 
         let peer_control = peer.control();
         let ctx = context::Context::Unsealed(context::Unsealed {
