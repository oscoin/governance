use std::time::Duration;

use futures::{future, StreamExt as _};
use tokio::time::timeout;

use librad::net::protocol::ProtocolEvent;

use coco::{seed::Seed, AnnounceConfig, AnnounceEvent, Hash, RunConfig, Urn};

mod common;
use common::{
    build_peer, build_peer_with_seeds, connected, init_logging, radicle_project, shia_le_pathbuf,
};

#[tokio::test(core_threads = 2)]
async fn can_announce_new_project() -> Result<(), Box<dyn std::error::Error>> {
    init_logging();

    let alice_tmp_dir = tempfile::tempdir()?;
    let alice_store = kv::Store::new(kv::Config::new(alice_tmp_dir.path().join("store")))?;
    let alice_repo_path = alice_tmp_dir.path().join("radicle");
    let (alice_peer, alice_state, alice_signer) = build_peer(&alice_tmp_dir).await?;
    let alice_events = alice_peer.subscribe();

<<<<<<< HEAD
    tokio::task::spawn(alice_peer.into_running());
=======
    tokio::task::spawn(alice_peer.run(alice_state.clone(), alice_store, RunConfig::default()));
>>>>>>> 53a0971f

    let alice = alice_state.init_owner(&alice_signer, "alice").await?;

    {
        alice_state
            .init_project(&alice_signer, &alice, shia_le_pathbuf(alice_repo_path))
            .await
            .expect("unable to init project");
    }

    let announced = alice_events
        .into_stream()
        .filter_map(|res| match res.unwrap() {
            coco::PeerEvent::Announce(AnnounceEvent::Succeeded(updates)) if updates.len() == 1 => {
                future::ready(Some(()))
            },
            _ => future::ready(None),
        })
        .map(|_| ());
    tokio::pin!(announced);
    timeout(Duration::from_secs(1), announced.next()).await?;

    Ok(())
}

#[tokio::test(core_threads = 2)]
async fn can_observe_announcement_from_connected_peer() -> Result<(), Box<dyn std::error::Error>> {
    init_logging();

    let alice_tmp_dir = tempfile::tempdir()?;
    let alice_store = kv::Store::new(kv::Config::new(alice_tmp_dir.path().join("store")))?;
    let alice_repo_path = alice_tmp_dir.path().join("radicle");
    let (alice_peer, alice_state, alice_signer) = build_peer(&alice_tmp_dir).await?;
<<<<<<< HEAD
    let alice_addr = alice_state.listen_addr();
    let alice_peer_id = alice_state.peer_id();
    let alice = alice_state.init_owner(&alice_signer, "alice").await?;
=======
    let alice_addr = alice_state.lock().await.listen_addr();
    let alice_peer_id = alice_state.lock().await.peer_id();
>>>>>>> 53a0971f

    let bob_tmp_dir = tempfile::tempdir()?;
    let bob_store = kv::Store::new(kv::Config::new(bob_tmp_dir.path().join("store")))?;
    let (bob_peer, bob_state, bob_signer) = build_peer_with_seeds(
        &bob_tmp_dir,
        vec![Seed {
            addr: alice_addr,
            peer_id: alice_peer_id.clone(),
        }],
    )
    .await?;
<<<<<<< HEAD
    let _bob = bob_state.init_owner(&bob_signer, "bob").await?;
    let bob_connected = bob_peer.subscribe();
    let bob_events = bob_peer.subscribe();

    tokio::task::spawn(alice_peer.into_running());
    tokio::task::spawn(bob_peer.into_running());

    wait_connected(bob_connected, &alice_peer_id).await?;

    let project = alice_state
        .init_project(&alice_signer, &alice, shia_le_pathbuf(alice_repo_path))
        .await?;
=======
    let bob_connected = bob_peer.subscribe();
    let bob_events = bob_peer.subscribe();

    tokio::task::spawn(alice_peer.run(
        alice_state.clone(),
        alice_store,
        RunConfig {
            announce: AnnounceConfig {
                interval: Duration::from_millis(100),
            },
            ..RunConfig::default()
        },
    ));
    tokio::task::spawn(bob_peer.run(bob_state.clone(), bob_store, RunConfig::default()));
    connected(bob_connected, &alice_peer_id).await?;

    let alice = alice_state
        .lock()
        .await
        .init_owner(&alice_signer, "alice")?;
    let _bob = bob_state.lock().await.init_owner(&bob_signer, "bob")?;
    let project = {
        let ally = alice_state.lock_owned().await;
        tokio::task::spawn_blocking(move || {
            ally.init_project(&alice_signer, &alice, &shia_le_pathbuf(alice_repo_path))
                .expect("unable to init project")
        })
        .await?
    };
>>>>>>> 53a0971f

    let announced = bob_events
        .into_stream()
        .filter_map(|res| match res.unwrap() {
            coco::PeerEvent::Protocol(ProtocolEvent::Gossip(info)) => match info {
                librad::net::gossip::Info::Has(librad::net::gossip::Has {
                    provider,
                    val: librad::net::peer::Gossip { urn, .. },
                }) if provider.peer_id == alice_peer_id && urn.id == project.urn().id => {
                    future::ready(Some(()))
                },
                _ => future::ready(None),
            },
            _ => future::ready(None),
        })
        .map(|_| ());
    tokio::pin!(announced);
    timeout(Duration::from_secs(1), announced.next()).await?;

    Ok(())
}

/// Verify that asking the network for an unkown urn returns no providers.
#[tokio::test(core_threads = 2)]
async fn providers_is_none() -> Result<(), Box<dyn std::error::Error>> {
    init_logging();

    let tmp_dir = tempfile::tempdir()?;
    let store = kv::Store::new(kv::Config::new(tmp_dir.path().join("store")))?;
    let (peer, state, _signer) = build_peer(&tmp_dir).await?;

<<<<<<< HEAD
    tokio::task::spawn(peer.into_running());
=======
    tokio::task::spawn(peer.run(state.clone(), store, RunConfig::default()));
>>>>>>> 53a0971f

    let unkown_urn = Urn {
        id: Hash::hash(b"project0"),
        proto: librad::uri::Protocol::Git,
        path: "user/imperative-language".parse::<librad::uri::Path>()?,
    };

    let res = state
        .providers(unkown_urn, Duration::from_secs(5))
        .await
        .next()
        .await;

    assert!(res.is_none(), "didn't expected to obtain any providers");

    Ok(())
}

/// Verify that asking the network for a URN owned by a seed peer returns said peer.
#[tokio::test(core_threads = 2)]
async fn providers() -> Result<(), Box<dyn std::error::Error>> {
    init_logging();

    let alice_tmp_dir = tempfile::tempdir()?;
    let alice_store = kv::Store::new(kv::Config::new(alice_tmp_dir.path().join("store")))?;
    let alice_repo_path = alice_tmp_dir.path().join("radicle");
    let (alice_peer, alice_state, alice_signer) = build_peer(&alice_tmp_dir).await?;
    let alice_addr = alice_state.listen_addr();
    let alice_peer_id = alice_state.peer_id();

    let bob_tmp_dir = tempfile::tempdir()?;
    let bob_store = kv::Store::new(kv::Config::new(bob_tmp_dir.path().join("store")))?;
    let (bob_peer, bob_state, _bob_signer) = build_peer_with_seeds(
        &bob_tmp_dir,
        vec![Seed {
            addr: alice_addr,
            peer_id: alice_peer_id.clone(),
        }],
    )
    .await?;
    let bob_events = bob_peer.subscribe();

<<<<<<< HEAD
    tokio::task::spawn(alice_peer.into_running());
    tokio::task::spawn(bob_peer.into_running());

    wait_connected(bob_events, &alice_peer_id).await?;

    let target_urn = {
        let project = radicle_project(alice_repo_path.clone());
        let user = alice_state
            .init_owner(&alice_signer, "cloudhead")
            .await
            .unwrap();
        let created_project = alice_state
            .init_project(&alice_signer, &user, project)
            .await
            .unwrap();
        created_project.urn()
=======
    tokio::spawn(alice_peer.run(alice_state.clone(), alice_store, RunConfig::default()));
    tokio::spawn(bob_peer.run(bob_state.clone(), bob_store, RunConfig::default()));
    connected(bob_events, &alice_peer_id).await?;

    let target_urn = {
        let ally = alice_state.lock_owned().await;
        tokio::task::spawn_blocking(move || {
            let alice = ally.init_owner(&alice_signer, "alice").unwrap();
            let project = radicle_project(alice_repo_path.clone());
            ally.init_project(&alice_signer, &alice, &project)
        })
        .await??
        .urn()
>>>>>>> 53a0971f
    };

    let res = bob_state
        .providers(target_urn, Duration::from_secs(5))
        .await
        .next()
        .await;

    assert_eq!(res.map(|info| info.peer_id), Some(alice_peer_id));

    Ok(())
}<|MERGE_RESOLUTION|>--- conflicted
+++ resolved
@@ -17,16 +17,17 @@
     init_logging();
 
     let alice_tmp_dir = tempfile::tempdir()?;
-    let alice_store = kv::Store::new(kv::Config::new(alice_tmp_dir.path().join("store")))?;
     let alice_repo_path = alice_tmp_dir.path().join("radicle");
-    let (alice_peer, alice_state, alice_signer) = build_peer(&alice_tmp_dir).await?;
+    let (alice_peer, alice_state, alice_signer) =
+        build_peer(&alice_tmp_dir, RunConfig {
+            announce: AnnounceConfig {
+                interval: Duration::from_millis(100),
+            },
+            ..RunConfig::default()
+        }).await?;
     let alice_events = alice_peer.subscribe();
 
-<<<<<<< HEAD
-    tokio::task::spawn(alice_peer.into_running());
-=======
-    tokio::task::spawn(alice_peer.run(alice_state.clone(), alice_store, RunConfig::default()));
->>>>>>> 53a0971f
+    let _alice_runs = alice_peer.into_running();
 
     let alice = alice_state.init_owner(&alice_signer, "alice").await?;
 
@@ -57,29 +58,31 @@
     init_logging();
 
     let alice_tmp_dir = tempfile::tempdir()?;
-    let alice_store = kv::Store::new(kv::Config::new(alice_tmp_dir.path().join("store")))?;
     let alice_repo_path = alice_tmp_dir.path().join("radicle");
-    let (alice_peer, alice_state, alice_signer) = build_peer(&alice_tmp_dir).await?;
-<<<<<<< HEAD
+    let (alice_peer, alice_state, alice_signer) = build_peer(
+        &alice_tmp_dir,
+        RunConfig {
+            announce: AnnounceConfig {
+                interval: Duration::from_millis(100),
+            },
+            ..RunConfig::default()
+        },
+    )
+    .await?;
     let alice_addr = alice_state.listen_addr();
     let alice_peer_id = alice_state.peer_id();
     let alice = alice_state.init_owner(&alice_signer, "alice").await?;
-=======
-    let alice_addr = alice_state.lock().await.listen_addr();
-    let alice_peer_id = alice_state.lock().await.peer_id();
->>>>>>> 53a0971f
 
     let bob_tmp_dir = tempfile::tempdir()?;
-    let bob_store = kv::Store::new(kv::Config::new(bob_tmp_dir.path().join("store")))?;
     let (bob_peer, bob_state, bob_signer) = build_peer_with_seeds(
         &bob_tmp_dir,
         vec![Seed {
             addr: alice_addr,
             peer_id: alice_peer_id.clone(),
         }],
+        RunConfig::default(),
     )
     .await?;
-<<<<<<< HEAD
     let _bob = bob_state.init_owner(&bob_signer, "bob").await?;
     let bob_connected = bob_peer.subscribe();
     let bob_events = bob_peer.subscribe();
@@ -87,42 +90,11 @@
     tokio::task::spawn(alice_peer.into_running());
     tokio::task::spawn(bob_peer.into_running());
 
-    wait_connected(bob_connected, &alice_peer_id).await?;
+    connected(bob_connected, &alice_peer_id).await?;
 
     let project = alice_state
         .init_project(&alice_signer, &alice, shia_le_pathbuf(alice_repo_path))
         .await?;
-=======
-    let bob_connected = bob_peer.subscribe();
-    let bob_events = bob_peer.subscribe();
-
-    tokio::task::spawn(alice_peer.run(
-        alice_state.clone(),
-        alice_store,
-        RunConfig {
-            announce: AnnounceConfig {
-                interval: Duration::from_millis(100),
-            },
-            ..RunConfig::default()
-        },
-    ));
-    tokio::task::spawn(bob_peer.run(bob_state.clone(), bob_store, RunConfig::default()));
-    connected(bob_connected, &alice_peer_id).await?;
-
-    let alice = alice_state
-        .lock()
-        .await
-        .init_owner(&alice_signer, "alice")?;
-    let _bob = bob_state.lock().await.init_owner(&bob_signer, "bob")?;
-    let project = {
-        let ally = alice_state.lock_owned().await;
-        tokio::task::spawn_blocking(move || {
-            ally.init_project(&alice_signer, &alice, &shia_le_pathbuf(alice_repo_path))
-                .expect("unable to init project")
-        })
-        .await?
-    };
->>>>>>> 53a0971f
 
     let announced = bob_events
         .into_stream()
@@ -151,14 +123,9 @@
     init_logging();
 
     let tmp_dir = tempfile::tempdir()?;
-    let store = kv::Store::new(kv::Config::new(tmp_dir.path().join("store")))?;
-    let (peer, state, _signer) = build_peer(&tmp_dir).await?;
+    let (peer, state, _signer) = build_peer(&tmp_dir, RunConfig::default()).await?;
 
-<<<<<<< HEAD
     tokio::task::spawn(peer.into_running());
-=======
-    tokio::task::spawn(peer.run(state.clone(), store, RunConfig::default()));
->>>>>>> 53a0971f
 
     let unkown_urn = Urn {
         id: Hash::hash(b"project0"),
@@ -183,29 +150,28 @@
     init_logging();
 
     let alice_tmp_dir = tempfile::tempdir()?;
-    let alice_store = kv::Store::new(kv::Config::new(alice_tmp_dir.path().join("store")))?;
     let alice_repo_path = alice_tmp_dir.path().join("radicle");
-    let (alice_peer, alice_state, alice_signer) = build_peer(&alice_tmp_dir).await?;
+    let (alice_peer, alice_state, alice_signer) =
+        build_peer(&alice_tmp_dir, RunConfig::default()).await?;
     let alice_addr = alice_state.listen_addr();
     let alice_peer_id = alice_state.peer_id();
 
     let bob_tmp_dir = tempfile::tempdir()?;
-    let bob_store = kv::Store::new(kv::Config::new(bob_tmp_dir.path().join("store")))?;
     let (bob_peer, bob_state, _bob_signer) = build_peer_with_seeds(
         &bob_tmp_dir,
         vec![Seed {
             addr: alice_addr,
             peer_id: alice_peer_id.clone(),
         }],
+        RunConfig::default(),
     )
     .await?;
     let bob_events = bob_peer.subscribe();
 
-<<<<<<< HEAD
     tokio::task::spawn(alice_peer.into_running());
     tokio::task::spawn(bob_peer.into_running());
 
-    wait_connected(bob_events, &alice_peer_id).await?;
+    connected(bob_events, &alice_peer_id).await?;
 
     let target_urn = {
         let project = radicle_project(alice_repo_path.clone());
@@ -218,25 +184,10 @@
             .await
             .unwrap();
         created_project.urn()
-=======
-    tokio::spawn(alice_peer.run(alice_state.clone(), alice_store, RunConfig::default()));
-    tokio::spawn(bob_peer.run(bob_state.clone(), bob_store, RunConfig::default()));
-    connected(bob_events, &alice_peer_id).await?;
-
-    let target_urn = {
-        let ally = alice_state.lock_owned().await;
-        tokio::task::spawn_blocking(move || {
-            let alice = ally.init_owner(&alice_signer, "alice").unwrap();
-            let project = radicle_project(alice_repo_path.clone());
-            ally.init_project(&alice_signer, &alice, &project)
-        })
-        .await??
-        .urn()
->>>>>>> 53a0971f
     };
 
     let res = bob_state
-        .providers(target_urn, Duration::from_secs(5))
+        .providers(target_urn, Duration::from_secs(1))
         .await
         .next()
         .await;
