//! Utility for fixture data in the monorepo.

use std::convert::TryFrom;
use std::env;

use librad::keys;
use librad::meta::entity;
use librad::meta::project;
use radicle_surf::vcs::git::git2;

use crate::coco::config;
<<<<<<< HEAD
use crate::coco::peer::{Api, User};
=======
use crate::coco::peer::{init_project, init_user, User};
>>>>>>> 4a73d467
use crate::error;

/// Deletes the local git repsoitory coco uses to keep its state.
///
/// # Errors
///
/// Will error in case the call to the [`std::fs::remove_dir_all`] fails.
pub fn nuke_monorepo() -> Result<(), std::io::Error> {
    let paths =
        librad::paths::Paths::try_from(config::Paths::default()).expect("unable to create paths");
    std::fs::remove_dir_all(paths.git_dir())
}

/// Creates a small set of projects in your peer.
///
/// # Errors
///
/// Will error if filesystem access is not granted or broken for the configured
/// [`librad::paths::Paths`].
#[allow(clippy::needless_pass_by_value)] // We don't want to keep `SecretKey` in memory.
pub fn setup_fixtures(api: &Api, key: keys::SecretKey, owner: &User) -> Result<(), error::Error> {
    let infos = vec![
        ("monokel", "A looking glass into the future", "master"),
        (
            "Monadic",
            "Open source organization of amazing things.",
            "master",
        ),
        (
            "open source coin",
            "Research for the sustainability of the open source community.",
            "master",
        ),
        (
            "radicle",
            "Decentralized open source collaboration",
            "master",
        ),
    ];

    for info in infos {
        // let path = format!("{}/{}/{}", root, "repos", info.0);
        // std::fs::create_dir_all(path.clone())?;
<<<<<<< HEAD
        replicate_platinum(api, key.clone(), owner, info.0, info.1, info.2)?;
=======
        replicate_platinum(peer, &key, owner, info.0, info.1, info.2)?;
>>>>>>> 4a73d467
    }

    Ok(())
}

/// Create a copy of the git-platinum repo, init with coco and push tags and the additional dev
/// branch.
///
/// # Errors
///
/// Will return [`error::Error`] if any of the git interaction fail, or the initialisation of
/// the coco project.
pub fn replicate_platinum(
<<<<<<< HEAD
    api: &Api,
    key: keys::SecretKey,
=======
    peer: &PeerApi,
    key: &keys::SecretKey,
>>>>>>> 4a73d467
    owner: &User,
    name: &str,
    description: &str,
    default_branch: &str,
) -> Result<project::Project<entity::Draft>, error::Error> {
    // Craft the absolute path to git-platinum fixtures.
    let mut platinum_path = env::current_dir()?;
    platinum_path.push("../fixtures/git-platinum");
    let mut platinum_from = String::from("file://");
    platinum_from.push_str(platinum_path.to_str().expect("unable get path"));

    // Construct path for fixtures to clone into.
    let monorepo = api.monorepo();
    let workspace = monorepo.join("../workspace");
    let platinum_into = workspace.join(name);

    clone_platinum(&platinum_from, &platinum_into)?;

<<<<<<< HEAD
    let meta = api.init_project(
        key,
=======
    let meta = init_project(
        peer,
        key.clone(),
>>>>>>> 4a73d467
        owner,
        platinum_into.clone(),
        name,
        description,
        default_branch,
    )?;

    // Push branches and tags.
    {
        let repo = git2::Repository::open(platinum_into)?;
        let mut rad_remote = repo.find_remote("rad")?;
        let namespace_prefix = format!("refs/namespaces/{}/refs", meta.urn().id);

        // Push all tags to rad remote.
        let tags = repo
            .tag_names(None)?
            .into_iter()
            .flatten()
            .map(|t| format!("+refs/tags/{}:{}/tags/{}", t, namespace_prefix, t))
            .collect::<Vec<_>>();
        rad_remote.push(&tags, None)?;

        // Push branches.
        rad_remote.push(
            &[
                &format!("refs/heads/dev:{}/heads/dev", namespace_prefix),
                &format!("refs/heads/master:{}/heads/master", namespace_prefix),
            ],
            None,
        )?;
    }

    // Init as rad project.
    Ok(meta)
}

/// Create and track a fake peer.
#[must_use]
pub fn track_fake_peer(
    peer: &PeerApi,
    key: keys::SecretKey,
    project: &project::Project<entity::Draft>,
    fake_user_handle: &str,
) -> (
    librad::peer::PeerId,
    librad::meta::entity::Entity<librad::meta::user::UserInfo, librad::meta::entity::Draft>,
) {
    // TODO(finto): We're faking a lot of the networking interaction here.
    // Create git references of the form and track the peer.
    //   refs/namespaces/<platinum_project.id>/remotes/<fake_peer_id>/refs/heads
    //   refs/namespaces/<platinum_project.id>/remotes/<fake_peer_id>/rad/id
    //   refs/namespaces/<platinum_project.id>/remotes/<fake_peer_id>/rad/self <- points
    //   to fake_user
    let urn = project.urn();
    let fake_user =
        init_user(peer, key, fake_user_handle).unwrap_or_else(|_| panic!("User account creation for fake peer: {} failed, make sure your mocked user accounts don't clash!", fake_user_handle));
    let remote = librad::peer::PeerId::from(keys::SecretKey::new());
    let monorepo = git2::Repository::open(peer.paths().git_dir()).expect("failed to open monorepo");
    let prefix = format!("refs/namespaces/{}/refs/remotes/{}", urn.id, remote);

    // Grab the Oid of master for the given project.
    let target = monorepo
        .find_reference(&format!("refs/namespaces/{}/refs/heads/master", urn.id))
        .expect("failed to get master")
        .target()
        .expect("missing target");

    // TODO: try pass branches in
    // Creates a new reference to the 'target' Oid above.
    let _heads = monorepo
        .reference(
            &format!("{}/heads/master", prefix),
            target,
            false,
            "remote heads",
        )
        .expect("failed to create heads");

    // Copy the rad/id under the remote
    let target = monorepo
        .find_reference(&format!("refs/namespaces/{}/refs/rad/id", urn.id))
        .expect("failed to get rad/id")
        .target()
        .expect("missing target");
    let _rad_id = monorepo
        .reference(&format!("{}/rad/id", prefix), target, false, "rad/id")
        .expect("failed to create rad/id");

    // Create symlink to the User Identity for this project
    let _rad_self = monorepo
        .reference_symbolic(
            &format!("{}/rad/self", prefix),
            &format!("refs/namespaces/{}/refs/rad/id", fake_user.urn().id),
            false,
            "rad/self",
        )
        .expect("failed to create rad/self");

    // Create the copy of the rad/refs under the remote
    let target = monorepo
        .find_reference(&format!("refs/namespaces/{}/refs/rad/refs", urn.id))
        .expect("failed to get rad/refs")
        .target()
        .expect("missing target");
    let _rad_id = monorepo
        .reference(&format!("{}/rad/refs", prefix), target, false, "rad/refs")
        .expect("failed to create rad/refs");

    peer.storage()
        .track(&urn, &remote)
        .expect("failed to track peer");

    (remote, fake_user)
}

/// This function exists as a standalone because the logic does not play well with async in
/// `replicate_platinum`.
fn clone_platinum(
    platinum_from: &str,
    platinum_into: &std::path::PathBuf,
) -> Result<(), error::Error> {
    let mut fetch_options = git2::FetchOptions::new();
    fetch_options.download_tags(git2::AutotagOption::All);

    let platinum_repo = git2::build::RepoBuilder::new()
        .branch("master")
        .clone_local(git2::build::CloneLocal::Auto)
        .fetch_options(fetch_options)
        .clone(platinum_from, platinum_into.as_path())
        .expect("unable to clone fixtures repo");

    {
        let branches = platinum_repo.branches(Some(git2::BranchType::Remote))?;

        for branch in branches {
            let (branch, _branch_type) = branch?;
            let name = &branch
                .name()
                .expect("unable to get branch name")
                .expect("branch not present")
                .get(7..)
                .expect("unable to extract branch name");
            let oid = branch.get().target().expect("can't find OID");
            let commit = platinum_repo.find_commit(oid)?;

            if *name != "master" {
                platinum_repo.branch(name, &commit, false)?;
            }
        }
    }

    Ok(())
}<|MERGE_RESOLUTION|>--- conflicted
+++ resolved
@@ -9,11 +9,7 @@
 use radicle_surf::vcs::git::git2;
 
 use crate::coco::config;
-<<<<<<< HEAD
 use crate::coco::peer::{Api, User};
-=======
-use crate::coco::peer::{init_project, init_user, User};
->>>>>>> 4a73d467
 use crate::error;
 
 /// Deletes the local git repsoitory coco uses to keep its state.
@@ -57,11 +53,7 @@
     for info in infos {
         // let path = format!("{}/{}/{}", root, "repos", info.0);
         // std::fs::create_dir_all(path.clone())?;
-<<<<<<< HEAD
-        replicate_platinum(api, key.clone(), owner, info.0, info.1, info.2)?;
-=======
-        replicate_platinum(peer, &key, owner, info.0, info.1, info.2)?;
->>>>>>> 4a73d467
+        replicate_platinum(api, &key, owner, info.0, info.1, info.2)?;
     }
 
     Ok(())
@@ -75,13 +67,8 @@
 /// Will return [`error::Error`] if any of the git interaction fail, or the initialisation of
 /// the coco project.
 pub fn replicate_platinum(
-<<<<<<< HEAD
     api: &Api,
-    key: keys::SecretKey,
-=======
-    peer: &PeerApi,
     key: &keys::SecretKey,
->>>>>>> 4a73d467
     owner: &User,
     name: &str,
     description: &str,
@@ -100,14 +87,8 @@
 
     clone_platinum(&platinum_from, &platinum_into)?;
 
-<<<<<<< HEAD
     let meta = api.init_project(
         key,
-=======
-    let meta = init_project(
-        peer,
-        key.clone(),
->>>>>>> 4a73d467
         owner,
         platinum_into.clone(),
         name,
@@ -147,7 +128,7 @@
 /// Create and track a fake peer.
 #[must_use]
 pub fn track_fake_peer(
-    peer: &PeerApi,
+    api: &Api,
     key: keys::SecretKey,
     project: &project::Project<entity::Draft>,
     fake_user_handle: &str,
@@ -163,9 +144,9 @@
     //   to fake_user
     let urn = project.urn();
     let fake_user =
-        init_user(peer, key, fake_user_handle).unwrap_or_else(|_| panic!("User account creation for fake peer: {} failed, make sure your mocked user accounts don't clash!", fake_user_handle));
+        api.init_user(key, fake_user_handle).unwrap_or_else(|_| panic!("User account creation for fake peer: {} failed, make sure your mocked user accounts don't clash!", fake_user_handle));
     let remote = librad::peer::PeerId::from(keys::SecretKey::new());
-    let monorepo = git2::Repository::open(peer.paths().git_dir()).expect("failed to open monorepo");
+    let monorepo = git2::Repository::open(api.monorepo()).expect("failed to open monorepo");
     let prefix = format!("refs/namespaces/{}/refs/remotes/{}", urn.id, remote);
 
     // Grab the Oid of master for the given project.
@@ -216,9 +197,7 @@
         .reference(&format!("{}/rad/refs", prefix), target, false, "rad/refs")
         .expect("failed to create rad/refs");
 
-    peer.storage()
-        .track(&urn, &remote)
-        .expect("failed to track peer");
+    api.track(&urn, &remote).expect("failed to track peer");
 
     (remote, fake_user)
 }
