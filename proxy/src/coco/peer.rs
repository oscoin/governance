--- conflicted
+++ resolved
@@ -16,13 +16,8 @@
 pub use librad::net::peer::{PeerApi, PeerConfig, RunLoop};
 use librad::paths;
 use librad::peer::PeerId;
-<<<<<<< HEAD
 use librad::uri::{RadUrl, RadUrn};
-use radicle_surf::vcs::git::{self, git2};
-=======
-use librad::uri::RadUrn;
 use radicle_surf::vcs::git;
->>>>>>> 1b834cb0
 
 use crate::coco;
 use crate::error;
@@ -322,51 +317,15 @@
         let api = self.peer_api.lock().expect("unable to acquire lock");
         let storage = api.storage().reopen()?;
 
-<<<<<<< HEAD
-        // Test if the repo has setup rad remote.
-        if let Ok(repo) = git2::Repository::open(&path) {
-            if repo.find_remote("rad").is_ok() {
-                return Err(error::Error::RadRemoteExists(format!(
-                    "{}",
-                    path.as_ref().display(),
-                )));
-            }
-        }
-
-        let meta: Result<project::Project<entity::Draft>, error::Error> = {
-            // Create the project meta
-            let mut meta =
-                project::Project::<entity::Draft>::create(name.to_string(), owner.urn())?
-                    .to_builder()
-                    .set_description(description.to_string())
-                    .set_default_branch(default_branch.to_string())
-                    .add_key(key.public())
-                    .add_certifier(owner.urn())
-                    .build()?;
-            meta.sign_owned(key)?;
-            let urn = meta.urn();
-
-            let storage = api.storage().reopen()?;
-
-            if storage.has_urn(&urn)? {
-                return Err(error::Error::EntityExists(urn));
-            } else {
-                let repo = storage.create_repo(&meta)?;
-                repo.set_rad_self(storage::RadSelfSpec::Urn(owner.urn()))?;
-            }
-            Ok(meta)
-        };
-=======
         let mut meta = project.build(owner, key.public())?;
         meta.sign_owned(key)?;
->>>>>>> 1b834cb0
 
         let urn = meta.urn();
         if storage.has_urn(&urn)? {
             return Err(error::Error::EntityExists(urn));
         } else {
             let repo = storage.create_repo(&meta)?;
-            repo.set_rad_self(librad::git::storage::RadSelfSpec::Urn(owner.urn()))?;
+            repo.set_rad_self(storage::RadSelfSpec::Urn(owner.urn()))?;
         }
 
         let _ = project.setup_repo(api.paths().git_dir(), &urn)?;
@@ -514,6 +473,17 @@
         }
     }
 
+    fn shia_le_pathbuf(path: PathBuf) -> project::Create<PathBuf> {
+        project::Create {
+            repo: project::Repo::New {
+                path,
+                name: "just".to_string(),
+            },
+            description: "do".to_string(),
+            default_branch: "it".to_string(),
+        }
+    }
+
     #[tokio::test]
     async fn can_create_user() -> Result<(), Error> {
         let tmp_dir = tempfile::tempdir().expect("failed to create temdir");
@@ -645,7 +615,6 @@
     }
 
     #[tokio::test]
-<<<<<<< HEAD
     async fn test_can_clone_project() -> Result<(), Error> {
         let mut bob_addr = *config::LOCALHOST_ANY;
         bob_addr.set_port(8066);
@@ -662,9 +631,9 @@
         let config = config::configure(paths, alice_key.clone(), alice_addr, vec![]);
         let alice_peer = Api::new(config).await?;
 
-        let alice = alice_peer.init_owner(alice_key.clone(), "alice")?;
+        let alice = alice_peer.init_owner(&alice_key, "alice")?;
         let project =
-            alice_peer.init_project(&alice_key, &alice, &alice_repo_path, "just", "do", "it")?;
+            alice_peer.init_project(&alice_key, &alice, &shia_le_pathbuf(alice_repo_path))?;
 
         let bob_key = SecretKey::new();
 
@@ -681,7 +650,7 @@
         let bob_paths = paths::Paths::from_root(path)?;
         let bob_config = config::configure(bob_paths, bob_key.clone(), bob_addr, vec![]);
         let bob_peer = Api::new(bob_config).await?;
-        let _bob = bob_peer.init_owner(bob_key, "bob")?;
+        let _bob = bob_peer.init_owner(&bob_key, "bob")?;
 
         let bobby = bob_peer.clone();
 
@@ -710,10 +679,7 @@
     }
 
     #[tokio::test]
-    async fn test_list_users() -> Result<(), Error> {
-=======
     async fn list_users() -> Result<(), Error> {
->>>>>>> 1b834cb0
         let tmp_dir = tempfile::tempdir().expect("failed to create temdir");
         let key = SecretKey::new();
         let config = config::default(key.clone(), tmp_dir.path())?;
@@ -763,16 +729,16 @@
         let config = config::configure(paths, bob_key.clone(), bob_addr, vec![]);
         let bob_peer = Api::new(config).await?;
 
-        let alice = alice_peer.init_user(alice_key, "alice")?;
+        let alice = alice_peer.init_user(&alice_key, "alice")?;
         let bobby = bob_peer.clone();
         let user_urn = tokio::task::spawn_blocking(move || {
             bobby.clone_user(
-                alice.urn().into_rad_url(alice_peer.peer_id().clone()),
+                alice.urn().into_rad_url(alice_peer.peer_id()),
                 vec![alice_addr].into_iter(),
             )
         })
         .await
-        .unwrap()?;
+        .expect("failed to join thread")?;
 
         assert_eq!(
             bob_peer
