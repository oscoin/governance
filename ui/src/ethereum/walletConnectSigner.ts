--- conflicted
+++ resolved
@@ -107,13 +107,8 @@
     };
   }
 
-<<<<<<< HEAD
-  async signTypedData(params: unknown[]): Promise<string> {
-    return this.walletConnect.signTypedData(params);
-=======
   async signTypedData(address: string, typedData: unknown): Promise<string> {
     return this.walletConnect.signTypedData(address, typedData);
->>>>>>> 30f3bdcc
   }
 
   async signTransaction(
