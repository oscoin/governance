<script>
  import * as notification from "../src/notification.ts";

  import {
    Avatar,
    Button,
    Code,
    Caption,
    Icon,
    Input,
    Text,
    Title,
    Numeric,
  } from "../DesignSystem/Primitive";
  import {
    AdditionalActionsDropdown,
    Dropdown,
    ModalLayout,
    Notification,
    Placeholder,
    ProjectCard,
    Rad,
    Row,
    StepCounter,
    TrackToggle,
    TransactionAccordion,
    TransactionStatusbar,
    UserCard,
  } from "../DesignSystem/Component";

  import Section from "./DesignSystemGuide/Section.svelte";
  import Swatch from "./DesignSystemGuide/Swatch.svelte";
  import TypographySwatch from "./DesignSystemGuide/TypographySwatch.svelte";
  import { ValidationStatus } from "../src/validation.ts";

  const colors = Array.from(document.styleSheets)
    .filter(
      (sheet) =>
        sheet.href === null || sheet.href.startsWith(window.location.origin)
    )
    .reduce(
      (acc, sheet) =>
        (acc = [
          ...acc,
          ...Array.from(sheet.cssRules).reduce(
            (def, rule) =>
              (def =
                rule.selectorText === ":root"
                  ? [
                      ...def,
                      ...Array.from(rule.style).filter((name) =>
                        name.startsWith("--color")
                      ),
                    ]
                  : def),
            []
          ),
        ]),
      []
    );

  const user = {
    username: "Rudolfs Osins",
    avatar: "https://avatars.dicebear.com/v2/jdenticon/two.svg",
  };

  const avatarFallback1 = {
    emoji: "📐",
    background: {
      r: 24,
      g: 105,
      b: 216,
    },
  };

  const avatarFallback2 = {
    background: {
      r: 122,
      g: 112,
      b: 90,
    },
    emoji: "💡",
  };

  const additionalActionsDropdownItems = [
    {
      title: "Add something",
      icon: Icon.Plus,
      event: () => console.log("event(Add Something)"),
    },
    {
      title: "Add something else",
      icon: Icon.Plus,
      event: () => console.log("event(Add Something Else)"),
    },
    {
      title: "Send something",
      icon: Icon.ArrowUp,
      event: () => console.log("event(Send Something)"),
    },
    {
      title: "Send something",
      icon: Icon.ArrowUp,
      event: () => console.log("event(Send Something)"),
      disabled: true,
      tooltip: "This item is disabled because of reason!",
    },
  ];

  const transactions1 = [
    {
      message: "Project registration",
      state: "pending",
      progress: 50,
    },
    {
      message: "Member registration",
      state: "error",
    },
    {
      message: "Org registration",
      state: "success",
    },
  ];

  const transactions2 = [
    {
      message: "Project registration",
      state: "pending",
      progress: 70,
    },
    {
      message: "Org registration",
      state: "pending",
      progress: 0,
    },
  ];

  const transactions3 = [
    {
      message: "Org registration",
      state: "success",
    },
  ];

  const orgs = [
    {
      id: "%monadic",
      metadata: {
        name: "monadic",
      },
      avatarFallback: {
        emoji: "☔️",
        background: {
          b: 61,
          g: 187,
          r: 148,
        },
      },
    },
    {
      id: "%sveltejs",
      metadata: {
        name: "sveltejs",
      },
      avatarFallback: {
        emoji: "🚊",
        background: {
          b: 112,
          g: 27,
          r: 205,
        },
      },
    },
  ];

  const identity = {
    id: "123abcd.git",
    shareableEntityIdentifier: "cloudhead@123abcd.git",
    metadata: {
      handle: "cloudhead",
      displayName: "Alexis Sellier",
      avatarUrl: "https://avatars1.githubusercontent.com/u/40774",
    },
    registered: null,
    avatarFallback: { background: { r: 122, g: 112, b: 90 }, emoji: "💡" },
  };

  const dropdownOptions1 = [
    { variant: "text", value: "1", textProps: { title: "Option 1" } },
    {
      variant: "text",
      value: "2",
      textProps: { title: "Longer option keeps going" },
    },
    { variant: "text", value: "3", textProps: { title: "Option 3" } },
  ];

  const dropdownOptions2 = [
    {
      variant: "avatar",
      value: "1",
      avatarProps: {
        variant: "circle",
        title: identity.metadata.handle,
        avatarFallback: identity.avatarFallback,
        imageUrl: identity.imageUrl,
      },
    },
    {
      variant: "avatar",
      value: "2",
      avatarProps: {
        variant: "square",
        title: orgs[0].metadata.name,
        avatarFallback: orgs[0].avatarFallback,
      },
    },
    {
      variant: "avatar",
      value: "3",
      avatarProps: {
        variant: "square",
        title: orgs[1].metadata.name,
        avatarFallback: orgs[1].avatarFallback,
      },
    },
  ];
</script>

<style>
  table {
    margin-bottom: 32px;
  }

  td {
    vertical-align: middle;
    padding: 5px;
  }

  .layout {
    padding: 32px;
  }
</style>

<<<<<<< HEAD
<div class="layout">
  <Title variant="huge" style="margin-bottom: 92px">Primitives</Title>

  <Section title="Colors" subTitle="Primary, secondary and grays">

    {#each colors as color}
      <Text
        style="background-color: var({color}); margin-bottom: 8px;
        border-radius: 2px; padding: 4px 8px;">
        {color}
      </Text>
    {/each}
  </Section>

  <Section title="Typography" subTitle="Using Inter and Source Code Pro fonts">

    <TypographySwatch title="huge Title">
      <Title variant="huge">Open Source Coin</Title>
    </TypographySwatch>

    <TypographySwatch title="big Title">
      <Title variant="big">Open Source Coin</Title>
    </TypographySwatch>

    <TypographySwatch title="medium Title">
      <Title variant="medium">Open Source Coin</Title>
    </TypographySwatch>

    <TypographySwatch title="regular Title">
      <Title>Open Source Coin</Title>
    </TypographySwatch>

    <TypographySwatch title="regular Text">
      <Text>Open Source Coin</Text>
    </TypographySwatch>

    <TypographySwatch title="small Text">
      <Text variant="small">Open Source Coin</Text>
    </TypographySwatch>

    <TypographySwatch title="tiny Text">
      <Text variant="tiny">Open Source Coin</Text>
    </TypographySwatch>

    <TypographySwatch title="Code">
      <Code>Open Source Coin</Code>
    </TypographySwatch>

    <TypographySwatch title="Caption">
      <Caption>Open Source Coin</Caption>
    </TypographySwatch>

    <TypographySwatch title="big Numeric">
      <Numeric variant="big">0123456789</Numeric>
    </TypographySwatch>

    <TypographySwatch title="regular Numeric">
      <Numeric>0123456789</Numeric>
    </TypographySwatch>

    <TypographySwatch title="small Numeric">
      <Numeric variant="small">0123456789</Numeric>
    </TypographySwatch>

    <TypographySwatch title="tiny Numeric">
      <Numeric variant="tiny">0123456789</Numeric>
    </TypographySwatch>
  </Section>

  <Section
    title="Icons"
    subTitle="Icons at 16px, 24px, 36px and 64px width and height with 2px
    stroke weight, multiple color variations">

    <Icon.Badge />
    <Icon.ArrowDown />
    <Icon.ArrowUp />
    <Icon.Branch />
    <Icon.Carret />
    <Icon.CarretBig />
    <Icon.Check />
    <Icon.CheckCircle />
    <Icon.CloseIssue />
    <Icon.Commit />
    <Icon.Copy />
    <Icon.Cross />
    <Icon.CrossBig />
    <Icon.Ellipse />
    <Icon.EllipseBig />
    <Icon.Ellipses />
    <Icon.Feed />
    <Icon.File />
    <Icon.Folder />
    <Icon.Fund />
    <Icon.Graph />
    <Icon.Home />
    <Icon.Important />
    <Icon.Inbox />
    <Icon.Info />
    <Icon.Member />
    <Icon.Minus />
    <Icon.Peer />
    <Icon.Plus />
    <Icon.Projects />
    <Icon.Register />
    <Icon.Revisions />
    <Icon.Replies />
    <Icon.Search />
    <Icon.SearchSmall />
    <Icon.Settings />
    <Icon.Source />
  </Section>

  <Section
    title="Complex icons"
    subTitle="Icons at 24px and 32px width and height with animations and
    reactive coloring.">
    <Icon.Spinner />
    <Icon.TransactionState state="positive" />
    <Icon.TransactionState progress={0} variant="small" />
    <Icon.TransactionState progress={0} />
    <Icon.TransactionState progress={10} />
    <Icon.TransactionState progress={100 / 3} />
    <Icon.TransactionState state="negative" progress={0} />
    <Icon.TransactionState state="negative" progress={80} />
    <Icon.TransactionState state="negative" progress={100} />
    <Icon.TransactionState state="negative" />
  </Section>

  <Section
    title="Buttons"
    subTitle="Vanilla, Primary, Secondary, Cancel, disabled state">

    <table>
      <thead>
=======
<ModalLayout full>
  <div class="layout">
    <Title variant="huge" style="margin-bottom: 92px">Primitives</Title>

    <Section title="Colors" subTitle="Primary, secondary and grays">

      {#each colors as color}
        <Text
          style="background-color: var({color}); margin-bottom: 8px;
          border-radius: 2px; padding: 4px 8px;">
          {color}
        </Text>
      {/each}
    </Section>

    <Section
      title="Typography"
      subTitle="Using Inter and Source Code Pro fonts">

      <TypographySwatch title="huge Title">
        <Title variant="huge">Open Source Coin</Title>
      </TypographySwatch>

      <TypographySwatch title="big Title">
        <Title variant="big">Open Source Coin</Title>
      </TypographySwatch>

      <TypographySwatch title="medium Title">
        <Title variant="medium">Open Source Coin</Title>
      </TypographySwatch>

      <TypographySwatch title="regular Title">
        <Title>Open Source Coin</Title>
      </TypographySwatch>

      <TypographySwatch title="regular Text">
        <Text>Open Source Coin</Text>
      </TypographySwatch>

      <TypographySwatch title="small Text">
        <Text variant="small">Open Source Coin</Text>
      </TypographySwatch>

      <TypographySwatch title="tiny Text">
        <Text variant="tiny">Open Source Coin</Text>
      </TypographySwatch>

      <TypographySwatch title="Code">
        <Code>Open Source Coin</Code>
      </TypographySwatch>

      <TypographySwatch title="Caption">
        <Caption>Open Source Coin</Caption>
      </TypographySwatch>

      <TypographySwatch title="big Numeric">
        <Numeric variant="big">0123456789</Numeric>
      </TypographySwatch>

      <TypographySwatch title="regular Numeric">
        <Numeric>0123456789</Numeric>
      </TypographySwatch>

      <TypographySwatch title="small Numeric">
        <Numeric variant="small">0123456789</Numeric>
      </TypographySwatch>

      <TypographySwatch title="tiny Numeric">
        <Numeric variant="tiny">0123456789</Numeric>
      </TypographySwatch>
    </Section>

    <Section
      title="Icons"
      subTitle="Icons at 16px, 24px, 36px and 64px width and height with 2px
      stroke weight, multiple color variations">

      <Icon.Badge />
      <Icon.ArrowDown />
      <Icon.ArrowUp />
      <Icon.Branch />
      <Icon.Carret />
      <Icon.CarretBig />
      <Icon.Check />
      <Icon.CheckCircle />
      <Icon.CloseIssue />
      <Icon.Commit />
      <Icon.Copy />
      <Icon.Cross />
      <Icon.CrossBig />
      <Icon.Ellipse />
      <Icon.EllipseBig />
      <Icon.Ellipses />
      <Icon.Feed />
      <Icon.File />
      <Icon.Folder />
      <Icon.Fund />
      <Icon.Graph />
      <Icon.Home />
      <Icon.Important />
      <Icon.Inbox />
      <Icon.Info />
      <Icon.Member />
      <Icon.Minus />
      <Icon.Peer />
      <Icon.Plus />
      <Icon.Projects />
      <Icon.Register />
      <Icon.Revisions />
      <Icon.Search />
      <Icon.SearchSmall />
      <Icon.Settings />
      <Icon.Source />
    </Section>

    <Section
      title="Complex icons"
      subTitle="Icons at 24px and 32px width and height with animations and
      reactive coloring.">
      <Icon.Spinner />
      <Icon.TransactionState state="positive" />
      <Icon.TransactionState progress={0} variant="small" />
      <Icon.TransactionState progress={0} />
      <Icon.TransactionState progress={10} />
      <Icon.TransactionState progress={100 / 3} />
      <Icon.TransactionState state="negative" progress={0} />
      <Icon.TransactionState state="negative" progress={80} />
      <Icon.TransactionState state="negative" progress={100} />
      <Icon.TransactionState state="negative" />
    </Section>

    <Section
      title="Buttons"
      subTitle="Vanilla, Primary, Secondary, Cancel, disabled state">

      <table>
        <thead>
          <tr>
            <td>
              <Caption>Variant</Caption>
            </td>
            <td>
              <Caption>Disabled</Caption>
            </td>
            <td>
              <Caption>Variant</Caption>
            </td>
            <td>
              <Caption>Disabled</Caption>
            </td>
          </tr>
        </thead>
>>>>>>> ce8fadea
        <tr>
          <td>
            <Button variant="primary">Primary</Button>
          </td>
          <td>
            <Button variant="primary" disabled>Primary</Button>
          </td>
          <td>
            <Button icon={Icon.Minus} variant="primary">Primary</Button>
          </td>
          <td>
            <Button icon={Icon.Minus} variant="primary" disabled>
              Primary
            </Button>
          </td>
        </tr>
        <tr>
          <td>
            <Button variant="secondary">Secondary</Button>
          </td>
          <td>
            <Button variant="secondary" disabled>Secondary</Button>
          </td>
          <td>
            <Button icon={Icon.SearchSmall} variant="secondary">
              Secondary
            </Button>
          </td>
          <td>
            <Button icon={Icon.SearchSmall} variant="secondary" disabled>
              Secondary
            </Button>
          </td>
        </tr>
        <tr>
          <td>
            <Button variant="vanilla">Vanilla</Button>
          </td>
          <td>
            <Button variant="vanilla" disabled>Vanilla</Button>
          </td>
          <td>
            <Button icon={Icon.Plus} variant="vanilla">Vanilla</Button>
          </td>
          <td>
            <Button icon={Icon.Plus} variant="vanilla" disabled>Vanilla</Button>
          </td>
        </tr>
        <tr>
          <td>
            <Button variant="outline">Outline</Button>
          </td>
          <td>
            <Button variant="outline" disabled>Outline</Button>
          </td>
          <td>
            <Button icon={Icon.Graph} variant="outline">Outline</Button>
          </td>
          <td>
            <Button icon={Icon.Graph} variant="outline" disabled>
              Outline
            </Button>
          </td>
        </tr>
        <tr>
          <td>
            <Button variant="transparent">Transparent</Button>
          </td>
          <td>
            <Button variant="transparent" disabled>Transparent</Button>
          </td>
          <td>
            <Button icon={Icon.Check} variant="transparent">Transparent</Button>
          </td>
          <td>
            <Button icon={Icon.Check} variant="transparent" disabled>
              Transparent
            </Button>
          </td>
        </tr>

      </table>
    </Section>

    <Section
      title="Form elements"
      subTitle="Inputs, text areas, dropdowns, etc.">

      <Swatch>
        <Input.Text placeholder="Hey, I'm an input." />
      </Swatch>

      <Swatch>
        <Input.Text
          placeholder="Hey, I'm a full-width input."
          style="flex: 1" />
      </Swatch>

      <Swatch>
        <Input.Text
          placeholder="And I'm an input with a validation error."
          style="flex: 1"
          validation={{ status: ValidationStatus.Error, message: "Well, that didn't go well..." }} />
      </Swatch>

      <Swatch>
        <Input.Text
          placeholder="Enter user name"
          style="width: 100%"
          showSuccessCheck
          validation={{ status: ValidationStatus.Success }}
          on:input={() => {
            console.log('event(Input changed)');
          }} />
      </Swatch>

      <Swatch>
        <Input.Text
          placeholder="Enter user name"
          style="width: 100%"
          showSuccessCheck
          validation={{ status: ValidationStatus.Success }}
          value="user123">
          <div slot="avatar">
            <Avatar
              size="small"
              imageUrl="https://avatars1.githubusercontent.com/u/40774" />
          </div>
        </Input.Text>
      </Swatch>

      <Swatch>
        <Input.Text
          placeholder="Enter user name"
          style="width: 100%"
          validation={{ status: ValidationStatus.Loading }}
          value="user123">
          <div slot="avatar">
            <Avatar size="small" avatarFallback={avatarFallback1} />
          </div>
        </Input.Text>
      </Swatch>

      <Swatch>
        <Input.Text
          avatarFallback={avatarFallback2}
          placeholder="Enter user name."
          style="width: 100%"
          valid={false}
          validation={{ status: ValidationStatus.Error, message: 'Handle already taken' }}
          value="myUser">
          <div slot="avatar">
            <Avatar size="small" avatarFallback={avatarFallback2} />
          </div>
        </Input.Text>
      </Swatch>

      <Swatch>
        <Input.Checkbox>How about a checkbox?</Input.Checkbox>
      </Swatch>

      <Swatch>
        <Dropdown placeholder="Select option..." options={dropdownOptions1} />
      </Swatch>

      <Swatch>
        <Dropdown
          placeholder="Select option..."
          options={dropdownOptions1}
          disabled={true} />
      </Swatch>

      <Swatch>
        <Dropdown
          placeholder="Select registrar..."
          value="2"
          options={dropdownOptions2} />
      </Swatch>
    </Section>

    <Title variant="huge" style="margin-bottom: 92px">Components</Title>

    <Section
      title="Avatars"
      subTitle="User, project, etc avatars in various sizes and shapes.">

      <Swatch>
        <Avatar
          style="margin-right: 16px"
          size="small"
          variant="circle"
          avatarFallback={avatarFallback1} />
        <Avatar
          style="margin-right: 16px"
          size="small"
          variant="square"
          avatarFallback={avatarFallback2} />
        <Avatar
          style="margin-right: 16px"
          size="small"
          variant="circle"
          imageUrl="https://avatars1.githubusercontent.com/u/40774" />
        <Avatar
          style="margin-right: 16px"
          size="small"
          variant="circle"
          avatarFallback={avatarFallback1}
          title="cloudhead" />
      </Swatch>

      <Swatch>
        <Avatar
          style="margin-right: 16px"
          size="regular"
          variant="circle"
          avatarFallback={avatarFallback1} />
        <Avatar
          style="margin-right: 16px"
          size="regular"
          variant="square"
          avatarFallback={avatarFallback2} />
        <Avatar
          style="margin-right: 16px"
          size="regular"
          variant="circle"
          imageUrl="https://avatars1.githubusercontent.com/u/40774" />
        <Avatar
          style="margin-right: 16px"
          size="regular"
          variant="circle"
          avatarFallback={avatarFallback1}
          title="cloudhead" />
      </Swatch>

      <Swatch>
        <Avatar
          style="margin-right: 16px"
          size="medium"
          variant="circle"
          avatarFallback={avatarFallback1} />
        <Avatar
          style="margin-right: 16px"
          size="medium"
          variant="square"
          avatarFallback={avatarFallback2} />
        <Avatar
          style="margin-right: 16px"
          size="medium"
          variant="circle"
          imageUrl="https://avatars1.githubusercontent.com/u/40774" />
        <Avatar
          style="margin-right: 16px"
          size="medium"
          variant="circle"
          avatarFallback={avatarFallback1}
          title="cloudhead" />
      </Swatch>

      <Swatch>
        <Avatar
          style="margin-right: 16px"
          size="big"
          variant="circle"
          avatarFallback={avatarFallback1} />
        <Avatar
          style="margin-right: 16px"
          size="big"
          variant="square"
          avatarFallback={avatarFallback2} />
        <Avatar
          style="margin-right: 16px"
          size="big"
          variant="circle"
          imageUrl="https://avatars1.githubusercontent.com/u/40774" />
        <Avatar
          style="margin-right: 16px"
          size="big"
          variant="circle"
          avatarFallback={avatarFallback1}
          title="cloudhead" />
      </Swatch>

      <Swatch>
        <Avatar
          style="margin-right: 16px"
          size="huge"
          variant="circle"
          avatarFallback={avatarFallback1} />
        <Avatar
          style="margin-right: 16px"
          size="huge"
          variant="square"
          avatarFallback={avatarFallback2} />
        <Avatar
          style="margin-right: 16px"
          size="huge"
          variant="circle"
          imageUrl="https://avatars1.githubusercontent.com/u/40774" />
        <Avatar
          style="margin-right: 16px"
          size="huge"
          variant="circle"
          avatarFallback={avatarFallback1}
          title="cloudhead" />
      </Swatch>
    </Section>

    <Section title="Notifications" subTitle="Info, Warnings and Errors">
      <Swatch>
        <Notification
          showIcon="true"
          message="This is harmless, but you should know anyway." />
      </Swatch>

      <Swatch>
        <Notification message="This is harmless without an icon." />
      </Swatch>

      <Swatch>
        <Notification
          level={notification.Level.Error}
          showIcon="true"
          message="Something bad happened, halp!" />
      </Swatch>

      <Swatch>
        <Notification
          level={notification.Level.Error}
          message="Something bad happened with no icon!" />
      </Swatch>
    </Section>

    <Section title="Cards" subTitle="Project, user, etc">

      <Swatch>
        <ProjectCard
          projectId="2fFdyRzay2Rew9CpjEunPLp2PWe7HSvXWB3AJ.git"
          title="Radicle"
          description="Best project in the world"
          isRegistered={true}
          stats={{ branches: '12', commits: '12k', contributors: '120' }} />
      </Swatch>

      <Swatch>
        <UserCard {user} />
      </Swatch>
    </Section>

    <Section title="Transaction" subTitle="Row, Accordion and Statusbar">
      <Swatch>
        <Row style="width:100%" disabled={false}>
          <div slot="left">
            <Title>Your Wallet</Title>
          </div>

          <div slot="right">
            <Avatar title="user" avatarFallback={avatarFallback1} />
          </div>
        </Row>
      </Swatch>

      <Swatch>
        <div style="flex-direction: column; width: 100%">
          <Row variant="top">
            <div slot="left">
              <Title>Cost 1</Title>
            </div>

            <div slot="right">
              <Rad amount={4} />
            </div>
          </Row>
          <Row variant="middle">
            <div slot="left">
              <Title>Cost 2</Title>
            </div>

            <div slot="right">
              <Rad amount={4} />
            </div>
          </Row>
          <Row variant="bottom">
            <div slot="left">
              <Title>Total</Title>
            </div>

            <div slot="right">
              <Rad amount={8} size="big" />
            </div>
          </Row>
        </div>
      </Swatch>

      <Swatch>
        <div style="display: flex;">
          <div style="position: relative; height: 200px; width: 280px;">
            <TransactionAccordion
              transactions={transactions1}
              style="position: absolute; bottom: 0; right: 0;" />
          </div>
          <div style="position: relative; height: 200px; width: 280px;">
            <TransactionAccordion
              transactions={transactions2}
              style="position: absolute; bottom: 0; right: 0;" />
          </div>
          <div style="position: relative; height: 200px; width: 280px;">
            <TransactionAccordion
              transactions={transactions3}
              style="position: absolute; bottom: 0; right: 0;" />
          </div>
        </div>
      </Swatch>

      <Swatch>
        <div style="flex-direction: column; width: 100%">
          <TransactionStatusbar style="margin-bottom: 5px;" />
          <TransactionStatusbar progress={30} style="margin-bottom: 5px;" />
          <TransactionStatusbar
            variant="negative"
            style="margin-bottom: 5px;"
            time="1585819617" />
          <TransactionStatusbar variant="positive" time="1585819617" />
        </div>
      </Swatch>
    </Section>

    <Section title="Misc" subTitle="Everything else">

      <Swatch>
        <Placeholder style="width: 300px; height: 100px" />
      </Swatch>

      <Swatch>
        <Rad amount="200" />
      </Swatch>

      <Swatch>
        <StepCounter selectedStep={1} steps={['Step 1', 'Step 2', 'Step 3']} />
      </Swatch>

      <Swatch>
        <AdditionalActionsDropdown
          headerTitle="Copy this title"
          menuItems={additionalActionsDropdownItems} />
      </Swatch>

      <Swatch>
        <TrackToggle peerCount="2.3k" />
      </Swatch>
    </Section>
  </div>
</ModalLayout><|MERGE_RESOLUTION|>--- conflicted
+++ resolved
@@ -243,143 +243,6 @@
   }
 </style>
 
-<<<<<<< HEAD
-<div class="layout">
-  <Title variant="huge" style="margin-bottom: 92px">Primitives</Title>
-
-  <Section title="Colors" subTitle="Primary, secondary and grays">
-
-    {#each colors as color}
-      <Text
-        style="background-color: var({color}); margin-bottom: 8px;
-        border-radius: 2px; padding: 4px 8px;">
-        {color}
-      </Text>
-    {/each}
-  </Section>
-
-  <Section title="Typography" subTitle="Using Inter and Source Code Pro fonts">
-
-    <TypographySwatch title="huge Title">
-      <Title variant="huge">Open Source Coin</Title>
-    </TypographySwatch>
-
-    <TypographySwatch title="big Title">
-      <Title variant="big">Open Source Coin</Title>
-    </TypographySwatch>
-
-    <TypographySwatch title="medium Title">
-      <Title variant="medium">Open Source Coin</Title>
-    </TypographySwatch>
-
-    <TypographySwatch title="regular Title">
-      <Title>Open Source Coin</Title>
-    </TypographySwatch>
-
-    <TypographySwatch title="regular Text">
-      <Text>Open Source Coin</Text>
-    </TypographySwatch>
-
-    <TypographySwatch title="small Text">
-      <Text variant="small">Open Source Coin</Text>
-    </TypographySwatch>
-
-    <TypographySwatch title="tiny Text">
-      <Text variant="tiny">Open Source Coin</Text>
-    </TypographySwatch>
-
-    <TypographySwatch title="Code">
-      <Code>Open Source Coin</Code>
-    </TypographySwatch>
-
-    <TypographySwatch title="Caption">
-      <Caption>Open Source Coin</Caption>
-    </TypographySwatch>
-
-    <TypographySwatch title="big Numeric">
-      <Numeric variant="big">0123456789</Numeric>
-    </TypographySwatch>
-
-    <TypographySwatch title="regular Numeric">
-      <Numeric>0123456789</Numeric>
-    </TypographySwatch>
-
-    <TypographySwatch title="small Numeric">
-      <Numeric variant="small">0123456789</Numeric>
-    </TypographySwatch>
-
-    <TypographySwatch title="tiny Numeric">
-      <Numeric variant="tiny">0123456789</Numeric>
-    </TypographySwatch>
-  </Section>
-
-  <Section
-    title="Icons"
-    subTitle="Icons at 16px, 24px, 36px and 64px width and height with 2px
-    stroke weight, multiple color variations">
-
-    <Icon.Badge />
-    <Icon.ArrowDown />
-    <Icon.ArrowUp />
-    <Icon.Branch />
-    <Icon.Carret />
-    <Icon.CarretBig />
-    <Icon.Check />
-    <Icon.CheckCircle />
-    <Icon.CloseIssue />
-    <Icon.Commit />
-    <Icon.Copy />
-    <Icon.Cross />
-    <Icon.CrossBig />
-    <Icon.Ellipse />
-    <Icon.EllipseBig />
-    <Icon.Ellipses />
-    <Icon.Feed />
-    <Icon.File />
-    <Icon.Folder />
-    <Icon.Fund />
-    <Icon.Graph />
-    <Icon.Home />
-    <Icon.Important />
-    <Icon.Inbox />
-    <Icon.Info />
-    <Icon.Member />
-    <Icon.Minus />
-    <Icon.Peer />
-    <Icon.Plus />
-    <Icon.Projects />
-    <Icon.Register />
-    <Icon.Revisions />
-    <Icon.Replies />
-    <Icon.Search />
-    <Icon.SearchSmall />
-    <Icon.Settings />
-    <Icon.Source />
-  </Section>
-
-  <Section
-    title="Complex icons"
-    subTitle="Icons at 24px and 32px width and height with animations and
-    reactive coloring.">
-    <Icon.Spinner />
-    <Icon.TransactionState state="positive" />
-    <Icon.TransactionState progress={0} variant="small" />
-    <Icon.TransactionState progress={0} />
-    <Icon.TransactionState progress={10} />
-    <Icon.TransactionState progress={100 / 3} />
-    <Icon.TransactionState state="negative" progress={0} />
-    <Icon.TransactionState state="negative" progress={80} />
-    <Icon.TransactionState state="negative" progress={100} />
-    <Icon.TransactionState state="negative" />
-  </Section>
-
-  <Section
-    title="Buttons"
-    subTitle="Vanilla, Primary, Secondary, Cancel, disabled state">
-
-    <table>
-      <thead>
-=======
 <ModalLayout full>
   <div class="layout">
     <Title variant="huge" style="margin-bottom: 92px">Primitives</Title>
@@ -489,6 +352,7 @@
       <Icon.Projects />
       <Icon.Register />
       <Icon.Revisions />
+      <Icon.Replies />
       <Icon.Search />
       <Icon.SearchSmall />
       <Icon.Settings />
@@ -532,7 +396,6 @@
             </td>
           </tr>
         </thead>
->>>>>>> ce8fadea
         <tr>
           <td>
             <Button variant="primary">Primary</Button>
