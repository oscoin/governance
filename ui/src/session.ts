import { Readable, derived, get } from "svelte/store";

import * as api from "./api";
import * as error from "./error";
import * as event from "./event";
import * as identity from "./identity";
import * as notification from "./notification";
import * as org from "./org";
import * as remote from "./remote";
import { Appearance, Registry, Settings, CoCo } from "./settings";
import * as transaction from "./transaction";

// TYPES

export interface Session {
  identity?: identity.Identity;
  orgs: org.Org[];
  permissions: Permissions;
  settings: Settings;
  transactionDeposits: transaction.Deposits;
}

export interface Permissions {
  registerHandle: boolean;
  registerOrg: boolean;
  registerProject: boolean;
}

// STATE
const sessionStore = remote.createStore<Session>();
export const session = sessionStore.readable;

export const settings: Readable<Settings | null> = derived(
  sessionStore,
  sess => {
    if (sess.status === remote.Status.Success) {
      return sess.data.settings;
    }
    return null;
  }
);

export const permissions: Readable<Permissions | null> = derived(
  sessionStore,
  sess => {
    if (sess.status === remote.Status.Success) {
      return sess.data.permissions;
    }
    return null;
  }
);

// EVENTS
enum Kind {
  Clear = "CLEAR",
  ClearCache = "CLEAR_CACHE",
  Fetch = "FETCH",
  UpdateSettings = "UPDATE_SETTINGS",
}

interface Clear extends event.Event<Kind> {
  kind: Kind.Clear;
}

interface ClearCache extends event.Event<Kind> {
  kind: Kind.ClearCache;
}

interface Fetch extends event.Event<Kind> {
  kind: Kind.Fetch;
}

interface UpdateSettings extends event.Event<Kind> {
  kind: Kind.UpdateSettings;
  settings: Settings;
}

type Msg = Clear | ClearCache | Fetch | UpdateSettings;

const fetchSession = (): Promise<void> =>
  api
    .get<Session>(`session`)
    .then(sessionStore.success)
    .catch(sessionStore.error);

const updateSettings = (settings: Settings): Promise<void> =>
  api
    .set<Settings>(`session/settings`, settings)
    .then(fetchSession)
    .catch((err: error.Error) => notification.error(err.message));

const update = (msg: Msg): void => {
  switch (msg.kind) {
    case Kind.Clear:
      api
        .del(`session`)
        .then(fetchSession)
        .then(() => transaction.fetchList());

      break;

    case Kind.ClearCache:
      api.del(`session/cache`).then(() => transaction.fetchList());

      break;

    case Kind.Fetch:
      sessionStore.loading();
      fetchSession().then(() => transaction.fetchList());

      break;

    case Kind.UpdateSettings:
      updateSettings(msg.settings);

      break;
  }
};

export const clear = event.create<Kind, Msg>(Kind.Clear, update);
export const clearCache = event.create<Kind, Msg>(Kind.ClearCache, update);
export const fetch = event.create<Kind, Msg>(Kind.Fetch, update);
export const updateAppearance = (appearance: Appearance): void =>
  event.create<Kind, Msg>(
    Kind.UpdateSettings,
    update
  )({
    settings: { ...get(settings), appearance },
  });
export const updateRegistry = (registry: Registry): void =>
  event.create<Kind, Msg>(
    Kind.UpdateSettings,
    update
  )({
    settings: { ...get(settings), registry },
  });

<<<<<<< HEAD
export const updateCoCo = (coco: CoCo): void =>
  event.create<Kind, Msg>(
    Kind.UpdateSettings,
    update
  )({
    settings: { ...get(settings), coco },
  });
=======
// TODO(sos): hook all of this up to proxy; handle adding/removing logic there too
const defaultSeeds = ["seed.radicle.xyz", "194.134.54.13"];

const temporaryLocalSeedStore = remote.createStore<string[]>();
temporaryLocalSeedStore.success(defaultSeeds);
export const seeds = temporaryLocalSeedStore.readable;

const parseSeedsInput = (input: string) => {
  return input
    .replace(/\r\n|\n|\r|\s/gm, ",")
    .split(",")
    .filter(seed => seed !== "");
};

export const updateSeeds = (input: string) => {
  const parsed = parseSeedsInput(input);
  if (parsed) temporaryLocalSeedStore.success(parsed);
};

export const formatSeedsForInput = (seeds: string[]) => seeds.join("\n");
>>>>>>> 1f38dc49
<|MERGE_RESOLUTION|>--- conflicted
+++ resolved
@@ -120,6 +120,7 @@
 export const clear = event.create<Kind, Msg>(Kind.Clear, update);
 export const clearCache = event.create<Kind, Msg>(Kind.ClearCache, update);
 export const fetch = event.create<Kind, Msg>(Kind.Fetch, update);
+
 export const updateAppearance = (appearance: Appearance): void =>
   event.create<Kind, Msg>(
     Kind.UpdateSettings,
@@ -134,8 +135,6 @@
   )({
     settings: { ...get(settings), registry },
   });
-
-<<<<<<< HEAD
 export const updateCoCo = (coco: CoCo): void =>
   event.create<Kind, Msg>(
     Kind.UpdateSettings,
@@ -143,7 +142,7 @@
   )({
     settings: { ...get(settings), coco },
   });
-=======
+
 // TODO(sos): hook all of this up to proxy; handle adding/removing logic there too
 const defaultSeeds = ["seed.radicle.xyz", "194.134.54.13"];
 
@@ -163,5 +162,4 @@
   if (parsed) temporaryLocalSeedStore.success(parsed);
 };
 
-export const formatSeedsForInput = (seeds: string[]) => seeds.join("\n");
->>>>>>> 1f38dc49
+export const formatSeedsForInput = (seeds: string[]) => seeds.join("\n");