use std::convert::TryFrom;

<<<<<<< HEAD
use coco::keystore;
use coco::seed;
use coco::signer;

use api::config;
use api::context;
use api::env;
use api::http;
use api::notification;
use api::session;
=======
use coco::{announcement, keystore, seed, signer};

use api::{config, context, env, http, notification, session};
>>>>>>> 4f66fcfe

/// Flags accepted by the proxy binary.
struct Args {
    /// Put proxy in test mode to use certain fixtures to serve.
    test: bool,
}

#[tokio::main]
async fn main() -> Result<(), Box<dyn std::error::Error>> {
    env::set_if_unset("RUST_BACKTRACE", "full");
    env::set_if_unset("RUST_LOG", "info");
    pretty_env_logger::init();

    let mut args = pico_args::Arguments::from_env();
    let args = Args {
        test: args.contains("--test"),
    };

    let proxy_path = config::proxy_path()?;
    let bin_dir = config::bin_dir()?;
    coco::git_helper::setup(&proxy_path, &bin_dir)?;

    let temp_dir = tempfile::tempdir()?;
    log::debug!(
        "Temporary path being used for this run is: {:?}",
        temp_dir.path()
    );

    let paths_config = if args.test {
        std::env::set_var("RAD_HOME", temp_dir.path());
        coco::config::Paths::FromRoot(temp_dir.path().to_path_buf())
    } else {
        coco::config::Paths::default()
    };
    let paths = coco::Paths::try_from(paths_config)?;

    let store = {
        let store_path = if args.test {
            temp_dir.path().join("store")
        } else {
            let dirs = config::dirs();
            dirs.data_dir().join("store")
        };

        kv::Store::new(kv::Config::new(store_path).flush_every_ms(100))?
    };

    let pw = keystore::SecUtf8::from("radicle-upstream");
    let mut keystore = keystore::Keystorage::new(&paths, pw);
    let key = keystore.init()?;
    let signer = signer::BoxedSigner::new(signer::SomeSigner {
        signer: key.clone(),
    });

    let (peer, state) = {
        let seeds = session::settings(&store).await?.coco.seeds;
        let seeds = seed::resolve(&seeds).await.unwrap_or_else(|err| {
            log::error!("Error parsing seed list {:?}: {}", seeds, err);
            vec![]
        });
        let config =
            coco::config::configure(paths, key.clone(), *coco::config::LOCALHOST_ANY, seeds);

        coco::into_peer_state(config, signer.clone(), store.clone()).await?
    };

    if args.test {
        let state = state.lock().await;
        // TODO(xla): Given that we have proper ownership and user handling in coco, we should
        // evaluate how meaningful these fixtures are.
        let owner = state.init_owner(&signer, "cloudhead")?;
        coco::control::setup_fixtures(&state, &signer, &owner)?;
    }

    let subscriptions = notification::Subscriptions::default();
    let ctx = context::Ctx::from(context::Context {
        state,
        signer,
        store,
    });

    log::info!("starting coco peer");
    tokio::spawn(async move {
        peer.run().await.expect("peer run loop crashed");
    });

    log::info!("Starting API");
    let api = http::api(ctx, subscriptions, args.test);

    warp::serve(api).run(([127, 0, 0, 1], 8080)).await;

    Ok(())
}<|MERGE_RESOLUTION|>--- conflicted
+++ resolved
@@ -1,21 +1,8 @@
 use std::convert::TryFrom;
 
-<<<<<<< HEAD
-use coco::keystore;
-use coco::seed;
-use coco::signer;
-
-use api::config;
-use api::context;
-use api::env;
-use api::http;
-use api::notification;
-use api::session;
-=======
-use coco::{announcement, keystore, seed, signer};
+use coco::{keystore, seed, signer};
 
 use api::{config, context, env, http, notification, session};
->>>>>>> 4f66fcfe
 
 /// Flags accepted by the proxy binary.
 struct Args {
