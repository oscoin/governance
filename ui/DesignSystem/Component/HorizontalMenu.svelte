--- conflicted
+++ resolved
@@ -69,17 +69,16 @@
   }
 </style>
 
-<<<<<<< HEAD
 <ul data-cy="horizontal-menu" class="tab-bar" {style}>
   {#each items as item}
     <li
       class="tab"
       data-cy={`${item.title.toLowerCase()}-tab`}
-      on:click={() => dispatch('select', item)}>
+      on:click={() => dispatch("select", item)}>
       <div class="icon">
         <svelte:component
           this={item.icon}
-          style={activeTab === item.tab ? 'fill: var(--color-primary)' : ''} />
+          style={activeTab === item.tab ? "fill: var(--color-primary)" : ""} />
       </div>
 
       <p class="title typo-text-bold" class:active={activeTab === item.tab}>
@@ -87,28 +86,9 @@
       </p>
 
       {#if item.counter}
-        <span
-          class="counter typo-mono-bold"
-          data-cy="counter">{item.counter}</span>
+        <span class="counter typo-mono-bold" data-cy="counter"
+          >{item.counter}</span>
       {/if}
     </li>
   {/each}
-</ul>
-=======
-<nav data-cy="horizontal-menu" {style}>
-  <ul class="menu-list">
-    {#each items as item}
-      <li class="menu-list-item">
-        <MenuItem
-          on:click={() => dispatch("select", item)}
-          icon={item.icon}
-          title={item.title}
-          dataCy={`${item.title.toLowerCase()}-tab`}
-          counter={item.counter}
-          href={item.href}
-          active={$location.startsWith(item.href)} />
-      </li>
-    {/each}
-  </ul>
-</nav>
->>>>>>> 28d6f60f
+</ul>