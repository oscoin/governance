--- conflicted
+++ resolved
@@ -15,21 +15,13 @@
 
   import Following from "./Profile/Following.svelte";
   import Projects from "./Profile/Projects.svelte";
-<<<<<<< HEAD
-  import Tracking from "./Profile/Tracking.svelte";
   import Funding from "./Profile/Funding.svelte";
-=======
->>>>>>> 14904331
   import NotFound from "./NotFound.svelte";
 
   const screenRoutes = {
     "/profile/following": Following,
     "/profile/projects": Projects,
-<<<<<<< HEAD
     "/profile/funding": Funding,
-    "/profile/tracking": Tracking,
-=======
->>>>>>> 14904331
     "*": NotFound,
   };
 
@@ -56,7 +48,6 @@
     },
   ];
 
-<<<<<<< HEAD
   if (isExperimental()) {
     topbarMenuItems.push({
       icon: Icon.Wallet,
@@ -66,10 +57,7 @@
     });
   }
 
-  const identity = getContext("session").identity;
-=======
   const session: Authenticated = getContext("session");
->>>>>>> 14904331
 </script>
 
 <SidebarLayout style="margin-top: 0;" dataCy="profile-screen">
