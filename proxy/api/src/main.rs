--- conflicted
+++ resolved
@@ -1,7 +1,4 @@
 use std::convert::TryFrom;
-use std::sync::Arc;
-
-use tokio::sync::RwLock;
 
 use librad::paths;
 
@@ -86,25 +83,15 @@
     let bin_dir = config::bin_dir()?;
     coco::git_helper::setup(&proxy_path, &bin_dir).expect("Git remote helper setup failed");
 
-    let ctx = Arc::new(RwLock::new(context::Context {
-        peer_api,
-        keystore,
-        store,
-    }));
-
     let watcher_ctx = ctx.clone();
     tokio::task::spawn_local(async move { announcement_watcher(watcher_ctx).await });
 
     log::info!("Starting API");
-<<<<<<< HEAD
-
-=======
     let ctx = context::Ctx::from(context::Context {
         peer_api,
         keystore,
         store,
     });
->>>>>>> 3ea5ee65
     let api = http::api(ctx, args.test);
 
     warp::serve(api).run(([127, 0, 0, 1], 8080)).await;
