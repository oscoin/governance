--- conflicted
+++ resolved
@@ -99,19 +99,6 @@
   }
 </style>
 
-<<<<<<< HEAD
-<!-- 
-  SuccessEmpty state could work like this:
-  {#if status === 'LOADING'}
-    <Loading />
-  {#else if status === 'SUCCESS'}
-    render with data
-    <List />
-  {#else if status === 'ERROR'}
-    error state
-  {/if} 
--->
-
 {#if $projects.status === 'LOADING'}
   <div class="loading">
     <p class="loading-text">LOADING</p>
@@ -126,10 +113,6 @@
   </div>
 {:else if $projects.status === 'SUCCESS'}
   {#if $projects.data.length > 0}
-=======
-{#await $projects then result}
-  {#if result.data.projects.length > 0}
->>>>>>> 21ae26e5
     <ul>
       {#each $projects.data as project}
         <li
