--- conflicted
+++ resolved
@@ -12,7 +12,6 @@
 };
 
 [@react.component]
-<<<<<<< HEAD
 let make = (~onComplete) => {
   let dispatch = Store.useDispatch();
   let (name, setName) = React.useState(() => "");
@@ -36,47 +35,26 @@
     onComplete();
   };
 
-  <>
-    <Container style={margin(0, 0, 16, 0)}>
-=======
-let make = (~cancelButtonCallback) =>
   <El style=Styles.content>
     <El style={margin(0, 0, 16, 0)}>
->>>>>>> 83e32f53
       <Title.Big> {React.string("Join the network")} </Title.Big>
     </El>
     <Text>
       {React.string("Create an \"account\" to join the network.")}
     </Text>
-<<<<<<< HEAD
-    <Container style={margin(48, 0, 24, 0)}>
-      <Container style={margin(0, 0, 16, 0)}>
-        <Input onChange=onNameChange placeholder="Enter your name" />
-      </Container>
+    <El style={margin(48, 0, 24, 0)}>
+      <Input
+        onChange=onNameChange
+        placeholder="Enter your name"
+        style={margin(0, 0, 16, 0)}
+      />
       <Input onChange=onAvatarChange placeholder="Enter an avatar URL" />
-    </Container>
-    <Container style=Styles.buttonContainer>
-      <Container>
-        <Button.Cancel> {React.string("Cancel")} </Button.Cancel>
-      </Container>
-      <Button.Secondary onClick={_ => onSubmit(name, avatarUrl)}>
-        {React.string("Join the network")}
-      </Button.Secondary>
-    </Container>
-  </>;
-};
-=======
-    <El style={margin(48, 0, 24, 0)}>
-      <Input style={margin(0, 0, 16, 0)} placeholder="Enter your name" />
-      <Input placeholder="Enter an avatar URL" />
     </El>
     <El style=Styles.buttonContainer>
-      <Button.Cancel onClick=cancelButtonCallback>
-        {React.string("Cancel")}
-      </Button.Cancel>
-      <Button.Secondary>
+      <Button.Cancel> {React.string("Cancel")} </Button.Cancel>
+      <Button.Secondary onClick={_ => onSubmit(name, avatarUrl)}>
         {React.string("Join the network")}
       </Button.Secondary>
     </El>
   </El>;
->>>>>>> 83e32f53
+};