//! Endpoints and serialisation for [`crate::project::Project`] related types.

use std::path::PathBuf;

use serde::{Deserialize, Serialize};
use warp::{filters::BoxedFilter, path, Filter, Rejection, Reply};

use crate::{context, http};

mod request;

/// Combination of all routes.
pub fn filters(ctx: context::Context) -> BoxedFilter<(impl Reply,)> {
    checkout_filter(ctx.clone())
        .or(create_filter(ctx.clone()))
        .or(failed_filter(ctx.clone()))
        .or(get_filter(ctx.clone()))
        .or(owner_contributed_filter(ctx.clone()))
        .or(owner_tracked_filter(ctx.clone()))
        .or(peers_filter(ctx.clone()))
        .or(path("requests").and(request::filters(ctx.clone())))
        .or(track_filter(ctx.clone()))
        .or(track_filter(ctx.clone()))
        .or(untrack_filter(ctx.clone()))
        .or(user_filter(ctx))
        .boxed()
}

/// `POST /<urn>/checkout`
fn checkout_filter(
    ctx: context::Context,
) -> impl Filter<Extract = impl Reply, Error = Rejection> + Clone {
    path::param::<coco::Urn>()
        .and(path("checkout"))
        .and(path::end())
        .and(warp::post())
        .and(http::with_context_unsealed(ctx))
        .and(warp::body::json())
        .and_then(handler::checkout)
}

/// `POST /`
fn create_filter(
    ctx: context::Context,
) -> impl Filter<Extract = impl Reply, Error = Rejection> + Clone {
    path::end()
        .and(warp::post())
        .and(http::with_context_unsealed(ctx.clone()))
        .and(http::with_owner_guard(ctx))
        .and(warp::body::json())
        .and_then(handler::create)
}

/// `GET /failed`
fn failed_filter(
    ctx: context::Context,
) -> impl Filter<Extract = impl Reply, Error = Rejection> + Clone {
    path("failed")
        .and(path::end())
        .and(warp::get())
        .and(http::with_context_unsealed(ctx))
        .and_then(handler::list_failed)
}

/// `GET /<urn>`
fn get_filter(
    ctx: context::Context,
) -> impl Filter<Extract = impl Reply, Error = Rejection> + Clone {
    path::param::<coco::Urn>()
        .and(path::end())
        .and(warp::get())
        .and(http::with_context_unsealed(ctx))
        .and_then(handler::get)
}

/// `GET /contributed`
fn owner_contributed_filter(
    ctx: context::Context,
) -> impl Filter<Extract = impl Reply, Error = Rejection> + Clone {
    path("contributed")
        .and(warp::get())
        .and(http::with_context_unsealed(ctx))
        .and(path::end())
        .and_then(handler::list_owner_contributed)
}

/// `GET /tracked`
fn owner_tracked_filter(
    ctx: context::Context,
) -> impl Filter<Extract = impl Reply, Error = Rejection> + Clone {
    path("tracked")
        .and(warp::get())
        .and(http::with_context_unsealed(ctx))
        .and(path::end())
        .and_then(handler::list_owner_tracked)
}

/// `GET /<urn>/peers`
fn peers_filter(
    ctx: context::Context,
) -> impl Filter<Extract = impl Reply, Error = Rejection> + Clone {
    http::with_context_unsealed(ctx)
        .and(warp::get())
        .and(path::param::<coco::Urn>())
        .and(path("peers"))
        .and(path::end())
        .and_then(handler::peers)
}

/// `PUT /<urn>/track/<peer_id>`
fn track_filter(
    ctx: context::Context,
) -> impl Filter<Extract = impl Reply, Error = Rejection> + Clone {
    path::param::<coco::Urn>()
        .and(path("track"))
        .and(path::param::<coco::PeerId>())
        .and(path::end())
        .and(warp::put())
        .and(http::with_context_unsealed(ctx))
        .and_then(handler::track)
}

/// `PUT /<urn>/untrack/<peer_id>`
fn untrack_filter(
    ctx: context::Context,
) -> impl Filter<Extract = impl Reply, Error = Rejection> + Clone {
    path::param::<coco::Urn>()
        .and(path("untrack"))
        .and(path::param::<coco::PeerId>())
        .and(path::end())
        .and(http::with_context_unsealed(ctx))
        .and(warp::put())
        .and_then(handler::untrack)
}

/// `GET /user/<urn>`
fn user_filter(
    ctx: context::Context,
) -> impl Filter<Extract = impl Reply, Error = Rejection> + Clone {
    path("user")
        .and(path::param::<coco::Urn>())
        .and(path::end())
        .and(warp::get())
        .and(http::with_context_unsealed(ctx))
        .and_then(handler::list_user)
}

/// Project handlers to implement conversion and translation between core domain and http request
/// fullfilment.
mod handler {
    use std::convert::TryFrom;

    use warp::{http::StatusCode, reply, Rejection, Reply};

    use crate::{context, error::Error, http, project};

    /// Checkout a [`project::Project`]'s source code.
    pub async fn checkout(
        urn: coco::Urn,
        ctx: context::Unsealed,
        super::CheckoutInput { path, peer_id }: super::CheckoutInput,
    ) -> Result<impl Reply, Rejection> {
        let peer_id = http::guard_self_peer_id(&ctx.state, peer_id);
        let path = ctx
            .state
            .checkout(urn, peer_id, path)
            .await
            .map_err(Error::from)?;
        Ok(reply::with_status(reply::json(&path), StatusCode::CREATED))
    }

    /// Create a new [`project::Project`].
    pub async fn create(
        ctx: context::Unsealed,
        owner: coco::LocalIdentity,
        input: coco::project::Create,
    ) -> Result<impl Reply, Rejection> {
        let project = ctx
            .state
            .init_project(&owner, input)
            .await
            .map_err(Error::from)?;
        let urn = project.urn();

        let branch = ctx
            .state
            .get_branch(urn, None, project.subject().default_branch.clone())
            .await
            .map_err(Error::from)?;
        let stats = ctx
            .state
            .with_browser(branch, |browser| {
                browser.get_stats().map_err(coco::source::Error::from)
            })
            .await
            .map_err(Error::from)?;
        let project = project::Full::try_from((project, stats))?;

        Ok(reply::with_status(
            reply::json(&project),
            StatusCode::CREATED,
        ))
    }

    /// Get the [`project::Project`] for the given `id`.
    pub async fn get(urn: coco::Urn, ctx: context::Unsealed) -> Result<impl Reply, Rejection> {
        Ok(reply::json(&project::get(&ctx.state, urn).await?))
    }

    /// List all failed projects.
    pub async fn list_failed(ctx: context::Unsealed) -> Result<impl Reply, Rejection> {
        let projects = project::Projects::list(&ctx.state).await?;

        Ok(reply::json(&projects.failures))
    }

    /// List all projects the current user has contributed to.
    pub async fn list_owner_contributed(ctx: context::Unsealed) -> Result<impl Reply, Rejection> {
        let projects = project::Projects::list(&ctx.state).await?;

        Ok(reply::json(&projects.contributed))
    }

    /// List all projects tracked by the current user.
    pub async fn list_owner_tracked(ctx: context::Unsealed) -> Result<impl Reply, Rejection> {
        let projects = project::Projects::list(&ctx.state).await?.tracked;

        Ok(reply::json(&projects))
    }

    /// This lists all the projects for a given `user`. This `user` should not be your particular
    /// `user` (i.e. the "default user"), but rather should be another user that you are tracking.
    ///
    /// See [`project::list_for_user`] for more information.
    pub async fn list_user(
        user_id: coco::Urn,
        ctx: context::Unsealed,
    ) -> Result<impl Reply, Rejection> {
        let projects = project::list_for_user(&ctx.state, &user_id).await?;

        Ok(reply::json(&projects))
    }

    /// List the remote peers for a project.
    pub async fn peers(ctx: context::Unsealed, urn: coco::Urn) -> Result<impl Reply, Rejection> {
        let peers: Vec<project::Peer> = ctx
            .state
            .list_project_peers(urn)
            .await
            .map_err(Error::from)?
            .into_iter()
            .map(project::Peer::from)
            .collect::<Vec<_>>();

        Ok(reply::json(&peers))
    }

    /// Track the peer for the provided project.
    pub async fn track(
        urn: coco::Urn,
        peer_id: coco::PeerId,
        ctx: context::Unsealed,
    ) -> Result<impl Reply, Rejection> {
        ctx.state.track(urn, peer_id).await.map_err(Error::from)?;
        Ok(reply::json(&true))
    }

    /// Untrack the peer for the provided project.
    pub async fn untrack(
        urn: coco::Urn,
        peer_id: coco::PeerId,
        ctx: context::Unsealed,
    ) -> Result<impl Reply, Rejection> {
        ctx.state.untrack(urn, peer_id).await.map_err(Error::from)?;
        Ok(reply::json(&true))
    }
}

/// Bundled input data for project creation.
#[derive(Deserialize, Serialize)]
#[serde(rename_all = "camelCase")]
pub struct CreateInput {
    /// Location on the filesystem of the project, an empty directory means we set up a fresh git
    /// repo at the path before initialising the project.
    path: PathBuf,
    /// User provided metadata for the project.
    metadata: MetadataInput,
}

/// Bundled input data for project checkout.
#[derive(Deserialize, Serialize)]
#[serde(rename_all = "camelCase")]
pub struct CheckoutInput {
    /// Location on the filesystem where the working copy should be created.
    path: PathBuf,
    /// Which peer are we checking out from. If it's `None`, we're checking out our own project.
    peer_id: Option<coco::PeerId>,
}

/// User provided metadata for project manipulation.
#[derive(Deserialize, Serialize)]
#[serde(rename_all = "camelCase")]
pub struct MetadataInput {
    /// Name of the project.
    name: String,
    /// Long form outline.
    description: String,
    /// Configured default branch.
    default_branch: String,
}

#[allow(clippy::panic, clippy::unwrap_used)]
#[cfg(test)]
mod test {
    use pretty_assertions::assert_eq;
    use serde_json::{json, Value};
    use warp::{http::StatusCode, test::request};

    use radicle_surf::vcs::git::git2;

    use crate::{context, http, identity, project, session};

    #[tokio::test]
    async fn checkout() -> Result<(), Box<dyn std::error::Error>> {
        let tmp_dir = tempfile::tempdir()?;
        let repos_dir = tempfile::tempdir_in(tmp_dir.path())?;
        let dir = tempfile::tempdir_in(repos_dir.path())?;
        let ctx = context::Unsealed::tmp(&tmp_dir).await?;
        let api = super::filters(ctx.clone().into());

        let urn = {
            let handle = "cloudhead";
<<<<<<< HEAD
            let owner = ctx.state.init_owner(handle.to_string()).await?;
            session::initialize(
                &ctx.store,
                (ctx.state.peer_id(), owner.clone().into_inner().into_inner()).into(),
=======
            let owner = ctx.state.init_owner(handle).await?;
            session::initialize(
                &ctx.store,
                (ctx.state.peer_id(), owner.clone()).into(),
                &ctx.default_seeds,
>>>>>>> 9770b08a
            )?;

            let platinum_project = coco::control::replicate_platinum(
                &ctx.state,
                &owner,
                "git-platinum",
                "fixture data",
                coco::control::default_branch(),
            )
            .await?;
            platinum_project.urn()
        };

        let input = super::CheckoutInput {
            path: dir.path().to_path_buf(),
            peer_id: None,
        };
        let res = request()
            .method("POST")
            .path(&format!("/{}/checkout", urn.clone()))
            .json(&input)
            .reply(&api)
            .await;

        http::test::assert_response(&res, StatusCode::CREATED, |_| {});
        assert!(dir.path().exists());

        let repo = git2::Repository::open(dir.path().join("git-platinum"))?;
        let refs = repo
            .branches(None)?
            .map(|branch| {
                branch
                    .expect("failed to get branch")
                    .0
                    .name()
                    .expect("failed to get name")
                    .expect("utf-8 error")
                    .to_string()
            })
            .collect::<Vec<_>>();
        let remote = repo.find_remote(coco::config::RAD_REMOTE)?;
        assert_eq!(
            remote.url(),
            Some(coco::LocalUrl::from(urn.clone()).to_string().as_str())
        );
        assert_eq!(refs, vec!["dev", "master", "rad/dev", "rad/master"]);

        // Verify presence of include file.
        let config = repo.config()?;
        let include_path = config
            .get_entry(coco::include::GIT_CONFIG_PATH_KEY)?
            .value()
            .unwrap()
            .to_string();
        assert_eq!(
            include_path,
            format!(
                "{}/git-includes/{}.inc",
                tmp_dir.path().display().to_string(),
                urn.encode_id()
            ),
        );

        Ok(())
    }

    #[tokio::test]
    async fn create_new() -> Result<(), Box<dyn std::error::Error>> {
        pretty_env_logger::init();
        let tmp_dir = tempfile::tempdir()?;
        let repos_dir = tempfile::tempdir_in(tmp_dir.path())?;
        let dir = tempfile::tempdir_in(repos_dir.path())?;
        let ctx = context::Unsealed::tmp(&tmp_dir).await?;
        let api = super::filters(ctx.clone().into());

        {
            let handle = "cloudhead";
            let id = identity::create(&ctx.state, handle).await?;

            session::initialize(&ctx.store, id, &ctx.default_seeds)?;
        };

        let project = coco::project::Create {
            repo: coco::project::Repo::New {
                path: dir.path().to_path_buf(),
                name: "Upstream".to_string(),
            },
            description: "Desktop client for radicle.".into(),
            default_branch: coco::control::default_branch(),
        };

        let res = request()
            .method("POST")
            .path("/")
            .json(&project)
            .reply(&api)
            .await;

        let projects = project::Projects::list(&ctx.state).await?;
        let meta = projects.into_iter().next().unwrap();
        let maintainer = meta.metadata.maintainers.iter().next().unwrap();

        let have: Value = serde_json::from_slice(res.body()).unwrap();
        let want = json!({
            "urn": meta.urn,
            "metadata": {
                "defaultBranch": "master",
                "description": "Desktop client for radicle.",
                "maintainers": [
                    maintainer
                ],
                "name": "Upstream",
            },
            "shareableEntityIdentifier": format!("%{}", meta.urn.to_string()),
            "stats": {
                "branches": 1,
                "commits": 1,
                "contributors": 1,
            },
        });

        assert_eq!(res.status(), StatusCode::CREATED);
        assert_eq!(have, want);

        Ok(())
    }

    #[tokio::test]
    async fn create_existing() -> Result<(), Box<dyn std::error::Error>> {
        let tmp_dir = tempfile::tempdir()?;
        let repos_dir = tempfile::tempdir_in(tmp_dir.path())?;
        let dir = tempfile::tempdir_in(repos_dir.path())?;
        let repo_path = dir.path().join("Upstream");
        let ctx = context::Unsealed::tmp(&tmp_dir).await?;
        let api = super::filters(ctx.clone().into());

        {
            let handle = "cloudhead";
            let id = identity::create(&ctx.state, handle).await?;
            session::initialize(&ctx.store, id, &ctx.default_seeds)?;
        };

        let project = coco::project::Create {
            repo: coco::project::Repo::Existing {
                path: repo_path.clone(),
            },
            description: "Desktop client for radicle.".into(),
            default_branch: coco::control::default_branch(),
        };

        // Create the repository for which we'll create a project for
        coco::control::clone_platinum(repo_path.clone())?;

        let repo = git2::Repository::open(repo_path)?;

        let branches = repo
            .branches(None)?
            .filter_map(|branch_result| {
                let (branch, _) = branch_result.ok()?;
                let name = branch.name().ok()?;
                name.map(String::from)
            })
            .collect::<Vec<String>>();

        assert_eq!(
            branches,
            vec!["dev", "master", "origin/dev", "origin/master"]
        );

        let res = request()
            .method("POST")
            .path("/")
            .json(&project)
            .reply(&api)
            .await;

        let projects = project::Projects::list(&ctx.state).await?;
        let meta = projects.into_iter().next().unwrap();
        let maintainer = meta.metadata.maintainers.iter().next().unwrap();

        let have: Value = serde_json::from_slice(res.body()).unwrap();
        let want = json!({
            "urn": meta.urn,
            "metadata": {
                "defaultBranch": "master",
                "description": "Desktop client for radicle.",
                "name": "Upstream",
                "maintainers": [
                    maintainer
                ],
            },
            "shareableEntityIdentifier": format!("%{}", meta.urn.to_string()),
            "stats": {
                "branches": 2,
                "commits": 15,
                "contributors": 4,
            },
        });

        assert_eq!(res.status(), StatusCode::CREATED);
        assert_eq!(have, want);

        Ok(())
    }

    #[tokio::test]
    async fn get() -> Result<(), Box<dyn std::error::Error>> {
        let tmp_dir = tempfile::tempdir()?;
        let ctx = context::Unsealed::tmp(&tmp_dir).await?;
        let api = super::filters(ctx.clone().into());

        let urn = {
            let owner = ctx.state.init_owner("cloudhead".to_string()).await?;
            let platinum_project = coco::control::replicate_platinum(
                &ctx.state,
                &owner,
                "git-platinum",
                "fixture data",
                coco::control::default_branch(),
            )
            .await?;
            platinum_project.urn()
        };

        let project = project::get(&ctx.state, urn.clone()).await?;

        let res = request()
            .method("GET")
            .path(&format!("/{}/", urn))
            .reply(&api)
            .await;

        http::test::assert_response(&res, StatusCode::OK, |have| {
            assert_eq!(have, json!(project));
        });

        Ok(())
    }

    // TODO(xla): Reintroduce when tracking is properly supported at the level of state
    // manipulation.
    #[ignore]
    #[tokio::test]
    async fn list_for_user() -> Result<(), Box<dyn std::error::Error>> {
        let tmp_dir = tempfile::tempdir()?;
        let ctx = context::Unsealed::tmp(&tmp_dir).await?;
        let api = super::filters(ctx.clone().into());

        let owner = ctx.state.init_owner("cloudhead".to_string()).await?;
        coco::control::setup_fixtures(&ctx.state, &owner).await?;

        let projects = project::Projects::list(&ctx.state).await?;
        let project = projects.into_iter().next().unwrap();
        let coco_project = ctx.state.get_project(project.urn.clone()).await?.unwrap();

        let (peer_id, local_identity) =
            coco::control::track_fake_peer(&ctx.state, &coco_project, "rafalca").await;
        let user: identity::Identity = (peer_id, local_identity.into_inner().into_inner()).into();

        let res = request()
            .method("GET")
            .path(&format!("/user/{}", user.urn))
            .reply(&api)
            .await;

        let have: Value = serde_json::from_slice(res.body()).unwrap();
        assert_eq!(have, json!(vec![project]));

        Ok(())
    }

    #[tokio::test]
    async fn list_contributed() -> Result<(), Box<dyn std::error::Error>> {
        let tmp_dir = tempfile::tempdir()?;
        let ctx = context::Unsealed::tmp(&tmp_dir).await?;
        let api = super::filters(ctx.clone().into());

        let owner = ctx.state.init_owner("cloudhead".to_string()).await?;

        coco::control::setup_fixtures(&ctx.state, &owner).await?;

        let res = request()
            .method("GET")
            .path("/contributed")
            .reply(&api)
            .await;

        let projects = project::Projects::list(&ctx.state).await?;

        http::test::assert_response(&res, StatusCode::OK, |have| {
            assert_eq!(have, json!(projects.contributed));
        });

        Ok(())
    }

    #[tokio::test]
    async fn track() -> Result<(), Box<dyn std::error::Error>> {
        let tmp_dir = tempfile::tempdir()?;
        let ctx = context::Unsealed::tmp(&tmp_dir).await?;
        let api = super::filters(ctx.clone().into());

        let owner = ctx.state.init_owner("cloudhead".to_string()).await?;
        coco::control::setup_fixtures(&ctx.state, &owner).await?;
        let projects = project::Projects::list(&ctx.state).await?;
        let project = projects.contributed.first().expect("no projects setup");

        let res = request()
            .method("PUT")
            .path(&format!(
                "/{}/track/{}",
                project.urn,
                coco::control::generate_peer_id()
            ))
            .reply(&api)
            .await;

        http::test::assert_response(&res, StatusCode::OK, |have| {
            assert_eq!(have, true);
        });

        Ok(())
    }

    #[tokio::test]
    async fn untrack() -> Result<(), Box<dyn std::error::Error>> {
        let tmp_dir = tempfile::tempdir()?;
        let ctx = context::Unsealed::tmp(&tmp_dir).await?;
        let api = super::filters(ctx.clone().into());

        let owner = ctx.state.init_owner("cloudhead".to_string()).await?;
        coco::control::setup_fixtures(&ctx.state, &owner).await?;
        let projects = project::Projects::list(&ctx.state).await?;
        let project = projects.contributed.first().expect("no projects setup");

        let res = request()
            .method("PUT")
            .path(&format!(
                "/{}/untrack/{}",
                project.urn,
                coco::control::generate_peer_id()
            ))
            .reply(&api)
            .await;

        http::test::assert_response(&res, StatusCode::OK, |have| {
            assert_eq!(have, true);
        });

        Ok(())
    }

    #[tokio::test]
    async fn untrack_after_track() -> Result<(), Box<dyn std::error::Error>> {
        let tmp_dir = tempfile::tempdir()?;
        let ctx = context::Unsealed::tmp(&tmp_dir).await?;
        let api = super::filters(ctx.clone().into());

        let owner = ctx.state.init_owner("cloudhead".to_string()).await?;
        coco::control::setup_fixtures(&ctx.state, &owner).await?;
        let projects = project::Projects::list(&ctx.state).await?;
        let project = projects.contributed.first().expect("no projects setup");

        let res = request()
            .method("PUT")
            .path(&format!(
                "/{}/track/{}",
                project.urn,
                coco::control::generate_peer_id()
            ))
            .reply(&api)
            .await;

        http::test::assert_response(&res, StatusCode::OK, |have| {
            assert_eq!(have, true);
        });

        let res = request()
            .method("PUT")
            .path(&format!(
                "/{}/untrack/{}",
                project.urn,
                coco::control::generate_peer_id()
            ))
            .reply(&api)
            .await;

        http::test::assert_response(&res, StatusCode::OK, |have| {
            assert_eq!(have, true);
        });

        Ok(())
    }
}<|MERGE_RESOLUTION|>--- conflicted
+++ resolved
@@ -330,18 +330,11 @@
 
         let urn = {
             let handle = "cloudhead";
-<<<<<<< HEAD
             let owner = ctx.state.init_owner(handle.to_string()).await?;
             session::initialize(
                 &ctx.store,
                 (ctx.state.peer_id(), owner.clone().into_inner().into_inner()).into(),
-=======
-            let owner = ctx.state.init_owner(handle).await?;
-            session::initialize(
-                &ctx.store,
-                (ctx.state.peer_id(), owner.clone()).into(),
                 &ctx.default_seeds,
->>>>>>> 9770b08a
             )?;
 
             let platinum_project = coco::control::replicate_platinum(
