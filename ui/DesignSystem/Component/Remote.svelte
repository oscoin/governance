<script lang="typescript">
  import type { Readable } from "svelte/store";

<<<<<<< HEAD
  import * as notification from "../../src/notification";
=======
  import * as error from "../../src/error";
>>>>>>> 930d3d24
  import * as remote from "../../src/remote";

  import WithContext from "./WithContext.svelte";

  // eslint-disable-next-line @typescript-eslint/no-explicit-any
  export let store: Readable<remote.Data<any>>;
  export let context: string | undefined = undefined;

<<<<<<< HEAD
  // If no error slot was provided, svelte will instantiate the fallback div
  let noErrorSlotProvided: HTMLDivElement;

  $: if ($store.status === remote.Status.Error && !!noErrorSlotProvided) {
    console.error("Remote error", ($store as remote.ErrorState).error);
    notification.error(($store as remote.ErrorState).error.message);
=======
  export let disableErrorLogging: boolean = false;

  // eslint-disable-next-line @typescript-eslint/no-explicit-any
  type SuccessState = { status: remote.Status.Success; data: any };

  // If no error slot was provided, svelte will instantiate the fallback div
  let noErrorSlotProvided: HTMLDivElement;

  // eslint-disable-next-line @typescript-eslint/no-explicit-any
  let storeValue: remote.Data<any>;
  $: storeValue = $store;

  $: if (
    storeValue.status === remote.Status.Error &&
    !!noErrorSlotProvided &&
    !disableErrorLogging
  ) {
    error.show({
      code: error.Code.RemoteStoreError,
      message: storeValue.error.message,
      source: storeValue.error,
    });
>>>>>>> 930d3d24
  }

  $: data =
    $store.status === remote.Status.Success
      ? ($store as remote.SuccessState).data
      : undefined;
<<<<<<< HEAD

  $: remoteError =
    $store.status === remote.Status.Error
      ? ($store as remote.ErrorState).error
      : undefined;
=======
>>>>>>> 930d3d24
</script>

{#if $store.status === remote.Status.NotAsked}
  <slot name="not-asked" />
{:else if $store.status === remote.Status.Loading}
  <slot name="loading" />
{:else if $store.status === remote.Status.Success}
  {#if context}
    <WithContext {data} name={context}>
      <slot {data} />
    </WithContext>
  {:else if (Array.isArray(data) && data.length === 0) || data === null}
    <slot name="empty" />
  {:else}
    <slot {data} />
  {/if}
{:else if storeValue.status === remote.Status.Error}
  <slot name="error" error={storeValue.error}>
    <div bind:this={noErrorSlotProvided} />
  </slot>
{/if}<|MERGE_RESOLUTION|>--- conflicted
+++ resolved
@@ -1,11 +1,7 @@
 <script lang="typescript">
   import type { Readable } from "svelte/store";
 
-<<<<<<< HEAD
-  import * as notification from "../../src/notification";
-=======
   import * as error from "../../src/error";
->>>>>>> 930d3d24
   import * as remote from "../../src/remote";
 
   import WithContext from "./WithContext.svelte";
@@ -14,18 +10,7 @@
   export let store: Readable<remote.Data<any>>;
   export let context: string | undefined = undefined;
 
-<<<<<<< HEAD
-  // If no error slot was provided, svelte will instantiate the fallback div
-  let noErrorSlotProvided: HTMLDivElement;
-
-  $: if ($store.status === remote.Status.Error && !!noErrorSlotProvided) {
-    console.error("Remote error", ($store as remote.ErrorState).error);
-    notification.error(($store as remote.ErrorState).error.message);
-=======
   export let disableErrorLogging: boolean = false;
-
-  // eslint-disable-next-line @typescript-eslint/no-explicit-any
-  type SuccessState = { status: remote.Status.Success; data: any };
 
   // If no error slot was provided, svelte will instantiate the fallback div
   let noErrorSlotProvided: HTMLDivElement;
@@ -44,21 +29,12 @@
       message: storeValue.error.message,
       source: storeValue.error,
     });
->>>>>>> 930d3d24
   }
 
   $: data =
     $store.status === remote.Status.Success
       ? ($store as remote.SuccessState).data
       : undefined;
-<<<<<<< HEAD
-
-  $: remoteError =
-    $store.status === remote.Status.Error
-      ? ($store as remote.ErrorState).error
-      : undefined;
-=======
->>>>>>> 930d3d24
 </script>
 
 {#if $store.status === remote.Status.NotAsked}
