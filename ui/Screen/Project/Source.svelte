<script>
  import { getContext } from "svelte";
  import { format } from "timeago.js";

  import { Variant as IllustrationVariant } from "../../src/illustration.ts";
  import {
    currentPeerId,
    currentRevision,
    object as objectStore,
    ObjectType,
    objectPath,
    objectType,
    readme,
    resetObjectPath,
    resetObjectType,
    fetchObject,
  } from "../../src/source.ts";

  import { EmptyState, Remote } from "../../DesignSystem/Component";

  import FileSource from "../../DesignSystem/Component/SourceBrowser/FileSource.svelte";
  import CommitTeaser from "../../DesignSystem/Component/SourceBrowser/CommitTeaser.svelte";
  import Readme from "../../DesignSystem/Component/SourceBrowser/Readme.svelte";
  import Folder from "../../DesignSystem/Component/SourceBrowser/Folder.svelte";

  const project = getContext("project");

  // Reset some stores on first load
  resetObjectPath();
  resetObjectType();

  $: fetchObject({
    path: $objectPath,
    peerId: $currentPeerId,
    projectId: project.id,
    revision: $currentRevision,
    type: $objectType,
  });
</script>

<style>
  .center-content {
    margin: 0 auto;
    max-width: var(--content-max-width);
    min-width: var(--content-min-width);
  }

  .container {
    display: flex;
    width: inherit;
    margin-bottom: 4rem;
    padding: 0 var(--content-padding);
  }

  .column-left {
    display: flex;
    flex-direction: column;
    padding-right: 0.75rem;
  }

  .column-right {
    display: flex;
    flex-direction: column;
    padding-left: 0.75rem;
    min-width: var(--content-min-width);
    width: 100%;
  }

  .commit-header {
    height: 2.5rem;
    margin-bottom: 1rem;
  }

  .source-tree {
    overflow-x: auto;
    width: 18rem;
  }
</style>

<div class="wrapper">
  <div class="container center-content">
    <div class="column-left">
      <!-- Tree -->
      <div class="source-tree" data-cy="source-tree">
        <Folder
          currentRevision={$currentRevision}
          currentPeerId={$currentPeerId}
          projectId={project.id}
          toplevel
          name={project.metadata.name} />
      </div>
    </div>

    <div class="column-right">
      <!-- Object -->
      <Remote store={objectStore} let:data={object}>
        {#if object.info.objectType === ObjectType.Blob}
          <FileSource
            blob={object}
            path={$objectPath}
            projectName={project.metadata.name}
            projectId={project.id} />
        {:else if object.path === ''}
          <!-- Repository root -->
          <div class="commit-header">
            <CommitTeaser
              projectId={project.id}
              user={{ username: object.info.lastCommit.author.name, avatar: object.info.lastCommit.author.avatar }}
              commitMessage={object.info.lastCommit.summary}
              commitSha={object.info.lastCommit.sha1}
              timestamp={format(object.info.lastCommit.committerTime * 1000)}
              style="height: 100%" />
          </div>

<<<<<<< HEAD
            <!-- Readme -->
            <Remote
              store={readme(id, $currentPeerId, $currentRevision)}
              let:data={readme}>
              {#if readme}
                <Readme content={readme.content} path={readme.path} />
              {:else}
                <EmptyState
                  text="This project doesn't have a README yet."
                  illustration={IllustrationVariant.Eyes}
                  style="height: 320px;" />
              {/if}
            </Remote>
          {/if}
          <div slot="error" let:error>
            <EmptyState
              text={JSON.stringify(error)}
              illustration={IllustrationVariant.Eyes}
              style="height: 320px;" />
          </div>
        </Remote>
      </div>
=======
          <!-- Readme -->
          <Remote
            store={readme(project.id, $currentPeerId, $currentRevision)}
            let:data={readme}>
            {#if readme}
              <Readme content={readme.content} path={readme.path} />
            {:else}
              <EmptyState
                text="This project doesn't have a README yet."
                illustration={IllustrationVariant.Eyes}
                style="height: 320px;" />
            {/if}
          </Remote>
        {/if}
      </Remote>
>>>>>>> 35bc0b41
    </div>
  </div>
</div><|MERGE_RESOLUTION|>--- conflicted
+++ resolved
@@ -112,30 +112,6 @@
               style="height: 100%" />
           </div>
 
-<<<<<<< HEAD
-            <!-- Readme -->
-            <Remote
-              store={readme(id, $currentPeerId, $currentRevision)}
-              let:data={readme}>
-              {#if readme}
-                <Readme content={readme.content} path={readme.path} />
-              {:else}
-                <EmptyState
-                  text="This project doesn't have a README yet."
-                  illustration={IllustrationVariant.Eyes}
-                  style="height: 320px;" />
-              {/if}
-            </Remote>
-          {/if}
-          <div slot="error" let:error>
-            <EmptyState
-              text={JSON.stringify(error)}
-              illustration={IllustrationVariant.Eyes}
-              style="height: 320px;" />
-          </div>
-        </Remote>
-      </div>
-=======
           <!-- Readme -->
           <Remote
             store={readme(project.id, $currentPeerId, $currentRevision)}
@@ -150,8 +126,13 @@
             {/if}
           </Remote>
         {/if}
+        <div slot="error" let:error>
+          <EmptyState
+            text={JSON.stringify(error)}
+            illustration={IllustrationVariant.Eyes}
+            style="height: 320px;" />
+        </div>
       </Remote>
->>>>>>> 35bc0b41
     </div>
   </div>
 </div>