<<<<<<< HEAD
//! Utility to work with the peer api of librad.

=======
use nonempty::NonEmpty;
use serde::Serialize;
use std::convert::TryFrom;
>>>>>>> da45c6e5
use std::net::SocketAddr;
use std::path::PathBuf;
use std::sync::{Arc, Mutex};

use librad::keys;
use librad::meta::entity;
use librad::meta::project;
use librad::meta::user;
use librad::net::discovery;
pub use librad::net::peer::{PeerApi, PeerConfig};
use librad::paths;
use librad::peer::PeerId;
use librad::uri::RadUrn;
use radicle_surf::vcs::git::{self, git2, BranchType};

use super::source;
use crate::error;
use crate::identity;
use crate::project::Project;

/// Export a verified [`user::User`] type.
pub type User = user::User<entity::Verified>;

<<<<<<< HEAD
/// High-level interface to the coco monorepo and gossip layer.
pub struct Api {
    /// Thread-safe wrapper around [`PeerApi`].
    peer_api: Arc<Mutex<PeerApi>>,
=======
/// Bundled response to retrieve both branches and tags for a user repo.
#[derive(Debug, Serialize)]
#[serde(rename_all = "camelCase")]
pub struct UserRevisions {
    /// Owner of the repo.
    pub(crate) identity: identity::Identity,
    /// List of [`source::Branch`].
    pub(crate) branches: Vec<source::Branch>,
    /// List of [`source::Tag`].
    pub(crate) tags: Vec<source::Tag>,
}

/// Create a new `PeerApi` given a `PeerConfig`.
///
/// # Errors
///
/// If turning the config into a `Peer` fails
/// If trying to accept on the socket fails
pub async fn create_peer_api<I>(
    config: PeerConfig<discovery::Static<I, SocketAddr>>,
) -> Result<PeerApi, error::Error>
where
    I: Iterator<Item = (librad::peer::PeerId, SocketAddr)> + Send + 'static,
{
    let peer = config.try_into_peer().await?;
    // TODO(finto): discarding the run loop below. Should be used to subsrcibe to events and
    // publish events.
    let (api, _futures) = peer.accept()?;
    Ok(api)
>>>>>>> da45c6e5
}

impl Api {
    /// Create a new `PeerApi` given a `PeerConfig`.
    ///
    /// # Errors
    ///
    /// If turning the config into a `Peer` fails
    /// If trying to accept on the socket fails
    pub async fn new<I>(
        config: PeerConfig<discovery::Static<I, SocketAddr>>,
    ) -> Result<Self, error::Error>
    where
        I: Iterator<Item = (PeerId, SocketAddr)> + Send + 'static,
    {
        let peer = config.try_into_peer().await?;
        // TODO(finto): discarding the run loop below. Should be used to subsrcibe to events and
        // publish events.
        let (api, _futures) = peer.accept()?;

        Ok(Self {
            peer_api: Arc::new(Mutex::new(api)),
        })
    }

    /// Returns the [`PathBuf`] to the underlying monorepo.
    #[must_use]
    pub fn monorepo(&self) -> PathBuf {
        let api = self.peer_api.lock().expect("unable to acquire lock");
        api.paths().git_dir().join("")
    }

    /// Returns the underlying [`paths::Paths`].
    #[must_use]
    pub fn paths(&self) -> paths::Paths {
        let api = self.peer_api.lock().expect("unable to acquire lock");
        api.paths().clone()
    }

    /// Convenience method to trigger a reopen of the storage.
    ///
    /// # Errors
    ///
    /// When the underlying lock acquisition fails or opening the storage.
    pub fn reopen(&self) -> Result<(), error::Error> {
        let api = self.peer_api.lock().expect("unable to acquire lock");
        api.storage().reopen()?;

        Ok(())
    }

    /// Our current peers [`PeerId`].
    #[must_use]
    pub fn peer_id(&self) -> PeerId {
        let api = self.peer_api.lock().expect("unable to acquire lock");
        api.peer_id().clone()
    }

    /// Get the default owner for this `PeerApi`.
    #[must_use]
    pub fn default_owner(&self) -> Option<user::User<entity::Draft>> {
        let api = self.peer_api.lock().expect("unable to acquire lock");

        match api.storage().default_rad_self() {
            Ok(user) => Some(user),
            Err(err) => {
                log::warn!("an error occurred while trying to get 'rad/self': {}", err);
                None
            },
        }
    }

    /// Set the default owner for this `PeerApi`.
    ///
    /// # Errors
    ///
    ///   * Fails to set the default `rad/self` for this `PeerApi`.
    pub fn set_default_owner(&self, user: User) -> Result<(), error::Error> {
        let api = self.peer_api.lock().expect("unable to acquire lock");
        Ok(api.storage().set_default_rad_self(user)?)
    }

    /// Initialise a [`User`] and make them the default owner of this `PeerApi`.
    ///
    /// # Errors
    ///
    ///   * Fails to initialise `User`.
    ///   * Fails to verify `User`.
    ///   * Fails to set the default `rad/self` for this `PeerApi`.
    pub fn init_owner(&self, key: keys::SecretKey, handle: &str) -> Result<User, error::Error> {
        let user = self.init_user(key, handle)?;
        let user = verify_user(user)?;

        self.set_default_owner(user.clone())?;

        Ok(user)
    }

    /// Returns the list of [`project::Project`]s for your peer.
    ///
    /// # Errors
    ///
    ///   * The retrieving the project entities from the store fails.
    #[allow(
        clippy::match_wildcard_for_single_variants,
        clippy::wildcard_enum_match_arm
    )]
    pub fn list_projects(&self) -> Result<Vec<Project>, error::Error> {
        let project_meta = {
            let api = self.peer_api.lock().expect("unable to acquire lock");
            let storage = api.storage().reopen()?;
            let owner = storage.default_rad_self()?;

            let meta = storage.all_metadata()?;
            meta.flat_map(|entity| {
                let entity = entity.ok()?;
                let rad_self = storage.get_rad_self(&entity.urn()).ok()?;

                // We only list projects that are owned by the peer
                if rad_self.urn() != owner.urn() {
                    return None;
                }

                entity.try_map(|info| match info {
                    entity::data::EntityInfo::Project(info) => Some(info),
                    _ => None,
                })
            })
            .collect::<Vec<_>>()
        };

<<<<<<< HEAD
        project_meta
            .into_iter()
            .map(|project| {
                self.with_browser(&project.urn(), |browser| {
                    let stats = browser.get_stats()?;
                    Ok((project, stats).into())
                })
            })
            .collect()
    }

    /// Returns the list of [`user::User`]s known for your peer.
    ///
    /// # Errors
    ///
    ///   * The retrieving the project entities from the store fails.
    #[allow(
        clippy::match_wildcard_for_single_variants,
        clippy::wildcard_enum_match_arm
    )]
    pub fn list_users(&self) -> Result<Vec<user::User<entity::Draft>>, error::Error> {
        let api = self.peer_api.lock().expect("unable to acquire lock");
        let storage = api.storage();

        let mut entities = vec![];
        for entity in storage.all_metadata()? {
            let entity = entity?;
            if let Some(e) = entity.try_map(|info| match info {
=======
/// Get all [`UserRevisions`] for a given project.
///
/// # Parameters
///
/// * `peer` - the peer API we're interacting through
/// * `owner` - the owner of this peer, i.e. the current user
/// * `project_urn` - the [`RadUrn`] pointing to the project we're interested in
///
/// # Errors
///
///   * [`error::Error::LibradLock`]
///   * [`error::Error::Git`]
pub fn revisions(
    peer: &PeerApi,
    owner: &User,
    project_urn: &RadUrn,
) -> Result<NonEmpty<UserRevisions>, error::Error> {
    let project = get_project(peer, project_urn)?;
    let storage = peer.storage().reopen()?;
    let repo = storage.open_repo(project.urn())?;
    let mut user_revisions = vec![];

    let (local_branches, local_tags) = with_browser(peer, &project.urn(), |browser| {
        Ok((
            source::branches(browser, Some(BranchType::Local))?,
            source::tags(browser)?,
        ))
    })?;

    if !local_branches.is_empty() {
        user_revisions.push(UserRevisions {
            identity: (peer.peer_id().clone(), owner.clone()).into(),
            branches: local_branches,
            tags: local_tags,
        })
    }

    for peer_id in repo.tracked()? {
        let remote_branches = with_browser(peer, &project.urn(), |browser| {
            source::branches(
                browser,
                Some(BranchType::Remote {
                    name: Some(format!("{}/heads", peer_id)),
                }),
            )
        })?;

        let user = repo.get_rad_self_of(peer_id.clone())?;

        user_revisions.push(UserRevisions {
            identity: (peer_id, user).into(),
            branches: remote_branches,
            // TODO(rudolfs): implement remote peer tags once we decide how
            // https://radicle.community/t/git-tags/214
            tags: vec![],
        });
    }

    NonEmpty::from_vec(user_revisions).ok_or(error::Error::EmptyUserRevisions)
}

/// Returns the list of [`user::User`]s known for your peer.
///
/// # Errors
///
///   * The retrieving the project entities from the store fails.
#[allow(
    clippy::match_wildcard_for_single_variants,
    clippy::wildcard_enum_match_arm
)]
pub fn list_users(peer: &PeerApi) -> Result<Vec<user::User<entity::Draft>>, error::Error> {
    let storage = peer.storage();
    Ok(storage
        .all_metadata()?
        .flat_map(|entity| {
            entity.ok()?.try_map(|info| match info {
>>>>>>> da45c6e5
                entity::data::EntityInfo::User(info) => Some(info),
                _ => None,
            }) {
                entities.push(e);
            }
        }

        Ok(entities)
    }

    /// Get the project found at `project_urn`.
    ///
    /// # Errors
    ///
    ///   * Parsing the `project_urn` fails.
    ///   * Resolving the project fails.
    pub fn get_project(
        &self,
        urn: &RadUrn,
    ) -> Result<project::Project<entity::Draft>, error::Error> {
        let api = self.peer_api.lock().expect("unable to acquire lock");
        let storage = api.storage().reopen()?;

<<<<<<< HEAD
        Ok(storage.metadata(urn)?)
    }
=======
/// Get a repo browser for a project.
///
/// # Errors
///
/// The function will result in an error if the mutex guard was poisoned. See
/// [`std::sync::Mutex::lock`] for further details.
pub fn with_browser<F, T>(
    peer: &PeerApi,
    project_urn: &RadUrn,
    callback: F,
) -> Result<T, error::Error>
where
    F: Send + FnOnce(&mut git::Browser) -> Result<T, error::Error>,
{
    let project = get_project(peer, project_urn)?;
    let default_branch = git::Branch::local(project.default_branch());
    let git_dir = peer.paths().git_dir();
    let repo = git::Repository::new(git_dir)?;
    let namespace = git::Namespace::try_from(project.urn().id.to_string().as_str())?;
    let mut browser = git::Browser::new_with_namespace(&repo, &namespace, default_branch)?;

    callback(&mut browser)
}
>>>>>>> da45c6e5

    /// Get the user found at `urn`.
    ///
    /// # Errors
    ///
    ///   * Resolving the project fails.
    ///   * Could not successfully acquire a lock to the API.
    pub fn get_user(&self, urn: &RadUrn) -> Result<user::User<entity::Draft>, error::Error> {
        let api = self.peer_api.lock().expect("unable to acquire lock");
        let storage = api.storage().reopen()?;

        Ok(storage.metadata(urn)?)
    }

    /// Get a repo browser for a project.
    ///
    /// # Errors
    ///
    /// The function will result in an error if the mutex guard was poisoned. See
    /// [`std::sync::Mutex::lock`] for further details.
    pub fn with_browser<F, T>(&self, project_urn: &RadUrn, callback: F) -> Result<T, error::Error>
    where
        F: Send + FnOnce(&mut git::Browser) -> Result<T, error::Error>,
    {
        let git_dir = {
            let paths = self.paths();
            paths.git_dir().join("")
        };

        let project = self.get_project(project_urn)?;
        let default_branch = project.default_branch();
        let repo = git::Repository::new(git_dir)?;
        let namespace = git::Namespace::from(project.urn().id.to_string().as_str());
        let mut browser = git::Browser::new_with_namespace(&repo, &namespace, default_branch)?;

        callback(&mut browser)
    }

    /// Initialize a [`project::Project`] that is owned by the `owner`.
    /// This kicks off the history of the project, tracked by `librad`'s mono-repo.
    ///
    /// # Errors
    ///
    /// Will error if:
    ///     * The signing of the project metadata fails.
    ///     * The interaction with `librad` [`librad::git::storage::Storage`] fails.
    #[allow(clippy::needless_pass_by_value)] // We don't want to keep `SecretKey` in memory.
    pub fn init_project(
        &self,
        key: keys::SecretKey,
        owner: &User,
        path: impl AsRef<std::path::Path> + Send,
        name: &str,
        description: &str,
        default_branch: &str,
    ) -> Result<project::Project<entity::Draft>, error::Error> {
        let api = self.peer_api.lock().expect("unable to acquire lock");

        // Test if the repo has setup rad remote.
        if let Ok(repo) = git2::Repository::open(&path) {
            if repo.find_remote("rad").is_ok() {
                return Err(error::Error::RadRemoteExists(format!(
                    "{}",
                    path.as_ref().display(),
                )));
            }
        }

        let meta: Result<project::Project<entity::Draft>, error::Error> = {
            // Create the project meta
            let mut meta =
                project::Project::<entity::Draft>::create(name.to_string(), owner.urn())?
                    .to_builder()
                    .set_description(description.to_string())
                    .set_default_branch(default_branch.to_string())
                    .add_key(key.public())
                    .add_certifier(owner.urn())
                    .build()?;
            meta.sign_owned(&key)?;
            let urn = meta.urn();

            let storage = api.storage().reopen()?;

            if storage.has_urn(&urn)? {
                return Err(error::Error::EntityExists(urn));
            } else {
                let repo = storage.create_repo(&meta)?;
                repo.set_rad_self(librad::git::storage::RadSelfSpec::Urn(owner.urn()))?;
            }
            Ok(meta)
        };

        // Doing ? above breaks inference. Gaaaawwwwwd Rust!
        let meta = meta?;

        setup_remote(&api, path, &meta.urn().id, default_branch)?;

        Ok(meta)
    }

    /// Create a [`user::User`] with the provided `handle`. This assumes that you are creating a
    /// user that uses the secret key the `PeerApi` was configured with.
    ///
    /// # Errors
    ///
    /// Will error if:
    ///     * The signing of the user metadata fails.
    ///     * The interaction with `librad` [`librad::git::storage::Storage`] fails.
    #[allow(clippy::needless_pass_by_value)] // We don't want to keep `SecretKey` in memory.
    pub fn init_user(
        &self,
        key: keys::SecretKey,
        handle: &str,
    ) -> Result<user::User<entity::Draft>, error::Error> {
        // Create the project meta
        let mut user = user::User::<entity::Draft>::create(handle.to_string(), key.public())?;
        user.sign_owned(&key)?;
        let urn = user.urn();

        // Initialising user in the storage.
        {
            let api = self.peer_api.lock().expect("unable to acquire lock");
            let storage = api.storage().reopen()?;

            if storage.has_urn(&urn)? {
                return Err(error::Error::EntityExists(urn));
            } else {
                let _repo = storage.create_repo(&user)?;
            }
        }

        Ok(user)
    }
}

/// Verify a user using a fake resolver that resolves the user to itself.
///
/// TODO(finto): Should not live here permanently, because resolvers should solve this verification.
///
/// # Errors
///
/// If any of the verification steps fail
pub fn verify_user(user: user::User<entity::Draft>) -> Result<User, error::Error> {
    let fake_resolver = FakeUserResolver(user.clone());
    let verified_user = user.check_history_status(&fake_resolver, &fake_resolver)?;
    Ok(verified_user)
}

/// Equips a repository with a rad remote for the given id. If the directory at the given path
/// is not managed by git yet we initialise it first.
fn setup_remote(
    peer: &PeerApi,
    path: impl AsRef<std::path::Path>,
    id: &librad::hash::Hash,
    default_branch: &str,
) -> Result<(), error::Error> {
    // Check if directory at path is a git repo.
    if git2::Repository::open(&path).is_err() {
        let repo = git2::Repository::init(&path)?;
        // First use the config to initialize a commit signature for the user.
        let sig = repo.signature()?;
        // Now let's create an empty tree for this commit
        let tree_id = {
            let mut index = repo.index()?;

            // For our purposes, we'll leave the index empty for now.
            index.write_tree()?
        };
        let tree = repo.find_tree(tree_id)?;
        // Normally creating a commit would involve looking up the current HEAD
        // commit and making that be the parent of the initial commit, but here this
        // is the first commit so there will be no parent.
        repo.commit(
            Some(&format!("refs/heads/{}", default_branch)),
            &sig,
            &sig,
            "Initial commit",
            &tree,
            &[],
        )?;
    }

    let repo = git2::Repository::open(path)?;

    if let Err(err) = repo.resolve_reference_from_short_name(default_branch) {
        log::error!("error while trying to find default branch: {:?}", err);
        return Err(error::Error::DefaultBranchMissing(
            id.to_string(),
            default_branch.to_string(),
        ));
    }

    let monorepo = peer.paths().git_dir().join("");
    let namespace_prefix = format!("refs/namespaces/{}/refs", id);
    let mut remote = repo.remote_with_fetch(
        "rad",
        &format!(
            "file://{}",
            monorepo.to_str().expect("unable to get str for monorepo")
        ),
        &format!("+{}/heads/*:refs/heads/*", namespace_prefix),
    )?;
    repo.remote_add_push(
        "rad",
        &format!("+refs/heads/*:{}/heads/*", namespace_prefix),
    )?;
    remote.push(
        &[&format!(
            "refs/heads/{}:{}/heads/{}",
            default_branch, namespace_prefix, default_branch
        )],
        None,
    )?;

    Ok(())
}

/// Acting as a fake resolver where a User resolves to itself.
/// This allows us to check the history status of a single User.
/// TODO(finto): Remove this once Resolvers are complete.
struct FakeUserResolver(user::User<entity::Draft>);

impl entity::Resolver<user::User<entity::Draft>> for FakeUserResolver {
    fn resolve(&self, _uri: &RadUrn) -> Result<user::User<entity::Draft>, entity::Error> {
        Ok(self.0.clone())
    }

    fn resolve_revision(
        &self,
        _uri: &RadUrn,
        _revision: u64,
    ) -> Result<user::User<entity::Draft>, entity::Error> {
        Ok(self.0.clone())
    }
}

#[cfg(test)]
#[allow(clippy::panic)]
mod test {
    use librad::keys::SecretKey;

    use crate::coco::config;
    use crate::coco::control;
    use crate::error::Error;

    use super::Api;

    #[tokio::test]
    async fn test_can_create_user() -> Result<(), Error> {
        let tmp_dir = tempfile::tempdir().expect("failed to create temdir");
        let key = SecretKey::new();
        let config = config::default(key.clone(), tmp_dir.path())?;
        let api = Api::new(config).await?;

        let annie = api.init_user(key, "annie_are_you_ok?");
        assert!(annie.is_ok());

        Ok(())
    }

    #[tokio::test]
    async fn test_can_create_project() -> Result<(), Error> {
        let tmp_dir = tempfile::tempdir().expect("failed to create temdir");
        let repo_path = tmp_dir.path().join("radicle");
        let key = SecretKey::new();
        let config = config::default(key.clone(), tmp_dir.path())?;
        let api = Api::new(config).await?;

        let user = api.init_user(key.clone(), "cloudhead")?;
        let user = super::verify_user(user)?;
        let project = api.init_project(key, &user, &repo_path, "radicalise", "the people", "power");

        assert!(project.is_ok());

        Ok(())
    }

    #[tokio::test]
    async fn test_cannot_create_user_twice() -> Result<(), Error> {
        let tmp_dir = tempfile::tempdir().expect("failed to create temdir");
        let key = SecretKey::new();
        let config = config::default(key.clone(), tmp_dir.path())?;
        let api = Api::new(config).await?;

        let user = api.init_user(key.clone(), "cloudhead")?;
        let user = super::verify_user(user)?;
        let err = api.init_user(key, "cloudhead");

        if let Err(Error::EntityExists(urn)) = err {
            assert_eq!(urn, user.urn())
        } else {
            panic!(
                "unexpected error when creating the user a second time: {:?}",
                err
            );
        }

        Ok(())
    }

    #[tokio::test]
    async fn test_cannot_create_project_twice() -> Result<(), Error> {
        let tmp_dir = tempfile::tempdir().expect("failed to create temdir");
        let repo_path = tmp_dir.path().join("radicle");
        let key = SecretKey::new();
        let config = config::default(key.clone(), tmp_dir.path())?;
        let api = Api::new(config).await?;

        let user = api.init_user(key.clone(), "cloudhead")?;
        let user = super::verify_user(user)?;
        let _project = api.init_project(
            key.clone(),
            &user,
            &repo_path,
            "radicalise",
            "the people",
            "power",
        )?;

        let err = api.init_project(key, &user, &repo_path, "radicalise", "the people", "power");

        if let Err(Error::RadRemoteExists(path)) = err {
            assert_eq!(path, format!("{}", repo_path.display()))
        } else {
            panic!(
                "unexpected error when creating the project a second time: {:?}",
                err
            );
        }

        Ok(())
    }

    #[tokio::test]
    async fn list_projects() -> Result<(), Error> {
        let tmp_dir = tempfile::tempdir().expect("failed to create temdir");
        let repo_path = tmp_dir.path().join("radicle");

        let key = SecretKey::new();
        let config = config::default(key.clone(), tmp_dir.path())?;
        let api = Api::new(config).await?;

        let user = api.init_owner(key.clone(), "cloudhead")?;

        control::setup_fixtures(&api, key.clone(), &user)?;

        let kalt = api.init_user(key.clone(), "kalt")?;
        let kalt = super::verify_user(kalt)?;
        let fakie = api.init_project(
            key,
            &kalt,
            &repo_path,
            "fakie-nose-kickflip-backside-180-to-handplant",
            "rad git tricks",
            "dope",
        )?;

        let projects = api.list_projects()?;
        let mut project_names = projects
            .into_iter()
            .map(|project| project.metadata.name)
            .collect::<Vec<_>>();
        project_names.sort();

        assert_eq!(
            project_names,
            vec!["Monadic", "monokel", "open source coin", "radicle"]
        );

        assert!(!project_names.contains(&fakie.name().to_string()));

        Ok(())
    }

    #[tokio::test]
    async fn test_list_users() -> Result<(), Error> {
        let tmp_dir = tempfile::tempdir().expect("failed to create temdir");
        let key = SecretKey::new();
        let config = config::default(key.clone(), tmp_dir.path())?;
        let api = Api::new(config).await?;

        let cloudhead = api.init_user(key.clone(), "cloudhead")?;
        let _cloudhead = super::verify_user(cloudhead)?;
        let kalt = api.init_user(key, "kalt")?;
        let _kalt = super::verify_user(kalt)?;

        let users = api.list_users()?;
        let mut user_handles = users
            .into_iter()
            .map(|user| user.name().to_string())
            .collect::<Vec<_>>();
        user_handles.sort();

        assert_eq!(user_handles, vec!["cloudhead", "kalt"],);

        Ok(())
    }
}<|MERGE_RESOLUTION|>--- conflicted
+++ resolved
@@ -1,14 +1,12 @@
-<<<<<<< HEAD
 //! Utility to work with the peer api of librad.
 
-=======
-use nonempty::NonEmpty;
-use serde::Serialize;
 use std::convert::TryFrom;
->>>>>>> da45c6e5
 use std::net::SocketAddr;
 use std::path::PathBuf;
 use std::sync::{Arc, Mutex};
+
+use nonempty::NonEmpty;
+use serde::Serialize;
 
 use librad::keys;
 use librad::meta::entity;
@@ -29,12 +27,6 @@
 /// Export a verified [`user::User`] type.
 pub type User = user::User<entity::Verified>;
 
-<<<<<<< HEAD
-/// High-level interface to the coco monorepo and gossip layer.
-pub struct Api {
-    /// Thread-safe wrapper around [`PeerApi`].
-    peer_api: Arc<Mutex<PeerApi>>,
-=======
 /// Bundled response to retrieve both branches and tags for a user repo.
 #[derive(Debug, Serialize)]
 #[serde(rename_all = "camelCase")]
@@ -47,24 +39,10 @@
     pub(crate) tags: Vec<source::Tag>,
 }
 
-/// Create a new `PeerApi` given a `PeerConfig`.
-///
-/// # Errors
-///
-/// If turning the config into a `Peer` fails
-/// If trying to accept on the socket fails
-pub async fn create_peer_api<I>(
-    config: PeerConfig<discovery::Static<I, SocketAddr>>,
-) -> Result<PeerApi, error::Error>
-where
-    I: Iterator<Item = (librad::peer::PeerId, SocketAddr)> + Send + 'static,
-{
-    let peer = config.try_into_peer().await?;
-    // TODO(finto): discarding the run loop below. Should be used to subsrcibe to events and
-    // publish events.
-    let (api, _futures) = peer.accept()?;
-    Ok(api)
->>>>>>> da45c6e5
+/// High-level interface to the coco monorepo and gossip layer.
+pub struct Api {
+    /// Thread-safe wrapper around [`PeerApi`].
+    peer_api: Arc<Mutex<PeerApi>>,
 }
 
 impl Api {
@@ -196,7 +174,6 @@
             .collect::<Vec<_>>()
         };
 
-<<<<<<< HEAD
         project_meta
             .into_iter()
             .map(|project| {
@@ -224,85 +201,8 @@
         let mut entities = vec![];
         for entity in storage.all_metadata()? {
             let entity = entity?;
+
             if let Some(e) = entity.try_map(|info| match info {
-=======
-/// Get all [`UserRevisions`] for a given project.
-///
-/// # Parameters
-///
-/// * `peer` - the peer API we're interacting through
-/// * `owner` - the owner of this peer, i.e. the current user
-/// * `project_urn` - the [`RadUrn`] pointing to the project we're interested in
-///
-/// # Errors
-///
-///   * [`error::Error::LibradLock`]
-///   * [`error::Error::Git`]
-pub fn revisions(
-    peer: &PeerApi,
-    owner: &User,
-    project_urn: &RadUrn,
-) -> Result<NonEmpty<UserRevisions>, error::Error> {
-    let project = get_project(peer, project_urn)?;
-    let storage = peer.storage().reopen()?;
-    let repo = storage.open_repo(project.urn())?;
-    let mut user_revisions = vec![];
-
-    let (local_branches, local_tags) = with_browser(peer, &project.urn(), |browser| {
-        Ok((
-            source::branches(browser, Some(BranchType::Local))?,
-            source::tags(browser)?,
-        ))
-    })?;
-
-    if !local_branches.is_empty() {
-        user_revisions.push(UserRevisions {
-            identity: (peer.peer_id().clone(), owner.clone()).into(),
-            branches: local_branches,
-            tags: local_tags,
-        })
-    }
-
-    for peer_id in repo.tracked()? {
-        let remote_branches = with_browser(peer, &project.urn(), |browser| {
-            source::branches(
-                browser,
-                Some(BranchType::Remote {
-                    name: Some(format!("{}/heads", peer_id)),
-                }),
-            )
-        })?;
-
-        let user = repo.get_rad_self_of(peer_id.clone())?;
-
-        user_revisions.push(UserRevisions {
-            identity: (peer_id, user).into(),
-            branches: remote_branches,
-            // TODO(rudolfs): implement remote peer tags once we decide how
-            // https://radicle.community/t/git-tags/214
-            tags: vec![],
-        });
-    }
-
-    NonEmpty::from_vec(user_revisions).ok_or(error::Error::EmptyUserRevisions)
-}
-
-/// Returns the list of [`user::User`]s known for your peer.
-///
-/// # Errors
-///
-///   * The retrieving the project entities from the store fails.
-#[allow(
-    clippy::match_wildcard_for_single_variants,
-    clippy::wildcard_enum_match_arm
-)]
-pub fn list_users(peer: &PeerApi) -> Result<Vec<user::User<entity::Draft>>, error::Error> {
-    let storage = peer.storage();
-    Ok(storage
-        .all_metadata()?
-        .flat_map(|entity| {
-            entity.ok()?.try_map(|info| match info {
->>>>>>> da45c6e5
                 entity::data::EntityInfo::User(info) => Some(info),
                 _ => None,
             }) {
@@ -313,6 +213,68 @@
         Ok(entities)
     }
 
+    /// Get all [`UserRevisions`] for a given project.
+    ///
+    /// # Parameters
+    ///
+    /// * `peer` - the peer API we're interacting through
+    /// * `owner` - the owner of this peer, i.e. the current user
+    /// * `project_urn` - the [`RadUrn`] pointing to the project we're interested in
+    ///
+    /// # Errors
+    ///
+    ///   * [`error::Error::LibradLock`]
+    ///   * [`error::Error::Git`]
+    pub fn revisions(
+        &self,
+        owner: &User,
+        project_urn: &RadUrn,
+    ) -> Result<NonEmpty<UserRevisions>, error::Error> {
+        let project = self.get_project(project_urn)?;
+        let api = self.peer_api.lock().expect("unable to acquire lock");
+        let storage = api.storage().reopen()?;
+        let repo = storage.open_repo(project.urn())?;
+        let mut user_revisions = vec![];
+
+        let (local_branches, local_tags) = self.with_browser(&project.urn(), |browser| {
+            Ok((
+                source::branches(browser, Some(BranchType::Local))?,
+                source::tags(browser)?,
+            ))
+        })?;
+
+        if !local_branches.is_empty() {
+            user_revisions.push(UserRevisions {
+                identity: (self.peer_id(), owner.clone()).into(),
+                branches: local_branches,
+                tags: local_tags,
+            })
+        }
+
+        for peer_id in repo.tracked()? {
+            let remote_branches = self.with_browser(&project.urn(), |browser| {
+                source::branches(
+                    browser,
+                    Some(BranchType::Remote {
+                        name: Some(format!("{}/heads", peer_id)),
+                    }),
+                )
+            })?;
+
+            let user = repo.get_rad_self_of(peer_id.clone())?;
+
+            user_revisions.push(UserRevisions {
+                identity: (peer_id, user).into(),
+                branches: remote_branches,
+                // TODO(rudolfs): implement remote peer tags once we decide how
+                // https://radicle.community/t/git-tags/214
+                tags: vec![],
+            });
+        }
+
+        NonEmpty::from_vec(user_revisions).ok_or(error::Error::EmptyUserRevisions)
+    }
+
     /// Get the project found at `project_urn`.
     ///
     /// # Errors
@@ -326,34 +288,8 @@
         let api = self.peer_api.lock().expect("unable to acquire lock");
         let storage = api.storage().reopen()?;
 
-<<<<<<< HEAD
         Ok(storage.metadata(urn)?)
     }
-=======
-/// Get a repo browser for a project.
-///
-/// # Errors
-///
-/// The function will result in an error if the mutex guard was poisoned. See
-/// [`std::sync::Mutex::lock`] for further details.
-pub fn with_browser<F, T>(
-    peer: &PeerApi,
-    project_urn: &RadUrn,
-    callback: F,
-) -> Result<T, error::Error>
-where
-    F: Send + FnOnce(&mut git::Browser) -> Result<T, error::Error>,
-{
-    let project = get_project(peer, project_urn)?;
-    let default_branch = git::Branch::local(project.default_branch());
-    let git_dir = peer.paths().git_dir();
-    let repo = git::Repository::new(git_dir)?;
-    let namespace = git::Namespace::try_from(project.urn().id.to_string().as_str())?;
-    let mut browser = git::Browser::new_with_namespace(&repo, &namespace, default_branch)?;
-
-    callback(&mut browser)
-}
->>>>>>> da45c6e5
 
     /// Get the user found at `urn`.
     ///
@@ -384,9 +320,9 @@
         };
 
         let project = self.get_project(project_urn)?;
-        let default_branch = project.default_branch();
+        let default_branch = git::Branch::local(project.default_branch());
         let repo = git::Repository::new(git_dir)?;
-        let namespace = git::Namespace::from(project.urn().id.to_string().as_str());
+        let namespace = git::Namespace::try_from(project.urn().id.to_string().as_str())?;
         let mut browser = git::Browser::new_with_namespace(&repo, &namespace, default_branch)?;
 
         callback(&mut browser)
@@ -486,6 +422,16 @@
         }
 
         Ok(user)
+    }
+
+    /// Wrapper around the storage track.
+    ///
+    /// # Errors
+    ///
+    /// * When the storage operation fails.
+    pub fn track(&self, urn: &RadUrn, remote: &PeerId) -> Result<(), error::Error> {
+        let api = self.peer_api.lock().expect("unable to acquire lock");
+        Ok(api.storage().track(urn, remote)?)
     }
 }
 
