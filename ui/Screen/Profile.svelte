--- conflicted
+++ resolved
@@ -37,21 +37,12 @@
       href: path.profileProjects(),
       looseActiveStateMatching: true,
     },
-<<<<<<< HEAD
-    {
-      icon: Icon.Wallet,
-      title: "Wallet",
-      href: path.profileWallet(),
-      looseActiveStateMatching: false,
-    },
     {
       icon: Icon.Network,
       title: "Following",
       href: path.profileTracking(),
       looseActiveStateMatching: false,
     },
-=======
->>>>>>> 7dec3269
   ];
 
   const dropdownMenuItems = [
