--- conflicted
+++ resolved
@@ -17,12 +17,7 @@
     });
   };
 
-<<<<<<< HEAD
   fetchProjects(urn);
-
-=======
-  fetchProjects(params.urn);
->>>>>>> 28d6f60f
 </script>
 
 <Remote {store} let:data={projects}>
