--- conflicted
+++ resolved
@@ -8,25 +8,15 @@
 
 use super::schema;
 
-<<<<<<< HEAD
 /// `GraphQL` API routes.
 #[must_use]
 pub fn routes(
     librad_paths: Arc<RwLock<librad::paths::Paths>>,
     registry: Arc<RwLock<registry::Registry>>,
+    store: Arc<RwLock<kv::Store>>,
     enable_control: bool,
 ) -> impl Filter<Extract = impl Reply, Error = Rejection> + Clone {
-    let context = schema::Context::new(librad_paths, registry);
-=======
-/// Runs the warp server with the given schema and context.
-pub async fn run(
-    librad_paths: librad::paths::Paths,
-    registry: registry::Registry,
-    store: kv::Store,
-    enable_control: bool,
-) {
     let context = schema::Context::new(librad_paths, registry, store);
->>>>>>> 21ae26e5
     let state = warp::any().map(move || context.clone());
     let graphql_filter = make_graphql_filter(schema::create(), state.clone().boxed());
     let control_filter = make_graphql_filter(schema::create_control(), state.boxed());
