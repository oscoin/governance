//! Abstractions and utilities for git interactions through the API.

use std::collections::hash_map::DefaultHasher;
use std::env;
use std::fmt;
use std::hash::{Hash, Hasher};
use std::str::FromStr;

use librad::git;
use librad::keys;
use librad::meta;
use librad::paths::Paths;
use librad::peer;
use librad::project;
use librad::surf;
use librad::surf::git::git2;

use crate::error;

/// Branch name representation.
#[derive(Debug, Eq, Ord, PartialEq, PartialOrd)]
pub struct Branch(String);

impl fmt::Display for Branch {
    fn fmt(&self, f: &mut fmt::Formatter<'_>) -> fmt::Result {
        write!(f, "{}", self.0)
    }
}

/// Tag name representation.
///
/// We still need full tag support.
#[derive(Debug, Eq, Ord, PartialEq, PartialOrd)]
pub struct Tag(String);

impl fmt::Display for Tag {
    fn fmt(&self, f: &mut fmt::Formatter<'_>) -> fmt::Result {
        write!(f, "{}", self.0)
    }
}

/// Representation of a person (e.g. committer, author, signer) from a repository. Usually
/// extracted from a signature.
pub struct Person {
    /// Name part of the commit signature commit.
    pub name: String,
    /// Email part of the commit signature commit.
    pub email: String,
    /// Reference (url/uri) to a persons avatar image.
    pub avatar: String,
}

/// Representation of a code commit.
pub struct Commit {
    /// Identifier of the commit in the form of a sha1 hash. Often referred to as oid or object
    /// id.
    pub sha1: git2::Oid,
    /// The author of the commit.
    pub author: Person,
    /// The summary of the commit message body.
    pub summary: String,
    /// The entire commit message body.
    pub message: String,
    /// The recorded time of the committer signature. This is a convenience alias until we
    /// expose the actual author and commiter signatures.
    pub committer_time: git2::Time,
}

impl From<&surf::git::Commit> for Commit {
    fn from(commit: &surf::git::Commit) -> Self {
        let mut s = DefaultHasher::new();
        commit.author.email.hash(&mut s);

        let avatar = format!(
            "https://avatars.dicebear.com/v2/jdenticon/{}.svg",
            s.finish().to_string()
        );

        Self {
            sha1: commit.id,
            author: Person {
                name: commit.author.name.clone(),
                email: commit.author.email.clone(),
                avatar,
            },
            summary: commit.summary.clone(),
            message: commit.message.clone(),
            committer_time: commit.author.time,
        }
    }
}

/// Git object types.
///
/// `shafiul.github.io/gitbook/1_the_git_object_model.html`
#[derive(Debug, Eq, Ord, PartialOrd, PartialEq)]
pub enum ObjectType {
    /// References a list of other trees and blobs.
    Tree,
    /// Used to store file data.
    Blob,
}

/// Set of extra information we carry for blob and tree objects returned from the API.
pub struct Info {
    /// Name part of an object.
    pub name: String,
    /// The type of the object.
    pub object_type: ObjectType,
    /// The last commmit that touched this object.
    pub last_commit: Option<Commit>,
}

/// File data abstraction.
pub struct Blob {
    /// Actual content of the file, if the content is ASCII.
    pub content: BlobContent,
    /// Extra info for the file.
    pub info: Info,
}

/// Variants of blob content.
pub enum BlobContent {
    /// Content is ASCII and can be passed as a string.
    Ascii(String),
    /// Content is binary and needs special treatment.
    Binary,
}

/// Result of a directory listing, carries other trees and blobs.
pub struct Tree {
    /// Absolute path to the tree object from the repo root.
    pub path: String,
    /// Entries listed in that tree result.
    pub entries: Vec<TreeEntry>,
    /// Extra info for the tree object.
    pub info: Info,
}

/// Entry in a Tree result.
pub struct TreeEntry {
    /// Extra info for the entry.
    pub info: Info,
    /// Absolute path to the object from the root of the repo.
    pub path: String,
}

/// Returns the [`Blob`] for a file at `revision` under `path`.
///
/// # Errors
///
/// Will return [`error::Error`] if the project doesn't exist or the surf interactions fail.
pub fn blob(paths: &Paths, id: &str, revision: &str, path: &str) -> Result<Blob, error::Error> {
    let project_id = project::ProjectId::from_str(id)?;
    let project = project::Project::open(paths, &project_id)?;

    let mut browser = match project {
        project::Project::Git(git_project) => git_project.browser()?,
    };

    // Best effort to guess the revision.
    browser.revspec(revision)?;

    let root = browser.get_directory()?;

    let mut p = surf::file_system::Path::from_str(path)?;

    let file = root.find_file(&p).ok_or_else(|| {
        surf::file_system::error::Error::Path(surf::file_system::error::Path::Empty)
    })?;

    let mut commit_path = surf::file_system::Path::root();
    commit_path.append(&mut p);

    let last_commit = browser.last_commit(&commit_path)?.map(|c| Commit::from(&c));
    let (_rest, last) = p.split_last();
    let content = match std::str::from_utf8(&file.contents) {
        Ok(content) => BlobContent::Ascii(content.to_string()),
        Err(_) => BlobContent::Binary,
    };

    Ok(Blob {
        content,
        info: Info {
            name: last.to_string(),
            object_type: ObjectType::Blob,
            last_commit,
        },
    })
}

/// Given a project id to a repo returns the list of branches.
///
/// # Errors
///
/// Will return [`error::Error`] if the project doesn't exist or the surf interaction fails.
pub fn branches(paths: &Paths, id: &str) -> Result<Vec<Branch>, error::Error> {
    let project_id = project::ProjectId::from_str(id)?;
    let project = project::Project::open(paths, &project_id)?;
    let browser = match project {
        project::Project::Git(git_project) => git_project.browser()?,
    };

    let mut branches = browser
        .list_branches(None)
        .expect("Getting branches failed")
        .into_iter()
        .map(|b| Branch(b.name.name().to_string()))
        .collect::<Vec<Branch>>();

    branches.sort();

    Ok(branches)
}

/// Given a path to a repo returns the list of branches.
///
/// # Errors
///
/// Will return [`error::Error`] if the repository doesn't exist.
pub fn local_branches(repo_path: &str) -> Result<Vec<Branch>, error::Error> {
    let repo = surf::git::Repository::new(repo_path)?;
    let browser = surf::git::Browser::new(repo)?;
    let mut branches = browser
        .list_branches(None)?
        .into_iter()
        .map(|b| Branch(b.name.name().to_string()))
        .collect::<Vec<Branch>>();

    branches.sort();

    Ok(branches)
}

/// Retrieves the [`Commit`] for the given `sha1`.
///
/// # Errors
///
/// Will return [`error::Error`] if the project doesn't exist or the surf interaction fails.
pub fn commit(paths: &Paths, id: &str, sha1: &str) -> Result<Commit, error::Error> {
    let project_id = project::ProjectId::from_str(id)?;
    let project = project::Project::open(paths, &project_id)?;
    let mut browser = match project {
        project::Project::Git(git_project) => git_project.browser()?,
    };

    browser.commit(surf::git::Oid::from_str(sha1)?)?;

    let history = browser.get();
    let commit = history.first();

    Ok(Commit::from(commit))
}

/// Retrieves the list of [`Tag`] for the given project `id`.
///
/// # Errors
///
/// Will return [`error::Error`] if the project doesn't exist or the surf interaction fails.
pub fn tags(paths: &Paths, id: &str) -> Result<Vec<Tag>, error::Error> {
    let project_id = project::ProjectId::from_str(id)?;
    let project = project::Project::open(paths, &project_id)?;
    let browser = match project {
        project::Project::Git(git_project) => git_project.browser()?,
    };

    let tag_names = browser.list_tags()?;

    let mut tags: Vec<Tag> = tag_names
        .into_iter()
        .map(|tag_name| Tag(tag_name.name().to_string()))
        .collect();

    tags.sort();

    Ok(tags)
}

/// Retrieve the [`Tree`] for the given `revision` and directory `prefix`.
///
/// # Errors
///
/// Will return [`error::Error`] if any of the surf interactions fail.
pub fn tree(paths: &Paths, id: &str, revision: &str, prefix: &str) -> Result<Tree, error::Error> {
    let project_id = project::ProjectId::from_str(id)?;
    let project = project::Project::open(paths, &project_id)?;

    let mut browser = match project {
        project::Project::Git(git_project) => git_project.browser()?,
    };

    browser.revspec(revision)?;

    let mut path = if prefix == "/" || prefix == "" {
        surf::file_system::Path::root()
    } else {
        surf::file_system::Path::from_str(prefix)?
    };

    let root_dir = browser.get_directory()?;
    let prefix_dir = if path.is_root() {
        root_dir
    } else {
        root_dir.find_directory(&path).ok_or_else(|| {
            surf::file_system::error::Error::Path(surf::file_system::error::Path::Empty)
        })?
    };
    let mut prefix_contents = prefix_dir.list_directory();
    prefix_contents.sort();

    let entries_results: Result<Vec<TreeEntry>, error::Error> = prefix_contents
        .iter()
        .map(|(label, system_type)| {
            let mut entry_path = if path.is_root() {
                let label_path =
                    nonempty::NonEmpty::from_slice(&[label.clone()]).ok_or_else(|| {
                        surf::file_system::error::Error::Label(
                            surf::file_system::error::Label::Empty,
                        )
                    })?;
                surf::file_system::Path(label_path)
            } else {
                let mut p = path.clone();
                p.push(label.clone());
                p
            };
            let mut commit_path = surf::file_system::Path::root();
            commit_path.append(&mut entry_path);

            let last_commit = browser.last_commit(&commit_path)?.map(|c| Commit::from(&c));
            let info = Info {
                name: label.to_string(),
                object_type: match system_type {
                    surf::file_system::SystemType::Directory => ObjectType::Tree,
                    surf::file_system::SystemType::File => ObjectType::Blob,
                },
                last_commit,
            };

            Ok(TreeEntry {
                info,
                path: entry_path.to_string(),
            })
        })
        .collect();

    let mut entries = entries_results?;

    // We want to ensure that in the response Tree entries come first. `Ord` being derived on
    // the enum ensures Variant declaration order.
    //
    // https://doc.rust-lang.org/std/cmp/trait.Ord.html#derivable
    entries.sort_by(|a, b| a.info.object_type.cmp(&b.info.object_type));

    let last_commit = if path.is_root() {
        Some(Commit::from(browser.get().first()))
    } else {
        let mut commit_path = surf::file_system::Path::root();
        commit_path.append(&mut path);

        browser.last_commit(&commit_path)?.map(|c| Commit::from(&c))
    };
    let name = if path.is_root() {
        "".into()
    } else {
        let (_first, last) = path.split_last();
        last.to_string()
    };
    let info = Info {
        name,
        object_type: ObjectType::Tree,
        last_commit,
    };

    Ok(Tree {
        path: prefix.to_string(),
        entries,
        info,
    })
}

/// Retrieves project metadata.
///
/// # Errors
///
/// Will return [`error::Error`] if the project for the given `id` doesn't exist.
pub fn get_project_meta(paths: &Paths, id: &str) -> Result<meta::Project, error::Error> {
    let project_id = project::ProjectId::from_str(id)?;
    let meta = project::Project::show(paths, &project_id)?;

    Ok(meta)
}

/// Returns the list of [`librad::project::Project`] known for the configured [`Paths`].
#[must_use]
pub fn list_projects(paths: &Paths) -> Vec<(project::ProjectId, meta::Project)> {
    let mut projects = project::Project::list(paths)
        .map(|id| {
            (
                id.clone(),
                project::Project::show(paths, &id).expect("unable to get project meta"),
            )
        })
        .collect::<Vec<(project::ProjectId, meta::Project)>>();

    projects.sort_by(|a, b| a.1.name.cmp(&b.1.name));

    projects
}

/// Initialize a [`librad::project::Project`] in the location of the given `path`.
///
/// # Errors
///
/// Will return [`error::Error`] if the git2 repository is not present for the `path` or any of the
/// librad interactions fail.
pub fn init_project(
    librad_paths: &Paths,
    path: &str,
    name: &str,
    description: &str,
    default_branch: &str,
<<<<<<< HEAD
    img_url: Url,
=======
>>>>>>> 3cf62b6a
) -> Result<(git::ProjectId, meta::Project), error::Error> {
    let key = keys::device::Key::new();
    let peer_id = peer::PeerId::from(key.public());
    let founder = meta::contributor::Contributor::new();
    let sources = git2::Repository::open(std::path::Path::new(path))?;
    let mut meta = meta::Project::new(name, &peer_id);

    meta.description = Some(description.to_string());
    meta.default_branch = default_branch.to_string();
<<<<<<< HEAD
    meta.add_rel(meta::Relation::Url("img_url".to_string(), img_url));
=======
>>>>>>> 3cf62b6a

    let id = git::GitProject::init(librad_paths, &key, &sources, meta.clone(), founder)?;

    Ok((id, meta))
}

/// Initialize a [`radicle_surf::git::git2::Repository`] at the given path.
///
/// # Errors
///
/// Will return [`error::Error`] if any of the git interactions break.
pub fn init_repo(path: String) -> Result<(), error::Error> {
    let repo = git2::Repository::init(path)?;

    // First use the config to initialize a commit signature for the user.
    let sig = repo.signature()?;
    // Now let's create an empty tree for this commit
    let tree_id = {
        let mut index = repo.index()?;

        // For our purposes, we'll leave the index empty for now.
        index.write_tree()?
    };
    let tree = repo.find_tree(tree_id)?;
    // Normally creating a commit would involve looking up the current HEAD
    // commit and making that be the parent of the initial commit, but here this
    // is the first commit so there will be no parent.
    repo.commit(Some("HEAD"), &sig, &sig, "Initial commit", &tree, &[])?;

    Ok(())
}

/// Create a copy of the git-platinum repo, init with coco and push tags and the additional dev
/// branch.
///
/// # Errors
///
/// Will return [`error::Error`] if any of the git interaction fail, or the initialisation of the
/// coco project.
pub fn replicate_platinum(
    tmp_dir: &tempfile::TempDir,
    librad_paths: &Paths,
    name: &str,
    description: &str,
    default_branch: &str,
<<<<<<< HEAD
    img_url: Url,
=======
>>>>>>> 3cf62b6a
) -> Result<(git::ProjectId, meta::Project), error::Error> {
    // Craft the absolute path to git-platinum fixtures.
    let mut platinum_path = env::current_dir()?;
    platinum_path.push("../fixtures/git-platinum");
    let mut platinum_from = String::from("file://");
    platinum_from.push_str(platinum_path.to_str().expect("unable get path"));

    // Construct path for fixtures to clone into.
    let platinum_into = tmp_dir.path().join("git-platinum");

    // Clone a copy into temp directory.
    let mut fetch_options = git2::FetchOptions::new();
    fetch_options.download_tags(git2::AutotagOption::All);

    let platinum_repo = git2::build::RepoBuilder::new()
        .branch("master")
        .clone_local(git2::build::CloneLocal::Auto)
        .fetch_options(fetch_options)
        .clone(&platinum_from, platinum_into.as_path())
        .expect("unable to clone fixtures repo");

    let platinum_surf_repo = surf::git::Repository::new(
        platinum_into
            .to_str()
            .expect("unable to convert into string"),
    )?;
    let platinum_browser = surf::git::Browser::new(platinum_surf_repo)?;

    let tags = platinum_browser
        .list_tags()
        .expect("unable to get list of tags")
        .iter()
        .map(|t| format!("+refs/tags/{}", t.name()))
        .collect::<Vec<String>>();

    {
        let branches = platinum_repo.branches(Some(git2::BranchType::Remote))?;

        for branch in branches {
            let (branch, _branch_type) = branch?;
            let name = &branch
                .name()
                .expect("unable to get branch name")
                .expect("branch not present")
                .get(7..)
                .expect("unable to extract branch name");
            let oid = branch.get().target().expect("can't find OID");
            let commit = platinum_repo.find_commit(oid)?;

            if *name != "master" {
                platinum_repo.branch(name, &commit, false)?;
            }
        }
    }

    // Init as rad project.
    let (id, meta) = init_project(
        librad_paths,
        platinum_into.to_str().expect("unable to get path"),
        name,
        description,
        default_branch,
    )?;
    let mut rad_remote = platinum_repo.find_remote("rad")?;

    // Push all tags to rad remote.
    rad_remote.push(&tags.iter().map(String::as_str).collect::<Vec<_>>(), None)?;
    // Push dev branch.
    rad_remote.push(&["+refs/heads/dev"], None)?;

    Ok((id, meta))
}

/// Creates a small set of projects in [`Paths`].
///
/// # Errors
///
/// Will error if filesystem access is not granted or broken for the configured
/// [`librad::paths::Paths`].
pub fn setup_fixtures(librad_paths: &Paths, root: &str) -> Result<(), error::Error> {
    let infos = vec![
<<<<<<< HEAD
            (
                "monokel",
                "A looking glass into the future",
                "master",
                Url::parse("https://res.cloudinary.com/juliendonck/image/upload/v1557488019/Frame_2_bhz6eq.svg")?,
            ),
            (
                "Monadic",
                "Open source organization of amazing things.",
                "master",
                Url::parse("https://res.cloudinary.com/juliendonck/image/upload/v1549554598/monadic-icon_myhdjk.svg")?,
            ),
            (
                "open source coin",
                "Research for the sustainability of the open source community.",
                "master",
                Url::parse("https://avatars0.githubusercontent.com/u/31632242")?,
            ),
            (
                "radicle",
                "Decentralized open source collaboration",
                "master",
                Url::parse("https://avatars0.githubusercontent.com/u/48290027")?,
            ),
        ];
=======
        ("monokel", "A looking glass into the future", "master"),
        (
            "Monadic",
            "Open source organization of amazing things.",
            "master",
        ),
        (
            "open source coin",
            "Research for the sustainability of the open source community.",
            "master",
        ),
        (
            "radicle",
            "Decentralized open source collaboration",
            "master",
        ),
    ];
>>>>>>> 3cf62b6a

    for info in infos {
        let path = format!("{}/{}/{}", root, "repos", info.0);
        std::fs::create_dir_all(path.clone())?;

        init_repo(path.clone())?;
        init_project(librad_paths, &path, info.0, info.1, info.2)?;
    }

    Ok(())
}<|MERGE_RESOLUTION|>--- conflicted
+++ resolved
@@ -420,10 +420,6 @@
     name: &str,
     description: &str,
     default_branch: &str,
-<<<<<<< HEAD
-    img_url: Url,
-=======
->>>>>>> 3cf62b6a
 ) -> Result<(git::ProjectId, meta::Project), error::Error> {
     let key = keys::device::Key::new();
     let peer_id = peer::PeerId::from(key.public());
@@ -433,10 +429,6 @@
 
     meta.description = Some(description.to_string());
     meta.default_branch = default_branch.to_string();
-<<<<<<< HEAD
-    meta.add_rel(meta::Relation::Url("img_url".to_string(), img_url));
-=======
->>>>>>> 3cf62b6a
 
     let id = git::GitProject::init(librad_paths, &key, &sources, meta.clone(), founder)?;
 
@@ -482,10 +474,6 @@
     name: &str,
     description: &str,
     default_branch: &str,
-<<<<<<< HEAD
-    img_url: Url,
-=======
->>>>>>> 3cf62b6a
 ) -> Result<(git::ProjectId, meta::Project), error::Error> {
     // Craft the absolute path to git-platinum fixtures.
     let mut platinum_path = env::current_dir()?;
@@ -567,33 +555,6 @@
 /// [`librad::paths::Paths`].
 pub fn setup_fixtures(librad_paths: &Paths, root: &str) -> Result<(), error::Error> {
     let infos = vec![
-<<<<<<< HEAD
-            (
-                "monokel",
-                "A looking glass into the future",
-                "master",
-                Url::parse("https://res.cloudinary.com/juliendonck/image/upload/v1557488019/Frame_2_bhz6eq.svg")?,
-            ),
-            (
-                "Monadic",
-                "Open source organization of amazing things.",
-                "master",
-                Url::parse("https://res.cloudinary.com/juliendonck/image/upload/v1549554598/monadic-icon_myhdjk.svg")?,
-            ),
-            (
-                "open source coin",
-                "Research for the sustainability of the open source community.",
-                "master",
-                Url::parse("https://avatars0.githubusercontent.com/u/31632242")?,
-            ),
-            (
-                "radicle",
-                "Decentralized open source collaboration",
-                "master",
-                Url::parse("https://avatars0.githubusercontent.com/u/48290027")?,
-            ),
-        ];
-=======
         ("monokel", "A looking glass into the future", "master"),
         (
             "Monadic",
@@ -611,7 +572,6 @@
             "master",
         ),
     ];
->>>>>>> 3cf62b6a
 
     for info in infos {
         let path = format!("{}/{}/{}", root, "repos", info.0);
