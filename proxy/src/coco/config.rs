//! Configuration for [`crate::coco`].

use std::convert::TryFrom;
use std::net::{Ipv4Addr, SocketAddr, SocketAddrV4};

use librad::net;
use librad::net::discovery;
use librad::paths;
use librad::peer;

<<<<<<< HEAD
use crate::coco;
use crate::coco::signer;
=======
use crate::coco::seed;
>>>>>>> 14362bd4
use crate::error;

lazy_static! {
    /// Localhost binding to any available port, i.e. `127.0.0.1:0`.
    pub static ref LOCALHOST_ANY: SocketAddr =
        SocketAddr::V4(SocketAddrV4::new(Ipv4Addr::new(127, 0, 0, 1), 0));
}

/// The environment variable that points to where librad data lives.
pub const RAD_HOME: &str = "RAD_HOME";

/// The default name for a user's remote, which is `"rad"`.
pub const RAD_REMOTE: &str = "rad";

/// Path configuration
pub enum Paths {
    /// Select the default [`paths::Paths`] for configuration.
    Default,
    /// Use [`paths::Paths::from_root`] for configuration.
    FromRoot(std::path::PathBuf),
}

impl Default for Paths {
    fn default() -> Self {
        Self::Default
    }
}

impl TryFrom<Paths> for paths::Paths {
    type Error = error::Error;

    fn try_from(config: Paths) -> Result<Self, Self::Error> {
        match config {
            Paths::Default => Ok(Self::new()?),
            Paths::FromRoot(path) => Ok(Self::from_root(path)?),
        }
    }
}

/// Short-hand type for [`discovery::Static`] over a vector of [`peer::PeerId`]s and
/// [`SocketAddr`].
pub type Disco = discovery::Static<
    std::iter::Map<std::vec::IntoIter<seed::Seed>, fn(seed::Seed) -> (peer::PeerId, SocketAddr)>,
    SocketAddr,
>;

/// Provide the default config.
///
/// Address: 127.0.0.1:0
/// No seeds.
/// Default gossip parameters.
///
/// # Errors
///
/// Results in an error if the [`paths::Paths`] could not be created.
pub fn default<S>(
    signer: S,
    path: impl AsRef<std::path::Path>,
) -> Result<net::peer::PeerConfig<Disco, S>, error::Error>
where
    S: signer::Signer,
    S::Error: coco::SignError,
{
    let paths = paths::Paths::from_root(path)?;
<<<<<<< HEAD
    Ok(configure(paths, signer, vec![]))
=======
    Ok(configure(paths, key, *LOCALHOST_ANY, vec![]))
>>>>>>> 14362bd4
}

/// Configure a [`net::peer::PeerConfig`].
#[allow(clippy::as_conversions)]
#[must_use]
pub fn configure<S>(
    paths: paths::Paths,
<<<<<<< HEAD
    signer: S,
    seeds: Vec<Seed>,
) -> net::peer::PeerConfig<Disco, S>
where
    S: signer::Signer,
    S::Error: coco::SignError,
{
    // TODO(finto): There should be a coco::config module that knows how to parse the
    // configs/parameters to give us back a `PeerConfig`

    // TODO(finto): Should be read from config file
=======
    key: keys::SecretKey,
    listen_addr: SocketAddr,
    seeds: Vec<seed::Seed>,
) -> net::peer::PeerConfig<Disco, keys::SecretKey> {
>>>>>>> 14362bd4
    let gossip_params = net::gossip::MembershipParams::default();
    let disco = discovery::Static::new(
        seeds
            .into_iter()
            .map(seed::Seed::into as fn(seed::Seed) -> (peer::PeerId, SocketAddr)),
    );

    net::peer::PeerConfig {
        signer,
        paths,
        listen_addr,
        gossip_params,
        disco,
    }
}<|MERGE_RESOLUTION|>--- conflicted
+++ resolved
@@ -8,12 +8,9 @@
 use librad::paths;
 use librad::peer;
 
-<<<<<<< HEAD
 use crate::coco;
+use crate::coco::seed;
 use crate::coco::signer;
-=======
-use crate::coco::seed;
->>>>>>> 14362bd4
 use crate::error;
 
 lazy_static! {
@@ -78,11 +75,7 @@
     S::Error: coco::SignError,
 {
     let paths = paths::Paths::from_root(path)?;
-<<<<<<< HEAD
-    Ok(configure(paths, signer, vec![]))
-=======
-    Ok(configure(paths, key, *LOCALHOST_ANY, vec![]))
->>>>>>> 14362bd4
+    Ok(configure(paths, signer, *LOCALHOST_ANY, vec![]))
 }
 
 /// Configure a [`net::peer::PeerConfig`].
@@ -90,24 +83,14 @@
 #[must_use]
 pub fn configure<S>(
     paths: paths::Paths,
-<<<<<<< HEAD
     signer: S,
-    seeds: Vec<Seed>,
+    listen_addr: SocketAddr,
+    seeds: Vec<seed::Seed>,
 ) -> net::peer::PeerConfig<Disco, S>
 where
     S: signer::Signer,
     S::Error: coco::SignError,
 {
-    // TODO(finto): There should be a coco::config module that knows how to parse the
-    // configs/parameters to give us back a `PeerConfig`
-
-    // TODO(finto): Should be read from config file
-=======
-    key: keys::SecretKey,
-    listen_addr: SocketAddr,
-    seeds: Vec<seed::Seed>,
-) -> net::peer::PeerConfig<Disco, keys::SecretKey> {
->>>>>>> 14362bd4
     let gossip_params = net::gossip::MembershipParams::default();
     let disco = discovery::Static::new(
         seeds
