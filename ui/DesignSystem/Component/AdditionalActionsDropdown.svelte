<script>
  import { fade } from "svelte/transition";

  import { Icon } from "../Primitive";
  import Urn from "./Urn.svelte";
  import Tooltip from "./Tooltip.svelte";

  let triggerEl;
  let expanded = false;

  const toggleModal = () => {
    expanded = !expanded;
  };

  const hideModal = () => {
    expanded = false;
  };

  const handleItemSelection = item => {
    hideModal();
    item.event();
  };

  export let dataCy = null;
  export let style = null;
  export let menuItems = null;
  export let headerTitle = null;
</script>

<style>
  .container {
    position: relative;
    height: 40px;
    width: 40px;
  }

  .additional-actions-dropdown-button {
    height: 100%;
    width: 100%;
    display: flex;
    justify-content: center;
    align-items: center;
    border-radius: 4px;
    cursor: pointer;
    outline-style: none;
  }

  .additional-actions-dropdown-button :global(svg) {
    fill: var(--color-foreground-level-6);
  }

  .additional-actions-dropdown-button:active :global(svg) {
    fill: var(--color-foreground-level-5);
  }

  .additional-actions-dropdown-button:hover {
    background-color: var(--color-foreground-level-2);
  }

  .modal {
    position: absolute;
    top: 100%;
    right: 0;
    width: 240px;
    margin-top: 15px;
    background-color: var(--color-background);
    box-shadow: var(--elevation-medium);
    border-radius: 4px;
    cursor: pointer;
    border: 1px solid var(--color-foreground-level-3);
    overflow: hidden; /* hack to make inner option rounded corners */
    z-index: 1;
    user-select: none;
  }

  .header {
    padding: 12px 16px;
    color: var(--color-foreground-level-5);
    display: flex;
    justify-content: space-between;
    border-bottom: solid 1px var(--color-foreground-level-3);
  }

  .header:hover {
    color: var(--color-foreground-level-6);
  }

  .menu {
    cursor: pointer;
  }

  .menu-item {
    display: flex;
    padding: 8px 12px;
    color: var(--color-foreground-level-6);
  }

  .menu-item:hover {
    background-color: var(--color-foreground-level-1);
  }

  .menu-item.disabled {
    color: var(--color-foreground-level-4);
    cursor: not-allowed;
  }

  .menu-item.disabled :global(svg) {
    fill: var(--color-foreground-level-4);
  }
</style>

<svelte:window on:click={hideModal} />
<div data-cy={dataCy} class="container" {style}>
  <button
    class="additional-actions-dropdown-button"
    bind:this={triggerEl}
    on:click|stopPropagation={toggleModal}>
    <svelte:component this={Icon.Ellipses} />
  </button>
  {#if expanded}
    <div out:fade={{ duration: 100 }} class="modal" hidden={!expanded}>
      {#if headerTitle}
        <div class="header">
          <Urn urn={headerTitle} />
        </div>
      {/if}

      {#if menuItems}
        <div class="menu" data-cy="dropdown-menu">
          {#each menuItems as item}
<<<<<<< HEAD
            {#if item !== undefined}
              {#if item.tooltip !== undefined}
                <Tooltip value={item.tooltip} position="bottom">
                  <div
                    data-cy={item.dataCy}
                    class="menu-item"
                    class:disabled={item.disabled}
                    on:click|stopPropagation={!item.disabled && handleItemSelection(item)}>
                    <svelte:component
                      this={item.icon}
                      style="margin-right: 12px" />
                    <p>{item.title}</p>
                  </div>
                </Tooltip>
              {:else}
                <div
                  data-cy={item.dataCy}
                  class="menu-item"
                  class:disabled={item.disabled}
                  on:click|stopPropagation={!item.disabled && handleItemSelection(item)}>
                  <svelte:component
                    this={item.icon}
                    style="margin-right: 12px" />
                  <p>{item.title}</p>
                </div>
              {/if}
            {/if}
=======
            <Tooltip value={item.tooltip} position="bottom">
              <div
                data-cy={item.dataCy}
                class="menu-item"
                class:disabled={item.disabled}
                on:click|stopPropagation={!item.disabled && handleItemSelection(item)}>
                <svelte:component this={item.icon} style="margin-right: 12px" />
                <p>{item.title}</p>
              </div>
            </Tooltip>
>>>>>>> 9609e21e
          {/each}
        </div>
      {/if}
    </div>
  {/if}
</div><|MERGE_RESOLUTION|>--- conflicted
+++ resolved
@@ -128,22 +128,8 @@
       {#if menuItems}
         <div class="menu" data-cy="dropdown-menu">
           {#each menuItems as item}
-<<<<<<< HEAD
             {#if item !== undefined}
-              {#if item.tooltip !== undefined}
-                <Tooltip value={item.tooltip} position="bottom">
-                  <div
-                    data-cy={item.dataCy}
-                    class="menu-item"
-                    class:disabled={item.disabled}
-                    on:click|stopPropagation={!item.disabled && handleItemSelection(item)}>
-                    <svelte:component
-                      this={item.icon}
-                      style="margin-right: 12px" />
-                    <p>{item.title}</p>
-                  </div>
-                </Tooltip>
-              {:else}
+              <Tooltip value={item.tooltip} position="bottom">
                 <div
                   data-cy={item.dataCy}
                   class="menu-item"
@@ -154,20 +140,8 @@
                     style="margin-right: 12px" />
                   <p>{item.title}</p>
                 </div>
-              {/if}
+              </Tooltip>
             {/if}
-=======
-            <Tooltip value={item.tooltip} position="bottom">
-              <div
-                data-cy={item.dataCy}
-                class="menu-item"
-                class:disabled={item.disabled}
-                on:click|stopPropagation={!item.disabled && handleItemSelection(item)}>
-                <svelte:component this={item.icon} style="margin-right: 12px" />
-                <p>{item.title}</p>
-              </div>
-            </Tooltip>
->>>>>>> 9609e21e
           {/each}
         </div>
       {/if}
