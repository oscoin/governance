--- conflicted
+++ resolved
@@ -1,6 +1,5 @@
 use juniper::{DefaultScalarValue, ExecutionError, Value, Variables};
 use librad::git::ProjectId;
-use librad::meta::Url;
 use librad::paths::Paths;
 use tempfile::{tempdir_in, TempDir};
 
@@ -21,10 +20,6 @@
         "git-platinum",
         "fixture data",
         "master",
-<<<<<<< HEAD
-        Url::parse("https://avatars0.githubusercontent.com/u/48290027").unwrap(),
-=======
->>>>>>> 3cf62b6a
     )
     .unwrap();
 
