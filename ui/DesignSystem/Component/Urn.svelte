--- conflicted
+++ resolved
@@ -34,18 +34,9 @@
   class="wrapper urn"
   data-cy="urn"
   on:mouseover={showFullUrn}
-<<<<<<< HEAD
   on:mouseout={hideFullUrn}
   {style}>
-  <Copyable
-    iconSize="small"
-    style="align-items: center;"
-    copyContent={urn}
-    {notificationText}>
-=======
-  on:mouseout={hideFullUrn}>
   <Copyable style="align-items: center;" copyContent={urn} {notificationText}>
->>>>>>> f3cfa0f0
     {#if urn.length > 24}
       {#if (showOnHover && !hover) || !showOnHover}
         <p class="typo-text-small-mono">{firstSix}</p>
