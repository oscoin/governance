--- conflicted
+++ resolved
@@ -83,18 +83,6 @@
         <div class="user">
           <h1 data-cy="entity-name" style="display: flex; align-items: center;">
             {name}
-<<<<<<< HEAD
-            {#if variant === 'profile' && !entity.registered}
-              <Button
-                disabled
-                variant="outline"
-                style="margin-left: 12px;"
-                on:click={() => onRegisterHandle()}>
-                Register handle
-              </Button>
-            {/if}
-=======
->>>>>>> 7dec3269
           </h1>
           {#if variant === 'org' || entity.registered}
             <Icon.Registered
