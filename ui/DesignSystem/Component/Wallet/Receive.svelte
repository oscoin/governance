--- conflicted
+++ resolved
@@ -16,13 +16,8 @@
   }
 </style>
 
-<<<<<<< HEAD
 <div class="receive" data-cy="receive">
-  <QR key={address} size="136" />
-=======
-<div class="receive">
   <QR key={accountId} size="136" />
->>>>>>> a0a0c98b
   {#if text}
     <Text style="padding-top: 1.5rem; color: var(--color-foreground-level-6)">
       {text}
