--- conflicted
+++ resolved
@@ -38,13 +38,9 @@
       path.active(path.help(), get(location)) ||
       path.active(path.designSystemGuide(), get(location)) ||
       path.active(path.createProject(), get(location)) ||
-<<<<<<< HEAD
       path.active(path.registerProject("**"), get(location), true) ||
-      path.active(path.createIdentity(), get(location))
-=======
-      path.active(path.registerUser(), get(location)) ||
-      path.active(path.registerProject("**"), get(location), true)
->>>>>>> 956cecc8
+      path.active(path.createIdentity(), get(location)) ||
+      path.active(path.registerUser(), get(location))
     ) {
       pop();
     }
