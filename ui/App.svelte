--- conflicted
+++ resolved
@@ -22,6 +22,7 @@
   import Onboarding from "./Screen/Onboarding.svelte";
   import DesignSystemGuide from "./Screen/DesignSystemGuide.svelte";
   import Discovery from "./Screen/Discovery.svelte";
+  import ModalManageRemotes from "./Modal/ManageRemotes.svelte";
   import ModalNewProject from "./Modal/NewProject.svelte";
   import ModalSearch from "./Modal/Search.svelte";
   import ModalShortcuts from "./Modal/Shortcuts.svelte";
@@ -45,16 +46,10 @@
   };
 
   const modalRoutes = {
-<<<<<<< HEAD
-    "/manage-remotes": Modal.ManageRemotes,
-    "/new-project": Modal.NewProject,
-    "/search": Modal.Search,
-    "/shortcuts": Modal.Shortcuts,
-=======
+    "/manage-remotes": ModalManageRemotes,
     "/new-project": ModalNewProject,
     "/search": ModalSearch,
     "/shortcuts": ModalShortcuts,
->>>>>>> def2f511
   };
 
   $: switch ($store.status) {
