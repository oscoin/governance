--- conflicted
+++ resolved
@@ -1,21 +1,12 @@
 <script>
   import { getContext } from "svelte";
-<<<<<<< HEAD
-  import { link, location, push } from "svelte-spa-router";
-=======
-  import { push, location } from "svelte-spa-router";
->>>>>>> 6b5b603e
+  import { location, push } from "svelte-spa-router";
   import { format } from "timeago.js";
 
   import * as path from "../../src/path.ts";
   import { project as projectStore } from "../../src/project.ts";
   import {
-<<<<<<< HEAD
-=======
-    currentPath,
-    currentRevision,
     fetchCommits,
->>>>>>> 6b5b603e
     fetchRevisions,
     commits as commitsStore,
     object as objectStore,
@@ -38,7 +29,6 @@
 
   export const params = null;
 
-<<<<<<< HEAD
   $: currentPath = path.extractProjectSourceObjectPath($location);
   $: currentRevision = path.extractProjectSourceRevision(
     $location,
@@ -62,7 +52,8 @@
         path.extractProjectSourceObjectPath($location)
       )
     );
-=======
+  };
+
   const navigateOnReady = (path, store) => {
     const unsubscribe = store.subscribe(state => {
       if (state.status === "SUCCESS") {
@@ -72,16 +63,6 @@
     unsubscribe();
   };
 
-  const updateRevision = (projectId, revision) => {
-    updateParams({
-      path: path.extractProjectSourceObjectPath($location),
-      projectId: projectId,
-      revision: revision,
-      type: path.extractProjectSourceObjectType($location),
-    });
->>>>>>> 6b5b603e
-  };
-
   let copyIcon = Icon.Copy;
 
   const afterCopy = () => {
@@ -93,28 +74,17 @@
 
   const { id, metadata } = getContext("project");
 
-<<<<<<< HEAD
-  fetchRevisions({ projectId: id });
   $: fetchObject({
     path: currentPath,
     user: currentUser,
-=======
-  const getRevision = current =>
-    current !== "" ? current : metadata.defaultBranch;
-
-  $: updateParams({
-    path: path.extractProjectSourceObjectPath($location),
->>>>>>> 6b5b603e
     projectId: id,
     revision: currentRevision,
     type: currentObjectType,
   });
-<<<<<<< HEAD
-=======
-  $: fetchCommits({ projectId: id, branch: getRevision($currentRevision) });
+
+  $: fetchCommits({ projectId: id, branch: currentRevision });
 
   fetchRevisions({ projectId: id });
->>>>>>> 6b5b603e
 </script>
 
 <style>
@@ -246,11 +216,7 @@
               <!-- svelte-ignore a11y-missing-attribute -->
               <a
                 data-cy="commits-button"
-<<<<<<< HEAD
-                use:link={path.projectCommits(project.id, currentUser, currentRevision)}>
-=======
-                on:click={navigateOnReady(path.projectCommits(id, $currentRevision), commitsStore)}>
->>>>>>> 6b5b603e
+                on:click={navigateOnReady(path.projectCommits(project.id, currentUser, currentRevision), commitsStore)}>
                 Commits
               </a>
             </Text>
