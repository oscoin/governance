{
  "name": "radicle-upstream",
  "version": "0.0.4",
  "author": {
    "name": "radicle team",
    "email": "dev@radicle.xyz",
    "url": "https://radicle.xyz"
  },
  "license": "GPL-3.0-only",
  "description": "Desktop client for radicle",
  "repository": {
    "type": "git",
    "url": "https://github.com/radicle-dev/radicle-upstream.git"
  },
  "build": {
    "appId": "radicle-upstream.monadic.xyz",
    "files": [
      "public/**/*",
      "native/**/*"
    ],
    "directories": {
      "buildResources": "public"
    },
    "extraResources": [
      {
        "from": "dist/proxy",
        "to": "proxy"
      }
    ],
    "linux": {
      "target": [
        "Appimage",
        "snap"
      ]
    },
    "mac": {
      "target": [
        "dmg"
      ]
    }
  },
  "main": "./native/main.comp.js",
  "devDependencies": {
    "@babel/core": "^7.8.4",
    "@babel/node": "^7.8.4",
    "@babel/plugin-transform-runtime": "^7.8.3",
    "@babel/preset-env": "^7.8.4",
    "babel-eslint": "^10.0.3",
    "chokidar": "^3.3.1",
    "color": "^3.1.2",
    "cypress": "^4.0.1",
    "electron": "^8.0.0",
    "electron-builder": "^22.3.2",
    "eslint": "^6.8.0",
    "eslint-plugin-cypress": "^2.9.0",
    "husky": ">=4.2.1",
    "lint-staged": "^10.0.7",
    "npm-run-all": "^4.1.5",
    "prettier": "^1.19.1",
    "prettier-plugin-svelte": "^0.7.0",
    "rollup": "^1.31.0",
    "rollup-plugin-babel": "^4.3.3",
    "rollup-plugin-commonjs": "^10.0.0",
    "rollup-plugin-livereload": "^1.0.0",
    "rollup-plugin-node-externals": "^2.1.3",
    "rollup-plugin-node-resolve": "^5.2.0",
    "rollup-plugin-svelte": "^5.1.1",
    "rollup-plugin-terser": "^5.2.0",
    "sirv-cli": "^0.4.5",
    "standard-version": "^7.1.0",
    "svelte": "^3.18.1",
    "svelte-spa-router": "^2.0.0",
    "wait-on": "^4.0.0"
  },
  "scripts": {
    "start": "run-p --race svelte:watch proxy:start graphiql:serve electron:start",
    "start:test": "run-p --race svelte:watch proxy:start:test electron:start",
    "test": "TZ='UTC' run-p --race proxy:start:test test:run",
    "test:debug": "TZ='UTC' run-p --race svelte:watch proxy:start:test cypress:open",
    "test:run": "wait-on tcp:8080 && yarn svelte:build && yarn cypress:run",
    "dist": "rm -rf ./dist && mkdir ./dist && yarn svelte:clean && yarn svelte:build && yarn proxy:build:release && cp ../proxy/target/release/proxy dist && electron-builder --publish never",
    "electron:start": "wait-on ./public/bundle.js && wait-on ./native/main.comp.js && wait-on tcp:8080 && NODE_ENV=development electron .",
    "svelte:clean": "rm -rf public/bundle.*",
    "svelte:build": "yarn svelte:clean && rollup -c",
    "svelte:watch": "yarn svelte:clean && rollup -c -w",
    "proxy:build": "cd ../proxy && cargo build --all-features --all-targets",
    "proxy:build:release": "cd ../proxy && cargo build --release --all-features --all-targets",
    "proxy:build:test": "cd ../proxy && cargo test --no-run",
    "proxy:start": "cd ../proxy && cargo run --release -- --source=memory",
    "proxy:start:test": "cd ../proxy && cargo run -- --source=memory --test",
    "graphiql": "open http://localhost:5000",
    "graphiql:serve": "yarn sirv ./graphiql",
    "cypress:run": "yarn run cypress run",
    "cypress:open": "yarn run cypress open",
    "generate:colors": "babel-node --presets \"@babel/env\" scripts/generate-colors.js",
    "release": "babel-node --presets \"@babel/env\" scripts/release.js",
    "release:finalize": "babel-node --presets \"@babel/env\" scripts/release.js --finalize",
<<<<<<< HEAD
    "prettier": "prettier \"**/*.@(js|json|svelte|css|html)\" --ignore-path .gitignore",
    "prettier:check": "yarn prettier --check",
    "prettier:write": "yarn prettier --write"
=======
    "lint": "eslint . --ignore-path .gitignore"
>>>>>>> ac7f401b
  },
  "dependencies": {
    "@babel/runtime": "^7.8.4",
    "apollo-boost": "^0.4.7",
    "graphql": "^14.6.0",
    "hotkeys-js": "^3.7.3",
    "svelte-apollo": "^0.3.0",
    "timeago.js": "^4.0.2",
    "validate.js": "^0.13.1"
  },
  "husky": {
    "hooks": {
      "pre-commit": "lint-staged"
    }
  },
  "standard-version": {
    "skip": {
      "tag": true
    }
  },
  "lint-staged": {
    "*.{js,css,json,html}": [
      "prettier --write"
    ],
    "*.svelte": [
      "prettier --plugin-search-dir=. --write"
    ]
  }
}<|MERGE_RESOLUTION|>--- conflicted
+++ resolved
@@ -95,13 +95,10 @@
     "generate:colors": "babel-node --presets \"@babel/env\" scripts/generate-colors.js",
     "release": "babel-node --presets \"@babel/env\" scripts/release.js",
     "release:finalize": "babel-node --presets \"@babel/env\" scripts/release.js --finalize",
-<<<<<<< HEAD
     "prettier": "prettier \"**/*.@(js|json|svelte|css|html)\" --ignore-path .gitignore",
     "prettier:check": "yarn prettier --check",
-    "prettier:write": "yarn prettier --write"
-=======
+    "prettier:write": "yarn prettier --write",
     "lint": "eslint . --ignore-path .gitignore"
->>>>>>> ac7f401b
   },
   "dependencies": {
     "@babel/runtime": "^7.8.4",
