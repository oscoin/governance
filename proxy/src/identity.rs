--- conflicted
+++ resolved
@@ -65,21 +65,12 @@
 /// Creates a new identity.
 ///
 /// # Errors
-<<<<<<< HEAD
 pub fn create<S>(api: &coco::Api<S>, signer: S, handle: &str) -> Result<Identity, error::Error>
 where
     S: coco::Signer + Clone,
     S::Error: coco::SignError,
 {
     let user = api.init_owner(signer, handle)?;
-=======
-pub fn create(
-    api: &coco::Api,
-    key: &keys::SecretKey,
-    handle: &str,
-) -> Result<Identity, error::Error> {
-    let user = api.init_owner(key, handle)?;
->>>>>>> 21ee839a
     Ok((api.peer_id(), user).into())
 }
 
@@ -100,7 +91,11 @@
 /// Retrieve the list of identities known to the session user.
 ///
 /// # Errors
-pub fn list(api: &coco::Api) -> Result<Vec<Identity>, error::Error> {
+pub fn list<S>(api: &coco::Api<S>) -> Result<Vec<Identity>, error::Error>
+where
+    S: coco::Signer,
+    S::Error: coco::SignError,
+{
     let mut users = vec![];
     for project in api.list_projects()? {
         let project_urn = project.urn();
