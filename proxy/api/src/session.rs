//! Management of local session state like the currently used identity, wallet related data and
//! configuration of all sorts.

use serde::{Deserialize, Serialize};

use crate::{error, identity};

pub mod settings;

/// Name for the storage bucket used for all session data.
const BUCKET_NAME: &str = "session";
/// Name of the item used for the currently active session.
const KEY_CURRENT: &str = "current";

/// Container for all local state.
#[derive(Debug, Clone, PartialEq, Deserialize, Serialize)]
#[serde(rename_all = "camelCase")]
pub struct Session {
    /// The currently used [`identity::Identity`].
    pub identity: identity::Identity,
    /// User controlled parameters to control the behaviour and state of the application.
    pub settings: settings::Settings,
}

/// Get the seed nodes (see [`settings::CoCo::seeds`]) from the session settings current session.
///
/// If there is no session yet, returns the seeds from the default value of [`settings::CoCo`].
///
/// # Errors
///
/// Errors if we cannot read data from the store.
pub async fn seeds(
    store: &kv::Store,
    default_seeds: &[String],
) -> Result<Vec<String>, error::Error> {
    let settings = get_current(store)?.map(|session| session.settings);

    match settings {
        Some(settings) => Ok(settings.coco.seeds),
        None => Ok(default_seeds.to_vec()),
    }
}

/// Get the current session if present
///
/// # Errors
///
/// Errors if we cannot read data from the store.
pub fn get_current(store: &kv::Store) -> Result<Option<Session>, error::Error> {
    Ok(store
        .bucket::<&str, kv::Json<Session>>(Some(BUCKET_NAME))?
        .get(KEY_CURRENT)?
        .map(kv::Codec::to_inner))
}

/// Initialize the current session with the given identity, default settings and default seeds.
///
/// # Errors
///
/// * Errors when we cannot write to the store.
pub fn initialize(
    store: &kv::Store,
    identity: identity::Identity,
    default_seeds: &[String],
) -> Result<Session, error::Error> {
    let mut session = Session {
        identity,
        settings: settings::Settings::default(),
    };

    session.settings.coco.seeds = default_seeds.to_owned();

    set_current(store, session.clone())?;
    Ok(session)
}

/// Update the session settings. Does nothing if there is no session yet.
///
/// # Errors
///
/// Errors when we cannot access the store.
pub fn set_settings(store: &kv::Store, settings: settings::Settings) -> Result<(), error::Error> {
    if let Some(mut session) = get_current(store)? {
        session.settings = settings;

        set_current(store, session)?
    }
    Ok(())
}

/// Initialize a session for tests.
///
/// Creates an owner identity for the session using `owner_handle` and stores the current session.
///
/// Panics if anything goes wrong.
#[cfg(test)]
pub async fn initialize_test(ctx: &crate::context::Unsealed, owner_handle: &str) -> Session {
    let owner = ctx
        .state
        .init_owner(owner_handle.to_string())
        .await
        .expect("cannot init owner identity");
<<<<<<< HEAD
    let identity = (ctx.state.peer_id(), owner.into_inner().into_inner()).into();
    initialize(&ctx.store, identity).expect("failed to initialize session")
=======
    let identity = (ctx.state.peer_id(), owner).into();
    initialize(&ctx.store, identity, &ctx.default_seeds).expect("failed to initialize session")
>>>>>>> 9770b08a
}

/// Stores the session as the current session
fn set_current(store: &kv::Store, sess: Session) -> Result<(), error::Error> {
    Ok(store
        .bucket::<&str, kv::Json<Session>>(Some(BUCKET_NAME))?
        .set(KEY_CURRENT, kv::Json(sess))?)
}<|MERGE_RESOLUTION|>--- conflicted
+++ resolved
@@ -100,13 +100,8 @@
         .init_owner(owner_handle.to_string())
         .await
         .expect("cannot init owner identity");
-<<<<<<< HEAD
     let identity = (ctx.state.peer_id(), owner.into_inner().into_inner()).into();
-    initialize(&ctx.store, identity).expect("failed to initialize session")
-=======
-    let identity = (ctx.state.peer_id(), owner).into();
     initialize(&ctx.store, identity, &ctx.default_seeds).expect("failed to initialize session")
->>>>>>> 9770b08a
 }
 
 /// Stores the session as the current session
