use std::convert::TryFrom;

use librad::paths;
use radicle_keystore::pinentry::SecUtf8;

use proxy::coco;
use proxy::coco::seed;
use proxy::config;
use proxy::env;
use proxy::http;
use proxy::keystore;
use proxy::registry;
use proxy::session;

/// Flags accepted by the proxy binary.
struct Args {
    /// Host name or IP for the registry node to connect to. If the special value "emulator" is
    /// provided the proxy will not connect to a node but emulate the chain in memory.
    registry: String,
    /// Put proxy in test mode to use certain fixtures to serve.
    test: bool,
}

#[tokio::main]
async fn main() -> Result<(), Box<dyn std::error::Error>> {
    env::set_if_unset("RUST_BACKTRACE", "full");
    env::set_if_unset("RUST_LOG", "info");
    pretty_env_logger::init();

    let mut args = pico_args::Arguments::from_env();
    let args = Args {
        registry: args.value_from_str("--registry")?,
        test: args.contains("--test"),
    };

    let registry_client = match args.registry.as_str() {
        "emulator" => {
            let (client, control) = radicle_registry_client::Client::new_emulator();

            tokio::spawn(async move {
                let mut interval = tokio::time::interval(std::time::Duration::from_secs(10));
                loop {
                    interval.tick().await;
                    control.add_blocks(1);
                }
            });

            client
        },
        host => {
            let host = url17::Host::parse(host)?;
            radicle_registry_client::Client::create_with_executor(host)
                .await
                .expect("unable to construct devnet client")
        },
    };

    let temp_dir = tempfile::tempdir().expect("test dir creation failed");
    log::debug!(
        "Temporary path being used for this run is: {:?}",
        temp_dir.path()
    );

    let paths_config = if args.test {
        std::env::set_var("RAD_HOME", temp_dir.path());
        coco::config::Paths::FromRoot(temp_dir.path().to_path_buf())
    } else {
        coco::config::Paths::default()
    };
    let pw = SecUtf8::from("radicle-upstream");

    let paths = paths::Paths::try_from(paths_config)?;

    let mut keystore = keystore::Keystorage::new(&paths, pw);
    let key = keystore.init_librad_key()?;

<<<<<<< HEAD
    let coco_api = {
        let config =
            coco::config::configure(paths, key.clone(), *coco::config::LOCALHOST_ANY, vec![]);
        coco::Api::new(config).await?
    };

    if args.test {
        // TODO(xla): Given that we have proper ownership and user handling in coco, we should
        // evaluate how meaningful these fixtures are.
        let owner = coco_api.init_owner(key.clone(), "cloudhead")?;
        coco::control::setup_fixtures(&coco_api, key, &owner).expect("fixture creation failed");
    }

=======
>>>>>>> 1b834cb0
    let store = {
        let store_path = if args.test {
            temp_dir.path().join("store")
        } else {
            let dirs = config::dirs();
            dirs.data_dir().join("store")
        };
        let config = kv::Config::new(store_path).flush_every_ms(100);

        kv::Store::new(config)?
    };

    let coco_api = {
        let seeds = session::settings(&store).await?.coco.seeds;
        let seeds = seed::resolve(&seeds).await.unwrap_or_else(|err| {
            log::error!("Error parsing seed list {:?}: {}", seeds, err);
            vec![]
        });
        let config = coco::config::configure(paths, key.clone(), seeds);

        coco::Api::new(config).await?
    };

    if args.test {
        // TODO(xla): Given that we have proper ownership and user handling in coco, we should
        // evaluate how meaningful these fixtures are.
        let owner = coco_api.init_owner(&key, "cloudhead")?;
        coco::control::setup_fixtures(&coco_api, &key, &owner).expect("fixture creation failed");
    }

    let proxy_path = config::proxy_path()?;
    let bin_dir = config::bin_dir()?;
    coco::git_helper::setup(&proxy_path, &bin_dir).expect("Git remote helper setup failed");

    log::info!("Starting API");

    let cache = registry::Cacher::new(registry::Registry::new(registry_client), &store);
    let api = http::api(coco_api, keystore, cache.clone(), store, args.test);

    tokio::spawn(async move {
        cache.run().await.expect("cacher run failed");
    });

    warp::serve(api).run(([127, 0, 0, 1], 8080)).await;

    Ok(())
}<|MERGE_RESOLUTION|>--- conflicted
+++ resolved
@@ -74,22 +74,6 @@
     let mut keystore = keystore::Keystorage::new(&paths, pw);
     let key = keystore.init_librad_key()?;
 
-<<<<<<< HEAD
-    let coco_api = {
-        let config =
-            coco::config::configure(paths, key.clone(), *coco::config::LOCALHOST_ANY, vec![]);
-        coco::Api::new(config).await?
-    };
-
-    if args.test {
-        // TODO(xla): Given that we have proper ownership and user handling in coco, we should
-        // evaluate how meaningful these fixtures are.
-        let owner = coco_api.init_owner(key.clone(), "cloudhead")?;
-        coco::control::setup_fixtures(&coco_api, key, &owner).expect("fixture creation failed");
-    }
-
-=======
->>>>>>> 1b834cb0
     let store = {
         let store_path = if args.test {
             temp_dir.path().join("store")
@@ -108,7 +92,8 @@
             log::error!("Error parsing seed list {:?}: {}", seeds, err);
             vec![]
         });
-        let config = coco::config::configure(paths, key.clone(), seeds);
+        let config =
+            coco::config::configure(paths, key.clone(), *coco::config::LOCALHOST_ANY, seeds);
 
         coco::Api::new(config).await?
     };
