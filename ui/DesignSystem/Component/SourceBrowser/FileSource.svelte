--- conflicted
+++ resolved
@@ -63,53 +63,21 @@
   }
 </style>
 
-<<<<<<< HEAD
-{#await $source then result}
-  <div class="file-source" data-cy="file-source">
-    <header>
-      <div class="file-header">
-        <Icon.File />
-        <span class="file-name">{path}</span>
-      </div>
-      <div class="commit-header">
-        <CommitTeaser
-          {projectId}
-          user={{ username: result.data.blob.info.lastCommit.author.name, avatar: result.data.blob.info.lastCommit.author.avatar }}
-          commitMessage={result.data.blob.info.lastCommit.summary}
-          commitSha={result.data.blob.info.lastCommit.sha1}
-          timestamp={format(result.data.blob.info.lastCommit.committerTime * 1000)}
-          style="height: 100%" />
-      </div>
-    </header>
-    <div class="container">
-      {#if result.data.blob.binary}
-        ఠ ͟ಠ Binary content.
-      {:else}
-        <pre class="line-numbers">
-          {@html result.data.blob.content
-            .split('\n')
-            .slice(0, -1)
-            .map((_, index) => {
-              return `${index + 1}`;
-            })
-            .join('\n')}
-        </pre>
-        <pre class="code">{result.data.blob.content}</pre>
-      {/if}
-    </div>
-=======
-<CommitTeaser
-  {projectId}
-  user={{ username: blob.info.lastCommit.author.name, avatar: blob.info.lastCommit.author.avatar }}
-  commitMessage={blob.info.lastCommit.summary}
-  commitSha={blob.info.lastCommit.sha1}
-  timestamp={format(blob.info.lastCommit.committerTime * 1000)}
-  style="margin-bottom: 24px" />
-
 <div class="file-source" data-cy="file-source">
   <header>
-    <Icon.File />
-    {path}
+    <div class="file-header">
+      <Icon.File />
+      <span class="file-name">{path}</span>
+    </div>
+    <div class="commit-header">
+      <CommitTeaser
+        {projectId}
+        user={{ username: blob.info.lastCommit.author.name, avatar: blob.info.lastCommit.author.avatar }}
+        commitMessage={blob.info.lastCommit.summary}
+        commitSha={blob.info.lastCommit.sha1}
+        timestamp={format(blob.info.lastCommit.committerTime * 1000)}
+        style="height: 100%" />
+    </div>
   </header>
   <div class="container">
     {#if blob.binary}
@@ -126,6 +94,5 @@
       </pre>
       <pre class="code">{blob.content}</pre>
     {/if}
->>>>>>> 8b082791
   </div>
 </div>