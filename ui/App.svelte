<script>
  import Router, { push, location } from "svelte-spa-router";

  import * as notification from "./src/notification.ts";
  import * as path from "./src/path.ts";
  import * as remote from "./src/remote.ts";
  import * as hotkeys from "./src/hotkeys.ts";

  import { clear, fetch, session as store } from "./src/session.ts";

  import {
    NotificationFaucet,
    Remote,
    ModalOverlay,
  } from "./DesignSystem/Component";
  import { Button } from "./DesignSystem/Primitive";

  import Hotkeys from "./Hotkeys.svelte";
  import Theme from "./Theme.svelte";

  import Blank from "./Screen/Blank.svelte";
  import Onboarding from "./Screen/Onboarding.svelte";
  import DesignSystemGuide from "./Screen/DesignSystemGuide.svelte";
  import Discovery from "./Screen/Discovery.svelte";
  import ModalNewProject from "./Modal/NewProject.svelte";
  import ModalSearch from "./Modal/Search.svelte";
  import ModalShortcuts from "./Modal/Shortcuts.svelte";
  import NotFound from "./Screen/NotFound.svelte";
<<<<<<< HEAD
  import OrgRegistration from "./Screen/OrgRegistration.svelte";
  import MemberRegistration from "./Screen/Org/MemberRegistration.svelte";
  import Profile from "./Screen/Profile.svelte";
  import Project from "./Screen/Project.svelte";
  import ProjectRegistration from "./Screen/ProjectRegistration.svelte";
  import TopUp from "./Screen/Funding/Pool/TopUp.svelte";
=======
  import Profile from "./Screen/Profile.svelte";
  import Project from "./Screen/Project.svelte";
>>>>>>> 6680689f
  import Settings from "./Screen/Settings.svelte";
  import UserProfile from "./Screen/UserProfile.svelte";

  const routes = {
    "/": Blank,
    "/onboarding": Onboarding,
    "/settings": Settings,
    "/discovery": Discovery,
    "/profile/*": Profile,
<<<<<<< HEAD
    "/orgs/register": OrgRegistration,
    "/orgs/:id/members/register": MemberRegistration,
    "/projects/untracked/:urn": Untracked,
    "/projects/register/:domainId": ProjectRegistration,
    "/projects/:projectId/register/:domainId": ProjectRegistration,
=======
>>>>>>> 6680689f
    "/projects/:id/*": Project,
    "/user/:urn": UserProfile,
    "/user/:urn/*": UserProfile,
    "/design-system-guide": DesignSystemGuide,
<<<<<<< HEAD
    "/user-registration": UserRegistration,
    "/transactions/:id": TransactionDetails,
    "/pool/top-up": TopUp,
=======
>>>>>>> 6680689f
    "*": NotFound,
  };

  const modalRoutes = {
    "/new-project": ModalNewProject,
    "/search": ModalSearch,
    "/shortcuts": ModalShortcuts,
  };

  $: switch ($store.status) {
    case remote.Status.NotAsked:
      fetch();
      break;

    case remote.Status.Success:
      if ($store.data.identity === null) {
        hotkeys.disable();
        push(path.onboarding());
      } else {
        hotkeys.enable();
        if ($location === path.blank() || $location === path.onboarding()) {
          push(path.profileProjects());
        }
      }
      break;

    case remote.Status.Error:
      console.error($store.error);
      notification.error("Session could not be fetched");
      break;
  }
</script>

<style>
  .error {
    width: 100vw;
    height: 100vh;
    display: flex;
    flex-direction: column;
    justify-content: center;
    align-items: center;
  }

  h2 {
    margin-bottom: 2rem;
  }
</style>

<Hotkeys />
<ModalOverlay {modalRoutes} />
<NotificationFaucet />
<Theme />

<Remote {store} context="session">
  <Router {routes} />

  <div slot="error" class="error">
    <h2>We're having trouble logging you into radicle. 😪</h2>
    <Button on:click={clear}>Clear Session</Button>
  </div>
</Remote><|MERGE_RESOLUTION|>--- conflicted
+++ resolved
@@ -26,18 +26,10 @@
   import ModalSearch from "./Modal/Search.svelte";
   import ModalShortcuts from "./Modal/Shortcuts.svelte";
   import NotFound from "./Screen/NotFound.svelte";
-<<<<<<< HEAD
-  import OrgRegistration from "./Screen/OrgRegistration.svelte";
-  import MemberRegistration from "./Screen/Org/MemberRegistration.svelte";
   import Profile from "./Screen/Profile.svelte";
   import Project from "./Screen/Project.svelte";
-  import ProjectRegistration from "./Screen/ProjectRegistration.svelte";
+  import Settings from "./Screen/Settings.svelte";
   import TopUp from "./Screen/Funding/Pool/TopUp.svelte";
-=======
-  import Profile from "./Screen/Profile.svelte";
-  import Project from "./Screen/Project.svelte";
->>>>>>> 6680689f
-  import Settings from "./Screen/Settings.svelte";
   import UserProfile from "./Screen/UserProfile.svelte";
 
   const routes = {
@@ -46,24 +38,11 @@
     "/settings": Settings,
     "/discovery": Discovery,
     "/profile/*": Profile,
-<<<<<<< HEAD
-    "/orgs/register": OrgRegistration,
-    "/orgs/:id/members/register": MemberRegistration,
-    "/projects/untracked/:urn": Untracked,
-    "/projects/register/:domainId": ProjectRegistration,
-    "/projects/:projectId/register/:domainId": ProjectRegistration,
-=======
->>>>>>> 6680689f
     "/projects/:id/*": Project,
     "/user/:urn": UserProfile,
     "/user/:urn/*": UserProfile,
     "/design-system-guide": DesignSystemGuide,
-<<<<<<< HEAD
-    "/user-registration": UserRegistration,
-    "/transactions/:id": TransactionDetails,
     "/pool/top-up": TopUp,
-=======
->>>>>>> 6680689f
     "*": NotFound,
   };
 
