import { Readable, derived, get } from "svelte/store";

import * as api from "./api";
import * as error from "./error";
import * as event from "./event";
import type * as identity from "./identity";
import * as notification from "./notification";
import * as remote from "./remote";
import { Appearance, CoCo, Settings, defaultSetttings } from "./settings";

import { createValidationStore, ValidationStatus } from "./validation";

// TYPES
export enum Status {
  NoSession = "NO_SESSION",
  SealedSession = "SEALED_SESSION",
  UnsealedSession = "UNSEALED_SESSION",
}

export type UnsealedSession = { status: Status.UnsealedSession } & SessionData;

export type Session =
  | { status: Status.NoSession }
  | { status: Status.SealedSession }
  | UnsealedSession;

export interface SessionData {
  identity: identity.Identity;
  settings: Settings;
}

// STATE
const sessionStore = remote.createStore<Session>();
export const session = sessionStore.readable;

sessionStore.subscribe(data => {
  if (data.status === remote.Status.Error) {
    error.setFatal({
      kind: error.FatalErrorKind.Session,
    });
  }
});

export const settings: Readable<Settings> = derived(sessionStore, sess => {
  if (
    sess.status === remote.Status.Success &&
    sess.data.status === Status.UnsealedSession
  ) {
    return sess.data.settings;
  } else {
    return defaultSetttings();
  }
});

// EVENTS
enum Kind {
  ClearCache = "CLEAR_CACHE",
  Fetch = "FETCH",
  UpdateSettings = "UPDATE_SETTINGS",
}

interface ClearCache extends event.Event<Kind> {
  kind: Kind.ClearCache;
}

interface Fetch extends event.Event<Kind> {
  kind: Kind.Fetch;
}

interface UpdateSettings extends event.Event<Kind> {
  kind: Kind.UpdateSettings;
  settings: Settings;
}

type Msg = ClearCache | Fetch | UpdateSettings;

<<<<<<< HEAD
const fetchSession = async (): Promise<void> => {
  try {
    const ses = await api.withRetry(() => api.get<SessionData>(`session`), 200);
    sessionStore.success({ status: Status.UnsealedSession, ...ses });
  } catch (err) {
    if (err instanceof api.ResponseError) {
      if (err.response.status === 404) {
        sessionStore.success({ status: Status.NoSession });
        return;
      } else if (err.response.status === 403) {
        sessionStore.success({ status: Status.SealedSession });
        return;
=======
const fetchSessionRetry = async () => {
  return api
    .withRetry(() => api.get<SessionData>(`session`), 100, 50)
    .then(ses =>
      sessionStore.success({ status: Status.UnsealedSession, ...ses })
    )
    .catch(async error => {
      if (error instanceof api.ResponseError) {
        if (error.response.status === 404) {
          sessionStore.success({ status: Status.NoSession });
        } else if (error.response.status === 403) {
          sessionStore.success({ status: Status.SealedSession });
        } else {
          throw error;
        }
      } else {
        throw error;
>>>>>>> 296f7a67
      }
    }

    sessionStore.error({
      code: error.Code.SessionFetchFailure,
      message: "Failed to load the session",
      source: error.fromException(err),
    });
  }
};

/**
 * Unseal the key store with the given passphrase and reload the
 * session. Returns `true` if unsealing was successful and `false`
 * otherwise.
 */
export const unseal = async (passphrase: string): Promise<boolean> => {
  try {
    await api.set<unknown>(`keystore/unseal`, { passphrase });
  } catch (error) {
    notification.error(`Could not unlock the session: ${error.message}`);
    return false;
  }
  sessionStore.loading();
  await fetchSession();
  return true;
};

export const createKeystore = (passphrase: string): Promise<null> => {
  return api.set<unknown>(`keystore`, { passphrase });
};

const updateSettings = (settings: Settings): Promise<void> =>
  api
    .set<Settings>(`session/settings`, settings)
    .then(fetchSession)
    .catch((err: error.Error) => notification.error(err.message));

const update = (msg: Msg): void => {
  switch (msg.kind) {
    case Kind.Fetch:
      sessionStore.loading();
      fetchSession().catch(reason => {
        console.error("fetchSession() failed: ", reason);
      });

      break;

    case Kind.UpdateSettings:
      updateSettings(msg.settings).catch(reason => {
        console.error("updateSettings() failed: ", reason);
      });

      break;
  }
};

export const fetch = event.create<Kind, Msg>(Kind.Fetch, update);

export const updateAppearance = (appearance: Appearance): void =>
  event.create<Kind, Msg>(
    Kind.UpdateSettings,
    update
  )({
    // eslint-disable-next-line @typescript-eslint/no-unsafe-assignment
    settings: { ...get(settings), appearance },
  });

export const dismissRemoteHelperHint = (): void => {
  updateAppearance({
    // eslint-disable-next-line @typescript-eslint/no-unsafe-member-access
    ...get(settings).appearance,
    hints: { showRemoteHelper: false },
  });
};

export const updateCoCo = (coco: CoCo): void =>
  event.create<Kind, Msg>(
    Kind.UpdateSettings,
    update
  )({
    // eslint-disable-next-line @typescript-eslint/no-unsafe-assignment
    settings: { ...get(settings), coco },
  });

const VALID_SEED_MATCH = /^[\w\d]{54}@[\w\d.]*:[\d]{1,5}$/;

const checkSeedUniqueness = (seed: string): Promise<boolean> => {
  return Promise.resolve(!get(settings).coco.seeds.includes(seed));
};

export const seedValidation = createValidationStore(
  {
    format: {
      pattern: VALID_SEED_MATCH,
      message: "This is not a valid seed address",
    },
  },
  [
    {
      promise: checkSeedUniqueness,
      validationMessage: "This seed already exists",
    },
  ]
);

export const addSeed = async (seed: string): Promise<boolean> => {
  // This has to be awaited contrary to what tslint suggests, because we're
  // running async remote validations in in the background. If we remove the
  // async then the seed input form will have to be submitted twice to take any
  // effect.
  await seedValidation.validate(seed);
  if (get(seedValidation).status !== ValidationStatus.Success) return false;

  updateCoCo({ seeds: [...get(settings).coco.seeds, seed] });
  return true;
};

export const removeSeed = (seed: string): void => {
  updateCoCo({
    seeds: get(settings).coco.seeds.filter((x: string) => x !== seed),
  });
  seedValidation.reset();
};<|MERGE_RESOLUTION|>--- conflicted
+++ resolved
@@ -74,10 +74,13 @@
 
 type Msg = ClearCache | Fetch | UpdateSettings;
 
-<<<<<<< HEAD
 const fetchSession = async (): Promise<void> => {
   try {
-    const ses = await api.withRetry(() => api.get<SessionData>(`session`), 200);
+    const ses = await api.withRetry(
+      () => api.get<SessionData>(`session`),
+      100,
+      50
+    );
     sessionStore.success({ status: Status.UnsealedSession, ...ses });
   } catch (err) {
     if (err instanceof api.ResponseError) {
@@ -87,25 +90,6 @@
       } else if (err.response.status === 403) {
         sessionStore.success({ status: Status.SealedSession });
         return;
-=======
-const fetchSessionRetry = async () => {
-  return api
-    .withRetry(() => api.get<SessionData>(`session`), 100, 50)
-    .then(ses =>
-      sessionStore.success({ status: Status.UnsealedSession, ...ses })
-    )
-    .catch(async error => {
-      if (error instanceof api.ResponseError) {
-        if (error.response.status === 404) {
-          sessionStore.success({ status: Status.NoSession });
-        } else if (error.response.status === 403) {
-          sessionStore.success({ status: Status.SealedSession });
-        } else {
-          throw error;
-        }
-      } else {
-        throw error;
->>>>>>> 296f7a67
       }
     }
 
