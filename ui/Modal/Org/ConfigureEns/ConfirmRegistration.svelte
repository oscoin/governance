<!--
 Copyright © 2021 The Radicle Upstream Contributors

 This file is part of radicle-upstream, distributed under the GPLv3
 with Radicle Linking Exception. For full terms see the included
 LICENSE file.
-->
<script lang="typescript">
  import type * as registerName from "./RegisterName.svelte";

  import { Modal } from "ui/DesignSystem";
  import { unreachable } from "ui/src/unreachable";
  import * as ensRegistrar from "ui/src/org/ensRegistrar";
  import * as ensResolver from "ui/src/org/ensResolver";
  import * as error from "ui/src/error";
  import * as notification from "ui/src/notification";
  import * as transaction from "ui/src/transaction";

  import ButtonRow from "./ButtonRow.svelte";
  import BlockTimer from "./BlockTimer.svelte";

  let buttonsDisabled = false;

  export let commitment: ensRegistrar.Commitment;
  export let registrationDone: (result: registerName.Result) => void;

  let state: "waiting" | "readyToRegister" | "success" = "waiting";

  async function register() {
    buttonsDisabled = true;

    const registrationNotification = notification.info({
      message:
        "Waiting for you to confirm the registration transaction in your connected wallet",
      showIcon: true,
      persist: true,
    });

    let registrationTx: transaction.ContractTransaction;
    try {
      registrationTx = await ensRegistrar.register(
        commitment.name,
        commitment.salt
      );
    } catch (err) {
      buttonsDisabled = false;

      error.show(
        new error.Error({
          message: err.message,
          source: err,
        })
      );
      // Don't advance flow if the user rejected the tx.
      return;
    } finally {
      registrationNotification.remove();
    }
    ensRegistrar.clearCommitment();

    transaction.add(transaction.registerEnsName(registrationTx));

    const txNotification = notification.info({
      message: "Waiting for the transaction to be included",
      showIcon: true,
      persist: true,
    });

    try {
      await registrationTx.wait(1);
    } catch (err) {
      buttonsDisabled = false;

      error.show(
        new error.Error({
          message: err.message,
          source: err,
        })
      );
      // Don't advance flow unless we have the tx receipt.
      return;
    } finally {
      txNotification.remove();
    }

    state = "success";
  }
</script>

{#if state === "waiting"}
  <Modal
    emoji="📇"
    title="Awaiting registration commitment"
    desc="This will take about one minute. The waiting period is required to ensure another person hasn’t tried to register the same name.">
    <div style="display: flex; justify-content: center;">
      <BlockTimer
        onFinish={() => (state = "readyToRegister")}
        minimumCommitmentAge={commitment.minimumCommitmentAge}
        startBlock={commitment.blockNumber} />
    </div>
  </Modal>
{:else if state === "readyToRegister"}
  <Modal
    emoji="📇"
    title="Almost done"
    desc={`With this last transaction, you’re confirming the registration of your new ENS name ${commitment.name}.${ensResolver.DOMAIN}.`}>
    <ButtonRow
      disableButtons={buttonsDisabled}
      onSubmit={register}
      confirmCopy="Confirm registration" />
  </Modal>
{:else if state === "success"}
  <Modal
    emoji="🎉"
    title="Registration complete"
<<<<<<< HEAD
    desc={`Congratulations, ${commitment.name}.${ensResolver.DOMAIN} has successfully been registered with your wallet. Next, let's populate your name with organization metadata. You can also do this later by selecting "Register ENS Name" and entering your existing name.`}>
=======
    desc={`Congratulations, ${name}.${ensResolver.DOMAIN} has been registered with your wallet. Next, let’s populate your name with org metadata. You can also do this later by selecting “Register ENS Name” in the menu on your org’s profile and entering your existing name.`}>
>>>>>>> 143e5c37
    <ButtonRow
      onSubmit={() => {
        registrationDone({ name: commitment.name, registration: null });
      }}
      cancelCopy="Do this later"
      confirmCopy="Set organization metadata" />
  </Modal>
{:else}
  {unreachable(state)}
{/if}<|MERGE_RESOLUTION|>--- conflicted
+++ resolved
@@ -113,11 +113,7 @@
   <Modal
     emoji="🎉"
     title="Registration complete"
-<<<<<<< HEAD
-    desc={`Congratulations, ${commitment.name}.${ensResolver.DOMAIN} has successfully been registered with your wallet. Next, let's populate your name with organization metadata. You can also do this later by selecting "Register ENS Name" and entering your existing name.`}>
-=======
-    desc={`Congratulations, ${name}.${ensResolver.DOMAIN} has been registered with your wallet. Next, let’s populate your name with org metadata. You can also do this later by selecting “Register ENS Name” in the menu on your org’s profile and entering your existing name.`}>
->>>>>>> 143e5c37
+    desc={`Congratulations, ${commitment.name}.${ensResolver.DOMAIN} has been registered with your wallet. Next, let’s populate your name with org metadata. You can also do this later by selecting “Register ENS Name” in the menu on your org’s profile and entering your existing name.`}>
     <ButtonRow
       onSubmit={() => {
         registrationDone({ name: commitment.name, registration: null });
