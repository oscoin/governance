--- conflicted
+++ resolved
@@ -73,17 +73,12 @@
 };
 
 ipc.listenProxyError(proxyError => {
-<<<<<<< HEAD
   log({
     code: Code.UnexpectedProxyExit,
     message: "Proxy process exicted unexpectedly",
     details: { proxyError },
   });
-  setFatal();
-=======
-  console.error("Proxy process exited", { proxyError });
   setFatal({ kind: FatalErrorKind.ProxyExit, data: proxyError });
->>>>>>> 9b328e82
 });
 
 // Value is `true` if there was a fatal error
