--- conflicted
+++ resolved
@@ -1,18 +1,6 @@
 <script>
-<<<<<<< HEAD
-=======
-  import ApolloClient, { gql } from "apollo-boost";
-  import { query } from "svelte-apollo";
-  import { InMemoryCache } from "apollo-cache-inmemory";
-  import { setClient } from "svelte-apollo";
->>>>>>> 0b84ddb8
   import Router from "svelte-spa-router";
   import { initializeHotkeys } from "./lib/hotkeys.js";
-  import {
-    identityAvatarUrlStore,
-    identityAvatarFallbackStore,
-    identityHandleStore
-  } from "./store/identity.js";
 
   import CreateProject from "./Screen/CreateProject.svelte";
   import DesignSystemGuide from "./Screen/DesignSystemGuide.svelte";
@@ -29,70 +17,6 @@
 
   initializeHotkeys();
 
-<<<<<<< HEAD
-=======
-  const client = new ApolloClient({
-    uri: "http://127.0.0.1:8080/graphql",
-    cache: new InMemoryCache(),
-    defaultOptions: {
-      watchQuery: {
-        fetchPolicy: "no-cache",
-        errorPolicy: "ignore"
-      },
-      query: {
-        fetchPolicy: "no-cache",
-        errorPolicy: "all"
-      },
-      mutate: {
-        errorPolicy: "all"
-      }
-    }
-  });
-
-  setClient(client);
-
-  const GET_IDENTITY = gql`
-    query Query($id: ID!) {
-      identity(id: $id) {
-        id
-        avatarFallback {
-          background {
-            b
-            g
-            r
-          }
-          emoji
-        }
-        metadata {
-          avatarUrl
-          displayName
-          handle
-        }
-        shareableEntityIdentifier
-      }
-    }
-  `;
-
-  const getIdentity = async () => {
-    try {
-      const response = await query(client, {
-        query: GET_IDENTITY,
-        variables: { id: "123" }
-      });
-      const result = await response.result();
-      if (result.data.identity) {
-        identityAvatarUrlStore.set(result.data.identity.metadata.avatarUrl);
-        identityAvatarFallbackStore.set(result.data.identity.avatarFallback);
-        identityHandleStore.set(result.data.identity.metadata.handle);
-      }
-    } catch (error) {
-      console.log(error);
-    }
-  };
-
-  getIdentity();
-
->>>>>>> 0b84ddb8
   const routes = {
     "/identity/new": CreateIdentity,
     "/search": Search,
