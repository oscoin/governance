//! Abstractions and utilities for git interactions through the API.
<<<<<<< HEAD

pub use librad::peer::PeerId;
pub use librad::uri::rad_urn::ParseError;
pub use librad::uri::RadUrn as Urn;
=======
pub use librad::hash::Hash;
pub use librad::meta::project::Project;
pub use librad::uri::{self, RadUrn as Urn};
>>>>>>> f2666001

pub use radicle_surf::diff::{Diff, FileDiff};
pub use radicle_surf::vcs::git::Stats;

pub mod config;
pub mod control;
mod peer;
pub use peer::{verify_user, Api, User};

mod source;
pub use source::{
    blob, branches, commit, commit_header, commits, into_branch_type, local_state, revisions, tags,
    tree, Blob, BlobContent, Branch, Commit, CommitHeader, Info, ObjectType, Person, Revision,
    Revisions, Tag, Tree, TreeEntry,
};<|MERGE_RESOLUTION|>--- conflicted
+++ resolved
@@ -1,14 +1,9 @@
 //! Abstractions and utilities for git interactions through the API.
-<<<<<<< HEAD
 
-pub use librad::peer::PeerId;
-pub use librad::uri::rad_urn::ParseError;
-pub use librad::uri::RadUrn as Urn;
-=======
 pub use librad::hash::Hash;
 pub use librad::meta::project::Project;
+pub use librad::peer::PeerId;
 pub use librad::uri::{self, RadUrn as Urn};
->>>>>>> f2666001
 
 pub use radicle_surf::diff::{Diff, FileDiff};
 pub use radicle_surf::vcs::git::Stats;
