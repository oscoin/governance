--- conflicted
+++ resolved
@@ -147,48 +147,14 @@
         style="vertical-align: bottom; fill: var(--color-foreground-level-4)" />
     </div>
   </div>
-<<<<<<< HEAD
   <div class="revision-dropdown-container">
     <div class="revision-dropdown" hidden={!expanded}>
       <ul>
         {#each currentSelectedPeer.branches as branch}
           <li
-            class="branch typo-overflow-ellipsis"
+            class="branch"
             class:selected={currentRevision.name === branch && currentSelectedPeer.identity.peerId === currentSelectedPeer.identity.peerId}
             data-branch={branch}
-=======
-  <div class="selector-expand">
-    <Icon.ChevronUpDown
-      style="vertical-align: bottom; fill: var(--color-foreground-level-4)" />
-  </div>
-</div>
-<div class="revision-dropdown-container" bind:this={dropdown}>
-  <div class="revision-dropdown" hidden={!expanded}>
-    <ul>
-      {#each currentSelectedPeer.branches as branch}
-        <li
-          class="branch"
-          class:selected={currentRevision.name === branch && currentSelectedPeer.identity.peerId === currentSelectedPeer.identity.peerId}
-          data-branch={branch}
-          on:click|stopPropagation={() => selectRevision({
-              type: RevisionType.Branch,
-              peerId: currentSelectedPeer.identity.peerId,
-              name: branch,
-            })}>
-          <Icon.Branch
-            dataCy="branch-icon"
-            style="vertical-align: bottom; fill:
-            var(--color-foreground-level-4)" />
-          <span class="revision-name typo-text">{branch}</span>
-        </li>
-      {/each}
-      {#if isExperimental()}
-        {#each currentSelectedPeer.tags as tag}
-          <li
-            class="tag"
-            class:selected={currentRevision.name === tag && currentSelectedPeer.identity.peerId === currentSelectedPeer.identity.peerId}
-            data-tag={tag}
->>>>>>> 91c1f190
             on:click|stopPropagation={() => selectRevision({
                 type: RevisionType.Branch,
                 peerId: currentSelectedPeer.identity.peerId,
@@ -204,7 +170,7 @@
         {#if isExperimental()}
           {#each currentSelectedPeer.tags as tag}
             <li
-              class="tag typo-overflow-ellipsis"
+              class="tag"
               class:selected={currentRevision.name === tag && currentSelectedPeer.identity.peerId === currentSelectedPeer.identity.peerId}
               data-tag={tag}
               on:click|stopPropagation={() => selectRevision({
