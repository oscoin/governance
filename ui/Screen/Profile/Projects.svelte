<script>
  import { getContext } from "svelte";
  import { push } from "svelte-spa-router";

  import * as path from "../../src/path.ts";
  import { projects as projectsStore } from "../../src/project.ts";
  import { BadgeType } from "../../src/badge.ts";

  import { EmptyState, Error, Remote } from "../../DesignSystem/Component";

<<<<<<< HEAD
  import Projects from "../Projects.svelte";
=======
  const session = getContext("session");

  const select = event => {
    const project = event.detail;
    push(path.projectSource(project.id));
  };

  const projectCardProps = project => ({
    title: project.metadata.name,
    description: project.metadata.description,
    showRegisteredBadge: project.registration,
    badge:
      project.metadata.maintainers.includes(session.identity.urn) &&
      BadgeType.Maintainer,
  });
>>>>>>> a431f5b3

  const create = () => push(path.createProject());
</script>

<Remote store={projectsStore} let:data={projects}>
  {#if projects.length > 0}
    <Projects {projects} />
  {:else}
    <EmptyState
      text="There’s nothing here yet, get started by starting your first
      project."
      primaryActionText="Create a new project"
      on:primaryAction={create} />
  {/if}

  <div slot="error" let:error>
    <Error message={error.message} />
  </div>
</Remote><|MERGE_RESOLUTION|>--- conflicted
+++ resolved
@@ -4,36 +4,19 @@
 
   import * as path from "../../src/path.ts";
   import { projects as projectsStore } from "../../src/project.ts";
-  import { BadgeType } from "../../src/badge.ts";
 
   import { EmptyState, Error, Remote } from "../../DesignSystem/Component";
 
-<<<<<<< HEAD
   import Projects from "../Projects.svelte";
-=======
-  const session = getContext("session");
-
-  const select = event => {
-    const project = event.detail;
-    push(path.projectSource(project.id));
-  };
-
-  const projectCardProps = project => ({
-    title: project.metadata.name,
-    description: project.metadata.description,
-    showRegisteredBadge: project.registration,
-    badge:
-      project.metadata.maintainers.includes(session.identity.urn) &&
-      BadgeType.Maintainer,
-  });
->>>>>>> a431f5b3
 
   const create = () => push(path.createProject());
+
+  const session = getContext("session");
 </script>
 
 <Remote store={projectsStore} let:data={projects}>
   {#if projects.length > 0}
-    <Projects {projects} />
+    <Projects {projects} urn={session.identity.urn} />
   {:else}
     <EmptyState
       text="There’s nothing here yet, get started by starting your first
