--- conflicted
+++ resolved
@@ -1,10 +1,8 @@
 //! Machinery to advance the underlying network protocol and manage auxiliary tasks ensuring
 //! prorper state updates.
 
-<<<<<<< HEAD
 use std::{
     convert::From,
-    fmt,
     future::Future,
     pin::Pin,
     task::{Context, Poll},
@@ -16,29 +14,14 @@
     stream::StreamExt as _,
 };
 use tokio::{
-    sync::broadcast,
+    sync::{broadcast, mpsc},
     task::{JoinError, JoinHandle},
-};
-
-use librad::net::{
-    peer::{Gossip, RunLoop},
-    protocol,
-};
+    time::interval,
+};
+
+use librad::{net::peer::RunLoop, peer::PeerId};
 
 use crate::state::State;
-=======
-use std::time::Duration;
-
-use futures::StreamExt as _;
-use tokio::{
-    sync::{broadcast, mpsc},
-    time::interval,
-};
-
-use librad::{net::peer::RunLoop, peer::PeerId};
-
-use crate::state::Lock;
->>>>>>> 53a0971f
 
 mod announcement;
 pub use announcement::Announcement;
@@ -60,7 +43,6 @@
     /// Failed to build and announce state updates.
     #[error(transparent)]
     Announcement(#[from] announcement::Error),
-<<<<<<< HEAD
 
     /// The future was aborted.
     #[error("the running peer was aborted")]
@@ -69,60 +51,38 @@
     /// There was an error in a spawned task.
     #[error("the running peer was either cancelled, or one of its tasks panicked")]
     Join(#[source] JoinError),
-}
-
-/// Significant events that occur during [`Peer`] lifetime.
-#[allow(clippy::large_enum_variant)]
-#[derive(Clone)]
-pub enum Event {
-    /// Gossiped a list of updates of new heads in our [`crate::state::State`]`.
-    Announced(announcement::Updates),
-    /// Received a low-level protocol event.
-    Protocol(protocol::ProtocolEvent<Gossip>),
-}
-
-impl fmt::Debug for Event {
-    fn fmt(&self, f: &mut fmt::Formatter<'_>) -> fmt::Result {
-        match self {
-            Self::Announced(updates) => write!(f, "announcements = {}", updates.len()),
-            Self::Protocol(event) => write!(f, "protocol = {:?}", event),
-        }
-    }
-=======
+
     /// Stop-gap until we get rid of crate level errors.
     // TODO(xla): Remove once we transitioned to per module errors.
     #[error(transparent)]
     Crate(#[from] crate::error::Error),
->>>>>>> 53a0971f
 }
 
 /// Local peer to participate in the radicle code-collaboration network.
 pub struct Peer {
     /// Peer [`librad::net::peer::RunLoop`] to advance the network protocol.
     run_loop: RunLoop,
-<<<<<<< HEAD
     /// Underlying state that is passed to subroutines.
     state: State,
-    /// On-disk storage  for caching.
+    /// On-disk storage for caching.
     store: kv::Store,
-=======
->>>>>>> 53a0971f
     /// Handle used to broadcast [`Event`].
     subscriber: broadcast::Sender<Event>,
+    /// Subroutine config.
+    run_config: RunConfig,
 }
 
 impl Peer {
     /// Constructs a new [`Peer`].
     #[must_use = "give a peer some love"]
-<<<<<<< HEAD
-    pub fn new(run_loop: RunLoop, state: State, store: kv::Store) -> Self {
-=======
-    pub fn new(run_loop: RunLoop) -> Self {
->>>>>>> 53a0971f
+    pub fn new(run_loop: RunLoop, state: State, store: kv::Store, run_config: RunConfig) -> Self {
         let (subscriber, _receiver) = broadcast::channel(RECEIVER_CAPACITY);
         Self {
             run_loop,
+            state,
+            store,
             subscriber,
+            run_config,
         }
     }
 
@@ -149,44 +109,28 @@
     }
 }
 
-/// Announcement subroutine.
-async fn announce(state: &State, store: &kv::Store) -> Result<announcement::Updates, Error> {
-    let old = announcement::load(store)?;
-    let new = announcement::build(state).await?;
-    let updates = announcement::diff(&old, &new);
-
-    announcement::announce(state, updates.iter()).await;
-
-    if !updates.is_empty() {
-        announcement::save(store, updates.clone()).map_err(Error::from)?;
-    }
-
-    Ok(updates)
-}
-
 /// [`JoinHandle`] for the protocol run loop task.
 type JoinProtocol = JoinHandle<Result<(), future::Aborted>>;
 
-/// [`JoinHandle`] for the announcements task.
-type JoinAnnounce = JoinHandle<Result<Result<(), Error>, future::Aborted>>;
+/// [`JoinHandle`] for the subroutines task.
+type JoinSubroutines = JoinHandle<Result<Result<(), Error>, future::Aborted>>;
 
 /// Future returned by [`Peer::into_running`].
 #[must_use = "to the sig hup, don't stup, don't drop"]
 pub struct Running {
     /// Join and abort handles for the protocol run loop.
     protocol: (JoinProtocol, future::AbortHandle),
-    /// Join and abort handles for the announcements task.
-    announce: (JoinAnnounce, future::AbortHandle),
+    /// Join and abort handles for the subroutines task.
+    subroutines: (JoinSubroutines, future::AbortHandle),
 }
 
 impl Running {
     /// Abort the tasks of this future.
     ///
-<<<<<<< HEAD
     /// The next call to [`Future::poll`] will return an [`Error::Aborted`].
     pub fn abort(&mut self) {
         self.protocol.1.abort();
-        self.announce.1.abort();
+        self.subroutines.1.abort();
     }
 }
 
@@ -197,7 +141,63 @@
             state,
             store,
             subscriber,
+            run_config,
         } = peer;
+
+        // Note: this must be spawned first to not loose the race for the first
+        // `protocol_events`.
+        let subroutines = {
+            let fut = async move {
+                let mut protocol_events = state.api.protocol().subscribe().await;
+                let mut timer = interval(run_config.announce.interval);
+                let (announce_sender, mut announcements) =
+                    mpsc::channel::<AnnounceEvent>(RECEIVER_CAPACITY);
+                let (peer_sync_sender, mut peer_syncs) =
+                    mpsc::channel::<SyncEvent>(RECEIVER_CAPACITY);
+                let (timeout_sender, mut timeouts) =
+                    mpsc::channel::<TimeoutEvent>(RECEIVER_CAPACITY);
+
+                let mut run_state = RunState::from(run_config);
+                loop {
+                    let event = tokio::select! {
+                        _ = timer.tick() => Event::Announce(AnnounceEvent::Tick),
+                        Some(announce_event) = announcements.recv() => Event::Announce(announce_event),
+                        Some(protocol_event) = protocol_events.next() => Event::Protocol(protocol_event),
+                        Some(sync_event) = peer_syncs.recv() => Event::PeerSync(sync_event),
+                        Some(timeout_event) = timeouts.recv() => Event::Timeout(timeout_event),
+                        else => {
+                            break
+                        },
+                    };
+
+                    // Send will error if there are no active receivers. This
+                    // case is expected and should not terminate the run loop.
+                    subscriber.send(event.clone()).ok();
+                    log::debug!("{:?}", event);
+
+                    for cmd in run_state.transition(event) {
+                        match cmd {
+                            Command::Announce => {
+                                announce(&state, &store, announce_sender.clone()).await;
+                            },
+                            Command::SyncPeer(peer_id) => {
+                                sync(&state, peer_id.clone(), peer_sync_sender.clone()).await;
+                            },
+                            Command::StartSyncTimeout(sync_period) => {
+                                start_sync_timeout(sync_period, timeout_sender.clone()).await;
+                            },
+                        };
+                    }
+                }
+
+                Ok(())
+            };
+
+            let (handle, registration) = future::AbortHandle::new_pair();
+            let join = tokio::spawn(future::Abortable::new(fut, registration));
+
+            (join, handle)
+        };
 
         let protocol = {
             let (handle, registration) = future::AbortHandle::new_pair();
@@ -207,106 +207,10 @@
             (join, handle)
         };
 
-        let announce = {
-            let fut = async move {
-                let mut protocol_events = state.api.protocol().subscribe().await;
-                let mut timer = tokio::time::interval(Duration::from_secs(1));
-
-                loop {
-                    let result = tokio::select! {
-                        _ = timer.tick() => {
-                            announce(&state, &store).await.map(Event::Announced)
-                        },
-                        Some(event) = protocol_events.next() => {
-                            Ok(Event::Protocol(event))
-                        },
-                        else => break,
-                    };
-
-                    match result {
-                        // Propagate if one of the select failed.
-                        Err(err) => return Err(err),
-                        Ok(event) => {
-                            log::info!("{:?}", event);
-
-                            // Send will error if there are no active receivers.
-                            // This case is expected and should not crash the
-                            // run loop.
-                            subscriber.send(event).ok();
-                        },
-                    }
-                }
-
-                Ok(())
-=======
-    /// * if one of the handlers of the select loop fails
-    pub async fn run(self, state: Lock, store: kv::Store, run_config: RunConfig) {
-        // Subscribe to protocol events.
-        let protocol_subscriber = {
-            let state = state.lock().await;
-            let protocol = state.api.protocol();
-            protocol.subscribe().await
-        };
-        tokio::pin!(protocol_subscriber);
-
-        // Start announcement timer.
-        // TODO(xla): Find a more structured approach to manage timings.
-        let mut announce_timer = interval(run_config.announce.interval);
-
-        let (announce_sender, mut announcements) =
-            mpsc::channel::<AnnounceEvent>(RECEIVER_CAPACITY);
-        let (peer_sync_sender, mut peer_syncs) = mpsc::channel::<SyncEvent>(RECEIVER_CAPACITY);
-        let (timeout_sender, mut timeouts) = mpsc::channel::<TimeoutEvent>(RECEIVER_CAPACITY);
-
-        // Advance the librad protocol.
-        tokio::spawn(self.run_loop);
-
-        let mut run_state = RunState::from(run_config);
-        loop {
-            let event = tokio::select! {
-                _ = announce_timer.tick() => Event::Announce(AnnounceEvent::Tick),
-                Some(announce_event) = announcements.recv() => Event::Announce(announce_event),
-                Some(protocol_event) = protocol_subscriber.next() => Event::Protocol(protocol_event),
-                Some(sync_event) = peer_syncs.recv() => Event::PeerSync(sync_event),
-                Some(timeout_event) = timeouts.recv() => Event::Timeout(timeout_event),
-                else => {
-                    break
-                },
->>>>>>> 53a0971f
-            };
-            let (handle, registration) = future::AbortHandle::new_pair();
-            let join = tokio::spawn(future::Abortable::new(fut, registration));
-
-<<<<<<< HEAD
-            (join, handle)
-        };
-
-        Self { protocol, announce }
-=======
-            // Send will error if there are no active receivers. This case is expected and
-            // should not terminate the run loop.
-            self.subscriber.send(event.clone()).ok();
-            log::debug!("{:?}", event);
-
-            for cmd in run_state.transition(event) {
-                match cmd {
-                    Command::Announce => {
-                        Self::announce(state.clone(), store.clone(), announce_sender.clone());
-                    },
-                    Command::SyncPeer(peer_id) => {
-                        Self::sync(state.clone(), peer_sync_sender.clone(), peer_id.clone()).await;
-                    },
-                    Command::StartSyncTimeout(sync_period) => {
-                        Self::start_sync_timeout(sync_period, timeout_sender.clone())
-                    },
-                };
-            }
-        }
->>>>>>> 53a0971f
-    }
-}
-
-<<<<<<< HEAD
+        Self { protocol, subroutines }
+    }
+}
+
 impl Drop for Running {
     fn drop(&mut self) {
         log::debug!("dropping `Peer`");
@@ -331,8 +235,9 @@
             return Poll::Ready(Err(err));
         }
 
-        match self.announce.0.poll_unpin(cx) {
+        match self.subroutines.0.poll_unpin(cx) {
             Poll::Ready(val) => match val {
+                // Jeez...
                 Err(e) => Poll::Ready(Err(Error::Join(e))),
                 Ok(Err(e)) => Poll::Ready(Err(Error::Aborted(e))),
                 Ok(Ok(Err(e))) => Poll::Ready(Err(e)),
@@ -340,44 +245,37 @@
             },
             Poll::Pending => Poll::Pending,
         }
-=======
-    /// Announcement subroutine.
-    fn announce(state: Lock, store: kv::Store, mut sender: mpsc::Sender<AnnounceEvent>) {
-        tokio::spawn(async move {
-            match announcement::run(state, &store).await {
-                Ok(updates) => sender.send(AnnounceEvent::Succeeded(updates)).await.ok(),
-                Err(err) => {
-                    log::error!("announce error: {:?}", err);
-                    sender.send(AnnounceEvent::Failed).await.ok()
-                },
-            };
-        });
-    }
-
-    /// Peer syncing subroutine.
-    async fn sync(state: Lock, mut sender: mpsc::Sender<SyncEvent>, peer_id: PeerId) {
-        sender.send(SyncEvent::Started(peer_id.clone())).await.ok();
-
-        tokio::spawn(async move {
-            match sync::sync(state.clone(), peer_id.clone()).await {
-                Ok(_) => sender
-                    .send(SyncEvent::Succeeded(peer_id.clone()))
-                    .await
-                    .ok(),
-                Err(err) => {
-                    log::error!("sync error for {}: {:?}", peer_id, err);
-                    sender.send(SyncEvent::Failed(peer_id.clone())).await.ok()
-                },
-            };
-        });
-    }
-
-    /// Sync timeout subroutine.
-    fn start_sync_timeout(sync_period: Duration, sender: mpsc::Sender<TimeoutEvent>) {
-        tokio::spawn(async move {
-            tokio::time::delay_for(sync_period).await;
-            sender.clone().send(TimeoutEvent::SyncPeriod).await.ok();
-        });
->>>>>>> 53a0971f
-    }
+    }
+}
+
+/// Announcement subroutine.
+async fn announce(state: &State, store: &kv::Store, mut sender: mpsc::Sender<AnnounceEvent>) {
+    match announcement::run(state, &store).await {
+        Ok(updates) => sender.send(AnnounceEvent::Succeeded(updates)).await.ok(),
+        Err(err) => {
+            log::error!("announce error: {:?}", err);
+            sender.send(AnnounceEvent::Failed).await.ok()
+        },
+    };
+}
+
+/// Peer syncing subroutine.
+async fn sync(state: &State, peer_id: PeerId, mut sender: mpsc::Sender<SyncEvent>) {
+    sender.send(SyncEvent::Started(peer_id.clone())).await.ok();
+    match sync::sync(state, peer_id.clone()).await {
+        Ok(_) => sender
+            .send(SyncEvent::Succeeded(peer_id.clone()))
+            .await
+            .ok(),
+        Err(err) => {
+            log::error!("sync error for {}: {:?}", peer_id, err);
+            sender.send(SyncEvent::Failed(peer_id.clone())).await.ok()
+        },
+    };
+}
+
+/// Sync timeout subroutine.
+async fn start_sync_timeout(sync_period: Duration, sender: mpsc::Sender<TimeoutEvent>) {
+    tokio::time::delay_for(sync_period).await;
+    sender.clone().send(TimeoutEvent::SyncPeriod).await.ok();
 }