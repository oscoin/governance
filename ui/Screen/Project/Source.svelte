<script>
<<<<<<< HEAD
  import { getContext } from "svelte";

  import { Code, Text, Title } from "../../DesignSystem/Primitive";
  import { SourceBrowser } from "../../DesignSystem/Component";

  import { gql } from "apollo-boost";
  import { getClient, query } from "svelte-apollo";

  const GET_PROJECT = gql`
    query Query($id: ID!) {
      project(id: $projectId) {
        metadata {
          name
          description
        }
      }
    }
  `;

  const client = getClient();
  const projectId = getContext("projectId");
  const project = query(client, {
    query: GET_PROJECT,
    variables: { projectId: projectId }
  });
=======
  import { location } from "svelte-spa-router";

  import { BLOB, TREE } from "../../../native/types.js";
  import * as path from "../../lib/path.js";
  import { project } from "../../src/project.ts";
  import * as remote from "../../src/remote.ts";
  import {
    currentPath,
    currentRevision,
    fetchRevisions,
    object,
    revisions,
    updateParams
  } from "../../src/source.ts";

  import { Input, Text, Title } from "../../DesignSystem/Primitive";

  import FileList from "../../DesignSystem/Component/SourceBrowser/FileList.svelte";
  import FileSource from "../../DesignSystem/Component/SourceBrowser/FileSource.svelte";
  import Folder from "../../DesignSystem/Component/SourceBrowser/Folder.svelte";

  export const params = null;

  const updateRevision = (projectId, revision) => {
    updateParams({
      path: path.extractProjectSourceObjectPath($location),
      projectId: projectId,
      revision: revision,
      type: path.extractProjectSourceObjectType($location)
    });
  };

  $: if ($project.status === remote.Status.Success) {
    const { id, metadata } = $project.data;

    fetchRevisions({ projectId: id });
    updateParams({
      path: path.extractProjectSourceObjectPath($location),
      projectId: id,
      revision:
        $currentRevision !== "" ? $currentRevision : metadata.defaultBranch,
      type: path.extractProjectSourceObjectType($location)
    });
  }
>>>>>>> 8b082791
</script>

<style>
  .header {
    padding: 1.5rem;
    border-bottom: 1px solid var(--color-foreground-level-3);
  }
  .project-id {
    color: var(--color-foreground-level-5);
    margin-top: 0.5rem;
  }
  .description {
    margin-top: 1rem;
  }

  .container {
    display: flex;
    width: inherit;
  }

  .column-left {
    display: flex;
    flex-direction: column;
    width: 196px;
  }

  .column-right {
    display: flex;
    flex-direction: column;
    width: 960px;
    padding-left: 24px;
  }

  .source-tree {
    overflow-x: scroll;
  }
</style>

<<<<<<< HEAD
<div class="header">
  {#await $project then result}
    <Title variant="big">{result.data.project.metadata.name}</Title>
    <div class="project-id">
      <Code>%{projectId}</Code>
    </div>
    <div class="description">
      <Text>{result.data.project.metadata.description}</Text>
    </div>
  {/await}
</div>
=======
{#if $project.status === remote.Status.Success}
  <div class="header">
    <Title variant="big">{$project.data.metadata.name}</Title>
    <Text>{$project.data.metadata.description}</Text>
  </div>

  <div class="container">
    <div class="column-left">
      {#if $revisions.status === remote.Status.Success}
        <Input.Dropdown
          dataCy="revision-selector"
          style="margin-bottom: 24px"
          items={[...$revisions.data.tags, ...$revisions.data.branches]}
          value={$project.data.metadata.defaultBranch}
          on:select={event => updateRevision($project.data.id, event.detail)} />
      {/if}

      <div class="source-tree" data-cy="source-tree">
        <Folder
          projectId={$project.data.id}
          name={$project.data.metadata.name} />
      </div>
    </div>
>>>>>>> 8b082791

    <div class="column-right">
      {#if $object.status === remote.Status.Success}
        {#if $object.data.info.objectType === BLOB}
          <FileSource
            blob={$object.data}
            path={$currentPath}
            projectId={$project.data.id} />
        {:else if $object.data.info.objectType === TREE}
          <FileList
            projectId={$project.data.id}
            tree={$object.data}
            revision={$currentRevision} />
        {/if}
      {/if}
    </div>
  </div>
{/if}<|MERGE_RESOLUTION|>--- conflicted
+++ resolved
@@ -1,31 +1,4 @@
 <script>
-<<<<<<< HEAD
-  import { getContext } from "svelte";
-
-  import { Code, Text, Title } from "../../DesignSystem/Primitive";
-  import { SourceBrowser } from "../../DesignSystem/Component";
-
-  import { gql } from "apollo-boost";
-  import { getClient, query } from "svelte-apollo";
-
-  const GET_PROJECT = gql`
-    query Query($id: ID!) {
-      project(id: $projectId) {
-        metadata {
-          name
-          description
-        }
-      }
-    }
-  `;
-
-  const client = getClient();
-  const projectId = getContext("projectId");
-  const project = query(client, {
-    query: GET_PROJECT,
-    variables: { projectId: projectId }
-  });
-=======
   import { location } from "svelte-spa-router";
 
   import { BLOB, TREE } from "../../../native/types.js";
@@ -41,11 +14,13 @@
     updateParams
   } from "../../src/source.ts";
 
-  import { Input, Text, Title } from "../../DesignSystem/Primitive";
+  import { Code, Icon, Text, Title } from "../../DesignSystem/Primitive";
 
   import FileList from "../../DesignSystem/Component/SourceBrowser/FileList.svelte";
   import FileSource from "../../DesignSystem/Component/SourceBrowser/FileSource.svelte";
   import Folder from "../../DesignSystem/Component/SourceBrowser/Folder.svelte";
+  import RevisionSelector from "../../DesignSystem/Component/SourceBrowser/RevisionSelector.svelte";
+  import Stat from "../../DesignSystem/Component/Stat.svelte";
 
   export const params = null;
 
@@ -70,7 +45,6 @@
       type: path.extractProjectSourceObjectType($location)
     });
   }
->>>>>>> 8b082791
 </script>
 
 <style>
@@ -94,49 +68,59 @@
   .column-left {
     display: flex;
     flex-direction: column;
-    width: 196px;
+    width: 286px;
+    padding: 0 0.75rem;
   }
 
   .column-right {
     display: flex;
     flex-direction: column;
+    padding-left: 0.75rem;
     width: 960px;
-    padding-left: 24px;
   }
 
   .source-tree {
-    overflow-x: scroll;
+    overflow-x: auto;
+  }
+
+  .revision-selector {
+    margin: 0.75rem 0;
+    position: relative;
+    width: 100%;
+  }
+  .repo-stats {
+    height: 4rem;
+    display: flex;
+    justify-content: space-evenly;
+    padding: 1.25rem 1rem;
+  }
+  .repo-stats > * {
+    flex: 1;
+    color: var(--color-foreground-level-6);
   }
 </style>
 
-<<<<<<< HEAD
-<div class="header">
-  {#await $project then result}
-    <Title variant="big">{result.data.project.metadata.name}</Title>
-    <div class="project-id">
-      <Code>%{projectId}</Code>
-    </div>
-    <div class="description">
-      <Text>{result.data.project.metadata.description}</Text>
-    </div>
-  {/await}
-</div>
-=======
 {#if $project.status === remote.Status.Success}
   <div class="header">
     <Title variant="big">{$project.data.metadata.name}</Title>
-    <Text>{$project.data.metadata.description}</Text>
+    <div class="project-id">
+      <Code>%{$project.data.id}</Code>
+    </div>
+    <div class="description">
+      <Text>{$project.data.metadata.description}</Text>
+    </div>
   </div>
 
   <div class="container">
     <div class="column-left">
       {#if $revisions.status === remote.Status.Success}
-        <Input.Dropdown
-          dataCy="revision-selector"
-          style="margin-bottom: 24px"
-          items={[...$revisions.data.tags, ...$revisions.data.branches]}
-          value={$project.data.metadata.defaultBranch}
-          on:select={event => updateRevision($project.data.id, event.detail)} />
+        <div class="revision-selector">
+          <RevisionSelector
+            style="height: 100%;"
+            currentRevision={$currentRevision}
+            revisions={$revisions.data}
+            on:select={event => updateRevision($project.data.id, event.detail)} />
+        </div>
       {/if}
 
       <div class="source-tree" data-cy="source-tree">
@@ -145,9 +129,25 @@
           name={$project.data.metadata.name} />
       </div>
     </div>
->>>>>>> 8b082791
 
     <div class="column-right">
+      <div class="repo-stats">
+        <div>
+          <Stat icon={Icon.Commit} count={$project.data.stats.commits}>
+            &nbsp;Commits
+          </Stat>
+        </div>
+        <div>
+          <Stat icon={Icon.Branch} count={$project.data.stats.branches}>
+            &nbsp;Branches
+          </Stat>
+        </div>
+        <div>
+          <Stat icon={Icon.Member} count={$project.data.stats.contributors}>
+            &nbsp;Contributors
+          </Stat>
+        </div>
+      </div>
       {#if $object.status === remote.Status.Success}
         {#if $object.data.info.objectType === BLOB}
           <FileSource
