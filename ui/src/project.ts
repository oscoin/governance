--- conflicted
+++ resolved
@@ -187,24 +187,16 @@
   urn?: string;
 }
 
-<<<<<<< HEAD
 interface FetchPeers extends event.Event<Kind> {
   kind: Kind.FetchPeers;
   urn: urn.Urn;
 }
 
-interface FetchTracked extends event.Event<Kind> {
-  kind: Kind.FetchTracked;
-}
-
-=======
->>>>>>> f0122e17
 interface FetchLocalState extends event.Event<Kind> {
   kind: Kind.FetchLocalState;
   path: string;
 }
 
-<<<<<<< HEAD
 interface TrackPeer extends event.Event<Kind> {
   kind: Kind.TrackPeer;
   urn: urn.Urn;
@@ -224,12 +216,8 @@
   | FetchList
   | FetchPeers
   | FetchLocalState
-  | FetchTracked
   | TrackPeer
   | UntrackPeer;
-=======
-type Msg = ClearLocalState | Create | Fetch | FetchList | FetchLocalState;
->>>>>>> f0122e17
 
 // REQUEST INPUTS
 interface CreateInput {
@@ -275,7 +263,6 @@
 
       break;
 
-<<<<<<< HEAD
     case Kind.FetchPeers:
       peersStore.loading();
 
@@ -288,16 +275,6 @@
 
       break;
 
-    case Kind.FetchTracked:
-      trackedStore.loading();
-      api
-        .get<Projects>("projects/tracked")
-        .then(trackedStore.success)
-        .catch(trackedStore.error);
-      break;
-
-=======
->>>>>>> f0122e17
     case Kind.FetchLocalState:
       localStateStore.loading();
       getLocalState(msg.path)
