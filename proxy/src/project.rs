//! Combine the domain `CoCo` and Registry domain specific understanding of a Project into a single
//! abstraction.

use serde::{Deserialize, Serialize};

use crate::coco;
<<<<<<< HEAD
use crate::coco::signer;
use crate::config;
=======
>>>>>>> 14362bd4
use crate::error;
use crate::registry;

/// Object the API returns for project metadata.
#[derive(Deserialize, Serialize)]
#[serde(rename_all = "camelCase")]
pub struct Metadata {
    /// Project name.
    pub name: String,
    /// High-level description of the project.
    pub description: String,
    /// Default branch for checkouts, often used as mainline as well.
    pub default_branch: String,
}

impl<ST> From<coco::Project<ST>> for Metadata
where
    ST: Clone,
{
    fn from(project_meta: coco::Project<ST>) -> Self {
        Self {
            name: project_meta.name().to_string(),
            description: project_meta
                .description()
                .clone()
                .unwrap_or_else(|| "".into()),
            default_branch: project_meta.default_branch().to_string(),
        }
    }
}

/// Radicle project for sharing and collaborating.
pub struct Project {
    /// Unique identifier of the project in the network.
    pub id: coco::Urn,
    /// Unambiguous identifier pointing at this identity.
    pub shareable_entity_identifier: String,
    /// Attached metadata, mostly for human pleasure.
    pub metadata: Metadata,
    /// Informs if the project is present in the Registry and under what top-level entity it can be
    /// found.
    pub registration: Option<Registration>,
    /// High-level statistics about the project
    pub stats: coco::Stats,
}

/// Construct a Project from its metadata and stats
impl<ST> From<(coco::Project<ST>, coco::Stats)> for Project
where
    ST: Clone,
{
    /// Create a `Project` given a `librad` defined [`coco::Project`] and the [`coco::Stats`]
    /// for the repository.
    fn from((project, stats): (coco::Project<ST>, coco::Stats)) -> Self {
        let id = project.urn();

        Self {
            id: id.clone(),
            shareable_entity_identifier: format!("%{}", id),
            metadata: project.into(),
            registration: None,
            stats,
        }
    }
}

/// Variants for possible registration states of a project.
#[allow(dead_code)]
pub enum Registration {
    /// Project is registered under an Org.
    Org(registry::Id),
    /// Project is registered under a User.
    User(registry::Id),
}

/// Fetch the project with a given urn from a peer
///
/// # Errors
///
///   * Failed to get the project.
///   * Failed to get the stats of the project.
pub fn get<S>(api: &coco::Api<S>, project_urn: &coco::Urn) -> Result<Project, error::Error>
where
    S: signer::Signer + Clone,
    S::Error: coco::SignError,
{
    let project = api.get_project(project_urn, None)?;
    let stats = api.with_browser(project_urn, |browser| Ok(browser.get_stats()?))?;

    Ok((project, stats).into())
}

/// Returns a list of `Project`s for your peer.
///
/// # Errors
///
///   * We couldn't get a project list.
///   * We couldn't get project stats.
pub fn list_projects<S>(api: &coco::Api<S>) -> Result<Vec<Project>, error::Error>
where
    S: signer::Signer + Clone,
    S::Error: coco::SignError,
{
    let project_meta = api.list_projects()?;

    project_meta
        .into_iter()
        .map(|project| {
            api.with_browser(&project.urn(), |browser| {
                let stats = browser.get_stats()?;
                Ok((project, stats).into())
            })
        })
        .collect()
}

/// List all projects tracked by the given user.
///
/// # Errors
///
/// * We couldn't get a project list.
/// * We couldn't get project stats.
/// * We couldn't determine the tracking peers of a project.
pub fn list_projects_for_user<S>(
    api: &coco::Api<S>,
    user: &coco::Urn,
) -> Result<Vec<Project>, error::Error>
where
    S: signer::Signer + Clone,
    S::Error: coco::SignError,
{
    let all_projects = list_projects(api)?;

    // We’re using MapSet to deduplicate projects. This is a bug in librad.
    // https://github.com/radicle-dev/radicle-link/issues/266.
    let mut user_projects = std::collections::HashMap::new();

    for project in all_projects {
        if api
            .tracked(&project.id)?
            .into_iter()
            .any(|(_, project_user)| project_user.urn() == *user)
        {
            user_projects.insert(project.id.clone(), project);
        }
    }
    Ok(user_projects
        .into_iter()
        .map(|(_, project)| project)
        .collect())
}

/// Returns a stubbed feed of `Project`s
///
/// # Errors
///
///   * Parsing an empty path fails (it shouldn't really).
pub fn discover() -> Result<Vec<Project>, error::Error> {
    let urn = coco::Urn::new(
        coco::Hash::hash(b"hash"),
        coco::uri::Protocol::Git,
        coco::uri::Path::parse("")?,
    );

    let other_urn = coco::Urn::new(
        coco::Hash::hash(b"something_else"),
        coco::uri::Protocol::Git,
        coco::uri::Path::parse("")?,
    );

    let projects = vec![
            Project {
                id: urn,
                shareable_entity_identifier: "rad:git:hwd1yre85ddm5ruz4kgqppdtdgqgqr4wjy3fmskgebhpzwcxshei7d4ouwe".to_string(),
                metadata: Metadata {
                    name: "radicle-upstream".to_string(),
                    description: "It is not the slumber of reason that engenders monsters, \
                        but vigilant and insomniac rationality.".to_string(),
                    default_branch: "main".to_string()
                },
                stats: coco::Stats {
                    contributors: 6,
                    branches: 36,
                    commits: 216
                },
                registration: None,
            },
            Project {
                id: other_urn,
                shareable_entity_identifier: "rad:git:hwd1yre85ddm5ruz4kgqppdtdgqgqr4wjy3fmskgebhpzwcxshei7d4fd".to_string(),
                metadata: Metadata {
                    name: "radicle-link".to_string(),
                    description: "The monstrous complexity of our reality, a reality \
                    cross-hatched with fibre-optic cables, radio and microwaves, \
                    oil and gas pipelines, aerial and shipping routes, and the unrelenting, \
                    simultaneous execution of millions of communication protocols with every passing millisecond.".to_string(),
                    default_branch: "main".to_string()
                },
                stats: coco::Stats {
                    contributors: 7,
                    branches: 49,
                    commits: 343
                },
                registration: None,
            },
        ];

    Ok(projects)
}<|MERGE_RESOLUTION|>--- conflicted
+++ resolved
@@ -4,11 +4,7 @@
 use serde::{Deserialize, Serialize};
 
 use crate::coco;
-<<<<<<< HEAD
 use crate::coco::signer;
-use crate::config;
-=======
->>>>>>> 14362bd4
 use crate::error;
 use crate::registry;
 
