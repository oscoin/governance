--- conflicted
+++ resolved
@@ -19,12 +19,8 @@
     }
   }
 
-<<<<<<< HEAD
   fetchCommit(commitHash);
-=======
-  fetchCommit(hash);
 
->>>>>>> 30433ea3
 </script>
 
 <style>
