--- conflicted
+++ resolved
@@ -2,7 +2,6 @@
   import { onDestroy } from "svelte";
   import { push } from "svelte-spa-router";
 
-<<<<<<< HEAD
   import * as localPeer from "ui/src/localPeer";
   import * as modal from "ui/src/modal";
   import * as path from "ui/src/path";
@@ -12,23 +11,6 @@
   import * as sess from "ui/src/session";
   import { CSSPosition } from "ui/src/style";
   import type { Urn } from "ui/src/urn";
-=======
-  import * as localPeer from "../src/localPeer";
-  import * as modal from "../src/modal";
-  import * as path from "../src/path";
-  import { isMaintainer, isContributor } from "../src/project";
-  import type { User } from "../src/project";
-  import {
-    fetch,
-    selectPeer,
-    refreshPeers,
-    store,
-  } from "../src/screen/project";
-  import * as sess from "../src/session";
-  import { CSSPosition } from "../src/style";
-  import type { Urn } from "../src/urn";
->>>>>>> 1aebcfa6
-
   import {
     FollowToggle,
     Header,
