--- conflicted
+++ resolved
@@ -33,11 +33,8 @@
 pub use error::Error;
 
 pub mod git_helper;
-<<<<<<< HEAD
 pub mod keystore;
-=======
 pub mod oid;
->>>>>>> 491faaac
 mod peer;
 pub use peer::{verify_user, Api, User};
 pub mod project;
