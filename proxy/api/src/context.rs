--- conflicted
+++ resolved
@@ -2,22 +2,7 @@
 
 use std::time::{Duration, Instant};
 
-<<<<<<< HEAD
-use coco::{request::waiting_room::WaitingRoom, signer};
-=======
-use tokio::sync::RwLock;
-
-use coco::{keystore, signer, request::waiting_room, shared::Shared};
-
-/// Wrapper around the thread-safe handle on [`Context`].
-pub type Ctx = Arc<RwLock<Context>>;
-
-impl From<Context> for Ctx {
-    fn from(ctx: Context) -> Self {
-        Arc::new(RwLock::new(ctx))
-    }
-}
->>>>>>> 49b01afa
+use coco::{request::waiting_room::WaitingRoom, shared::Shared, signer};
 
 /// Container to pass down dependencies into HTTP filter chains.
 #[derive(Clone)]
@@ -29,7 +14,7 @@
     /// [`kv::Store`] used for session state and cache.
     pub store: kv::Store,
     /// The [`WaitingRoom`] for making requests for identities.
-    pub waiting_room: coco::shared::Shared<waiting_room::WaitingRoom<Instant, Duration>>,
+    pub waiting_room: Shared<WaitingRoom<Instant, Duration>>,
 }
 
 impl Context {
@@ -67,26 +52,11 @@
             .await?
         };
 
-<<<<<<< HEAD
         Ok(Self {
             state,
             signer,
             store,
             waiting_room,
         })
-=======
-        let waiting_room = {
-            let mut config = waiting_room::Config::default();
-            config.delta = Duration::from_secs(10);
-            waiting_room::WaitingRoom::new(config)
-        };
-
-        Ok(Arc::new(RwLock::new(Self {
-            state,
-            signer,
-            store,
-            waiting_room: Shared::from(waiting_room)
-        })))
->>>>>>> 49b01afa
     }
 }