--- conflicted
+++ resolved
@@ -2,12 +2,8 @@
   import { push, replace } from "svelte-spa-router";
 
   import * as path from "../../lib/path.js";
-<<<<<<< HEAD
-  import { identity } from "../../src/identity.ts";
-=======
   import { store } from "../../src/identity.ts";
   import * as remote from "../../src/remote.ts";
->>>>>>> 7fe30e16
 
   import {
     Avatar,
@@ -83,28 +79,6 @@
       </span>
     </Text>
     <div class="identity-card">
-<<<<<<< HEAD
-      <Avatar
-        size="huge"
-        imageUrl={$identity.data.metadata.avatarUrl}
-        avatarFallback={$identity.data.avatarFallback} />
-      <div class="identity-card-text-container">
-        <Title>
-          {$identity.data.metadata.displayName || $identity.data.metadata.handle}
-        </Title>
-        <Copyable {afterCopy}>
-          <Flex align="left">
-            <Text
-              style="color: var(--color-foreground-level-6); white-space:
-              nowrap; overflow: hidden; text-overflow: ellipsis; max-width:
-              350px;">
-              {$identity.data.shareableEntityIdentifier}
-            </Text>
-            <svelte:component this={copyIcon} style="margin-left: 8px;" />
-          </Flex>
-        </Copyable>
-      </div>
-=======
       {#if $store.status === remote.Status.Success}
         <Avatar
           size="huge"
@@ -127,7 +101,6 @@
           </Copyable>
         </div>
       {/if}
->>>>>>> 7fe30e16
     </div>
 
     <Button on:click={onClose}>Go to profile</Button>
