--- conflicted
+++ resolved
@@ -49,13 +49,11 @@
     | NotFound(_path) => <Generic title="Not Found" />
     };
 
-<<<<<<< HEAD
-  <Store.Provider> <div> <Topbar /> page <Footer /> </div> </Store.Provider>;
-=======
-  <div className=Styles.container>
-    <Topbar />
-    <div className=Styles.content> page </div>
-    <Footer />
-  </div>;
->>>>>>> 532f142f
+  <Store.Provider>
+    <div className=Styles.container>
+      <Topbar />
+      <div className=Styles.content> page </div>
+      <Footer />
+    </div>
+  </Store.Provider>;
 };