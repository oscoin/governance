//! Endpoints and serialisation for source code browsing.

use serde::ser::SerializeStruct as _;
use serde::{Deserialize, Serialize, Serializer};
use warp::document::{self, ToDocumentedType};
use warp::{path, Filter, Rejection, Reply};

use librad::peer;

use crate::coco;
use crate::http;
use crate::identity;

/// Prefixed filters.
pub fn routes<R>(ctx: http::Ctx<R>) -> impl Filter<Extract = impl Reply, Error = Rejection> + Clone
where
    R: http::Registry,
{
    path("source").and(
        blob_filter(ctx.clone())
            .or(branches_filter(ctx.clone()))
            .or(commit_filter(ctx.clone()))
            .or(commits_filter(ctx.clone()))
            .or(local_state_filter())
            .or(revisions_filter(ctx.clone()))
            .or(tags_filter(ctx.clone()))
            .or(tree_filter(ctx)),
    )
}

/// Combination of all source filters.
#[cfg(test)]
fn filters<R>(ctx: http::Ctx<R>) -> impl Filter<Extract = impl Reply, Error = Rejection> + Clone
where
    R: http::Registry,
{
    blob_filter(ctx.clone())
        .or(branches_filter(ctx.clone()))
        .or(commit_filter(ctx.clone()))
        .or(commits_filter(ctx.clone()))
        .or(local_state_filter())
        .or(revisions_filter(ctx.clone()))
        .or(tags_filter(ctx.clone()))
        .or(tree_filter(ctx))
}

/// `GET /blob/<project_id>?revision=<revision>&path=<path>`
fn blob_filter<R>(ctx: http::Ctx<R>) -> impl Filter<Extract = impl Reply, Error = Rejection> + Clone
where
    R: http::Registry,
{
    path("blob")
        .and(warp::get())
        .and(http::with_context(ctx))
        .and(document::param::<String>(
            "project_id",
            "ID of the project the blob is part of",
        ))
        .and(warp::filters::query::query::<BlobQuery>())
        .and(document::document(
            document::query("revision", document::string()).description("Git revision"),
        ))
        .and(document::document(
            document::query("path", document::string())
                .description("Location of the file in the repo tree"),
        ))
        .and(document::document(document::description("Fetch a Blob")))
        .and(document::document(document::tag("Source")))
        .and(document::document(
            document::response(
                200,
                document::body(coco::Blob::document()).mime("application/json"),
            )
            .description("Blob for path found"),
        ))
        .and_then(handler::blob)
}

/// `GET /branches/<project_id>`
fn branches_filter<R>(
    ctx: http::Ctx<R>,
) -> impl Filter<Extract = impl Reply, Error = Rejection> + Clone
where
    R: http::Registry,
{
    path("branches")
        .and(warp::get())
        .and(http::with_context(ctx))
        .and(document::param::<String>(
            "project_id",
            "ID of the project the blob is part of",
        ))
        .and(document::document(document::description("List Branches")))
        .and(document::document(document::tag("Source")))
        .and(document::document(
            document::response(
                200,
                document::body(
                    document::array(coco::Branch::document()).description("List of branches"),
                )
                .mime("application/json"),
            )
            .description("List of branches"),
        ))
        .and_then(handler::branches)
}

/// `GET /commit/<project_id>/<sha1>`
fn commit_filter<R>(
    ctx: http::Ctx<R>,
) -> impl Filter<Extract = impl Reply, Error = Rejection> + Clone
where
    R: http::Registry,
{
    path("commit")
        .and(warp::get())
        .and(http::with_context(ctx))
        .and(document::param::<String>(
            "project_id",
            "ID of the project the blob is part of",
        ))
        .and(document::param::<String>("sha1", "Git object id"))
        .and(document::document(document::description("Fetch a Commit")))
        .and(document::document(document::tag("Source")))
        .and(document::document(
            document::response(
                200,
                document::body(coco::Commit::document()).mime("application/json"),
            )
            .description("Commit for SHA1 found"),
        ))
        .and_then(handler::commit)
}

/// `GET /commits/<project_id>?branch=<branch>`
fn commits_filter<R>(
    ctx: http::Ctx<R>,
) -> impl Filter<Extract = impl Reply, Error = Rejection> + Clone
where
    R: http::Registry,
{
    path("commits")
        .and(warp::get())
        .and(http::with_context(ctx))
        .and(document::param::<String>(
            "project_id",
            "ID of the project the blob is part of",
        ))
        .and(warp::filters::query::query::<CommitsQuery>())
        .and(document::document(
            document::query("branch", document::string()).description("Git branch"),
        ))
        .and(document::document(document::description(
            "Fetch Commits from a Branch",
        )))
        .and(document::document(document::tag("Source")))
        .and(document::document(
            document::response(
                200,
                document::body(document::array(coco::Commit::document())).mime("application/json"),
            )
            .description("Branch found"),
        ))
        .and_then(handler::commits)
}

/// `GET /branches/<project_id>`
fn local_state_filter() -> impl Filter<Extract = impl Reply, Error = Rejection> + Clone {
    path("local-state")
        .and(warp::get())
        .and(document::tail(
            "path",
            "Location of the repository on the filesystem",
        ))
        .and(document::document(document::description(
            "List Branches, Remotes and if it is managed by coco for a local Repository",
        )))
        .and(document::document(document::tag("Source")))
        .and(document::document(
            document::response(
                200,
                document::body(
                    document::array(coco::Branch::document()).description("List of branches"),
                )
                .mime("application/json"),
            )
            .description("List of branches"),
        ))
        .and_then(handler::local_state)
}

/// `GET /revisions/<project_id>`
fn revisions_filter<R>(
    ctx: http::Ctx<R>,
) -> impl Filter<Extract = impl Reply, Error = Rejection> + Clone
where
    R: http::Registry,
{
    path("revisions")
        .and(warp::get())
        .and(super::with_context(ctx))
        .and(document::param::<String>(
            "project_id",
            "ID of the project the blob is part of",
        ))
        .and(document::document(document::description(
            "List both branches and tags",
        )))
        .and(document::document(document::tag("Source")))
        .and(document::document(
            document::response(
                200,
                document::body(
                    document::array(Revision::document()).description("List of revisions per repo"),
                )
                .mime("application/json"),
            )
            .description("List of branches and tags"),
        ))
        .and_then(handler::revisions)
}

/// `GET /tags/<project_id>`
fn tags_filter<R>(ctx: http::Ctx<R>) -> impl Filter<Extract = impl Reply, Error = Rejection> + Clone
where
    R: http::Registry,
{
    path("tags")
        .and(warp::get())
        .and(http::with_context(ctx))
        .and(document::param::<String>(
            "project_id",
            "ID of the project the blob is part of",
        ))
        .and(document::document(document::description("List Tags")))
        .and(document::document(document::tag("Source")))
        .and(document::document(
            document::response(
                200,
                document::body(document::array(coco::Tag::document()).description("List of tags"))
                    .mime("application/json"),
            )
            .description("List of tags"),
        ))
        .and_then(handler::tags)
}

/// `GET /tree/<project_id>/<revision>/<prefix>`
fn tree_filter<R>(ctx: http::Ctx<R>) -> impl Filter<Extract = impl Reply, Error = Rejection> + Clone
where
    R: http::Registry,
{
    path("tree")
        .and(warp::get())
        .and(http::with_context(ctx))
        .and(document::param::<String>(
            "project_id",
            "ID of the project the blob is part of",
        ))
        .and(warp::filters::query::query::<TreeQuery>())
        .and(document::document(
            document::query("revision", document::string()).description("Git revision"),
        ))
        .and(document::document(
            document::query("prefix", document::string())
                .description("Prefix to filter files and folders by"),
        ))
        .and(document::document(document::description("Fetch a Tree")))
        .and(document::document(document::tag("Source")))
        .and(document::document(
            document::response(
                200,
                document::body(coco::Tree::document()).mime("application/json"),
            )
            .description("Tree for path found"),
        ))
        .and_then(handler::tree)
}

/// Source handlers for conversion between core domain and http request fullfilment.
mod handler {
    use warp::path::Tail;
    use warp::{reply, Rejection, Reply};

    use crate::avatar;
    use crate::coco;
    use crate::error::Error;
    use crate::http;
    use crate::identity;
    use crate::session;

    /// Fetch a [`coco::Blob`].
    pub async fn blob<R>(
        ctx: http::Ctx<R>,
        project_urn: String,
        super::BlobQuery {
            path,
            peer_id,
            revision,
            highlight,
        }: super::BlobQuery,
    ) -> Result<impl Reply, Rejection>
    where
        R: http::Registry,
    {
        let ctx = ctx.lock().await;

        let session = session::current(&ctx.peer_api, &ctx.registry, &ctx.store).await?;

        let urn = project_urn.parse().map_err(Error::from)?;
        let project = coco::get_project(&ctx.peer_api, &urn)?;
        let default_branch = project.default_branch();
        let theme = if let Some(true) = highlight {
            Some(&session.settings.appearance.theme)
        } else {
            None
        };
        let blob = coco::with_browser(&ctx.peer_api, &urn, |mut browser| {
            coco::blob(
                &mut browser,
                peer_id.as_ref(),
                default_branch,
                revision,
                &path,
                theme,
            )
        })?;

        Ok(reply::json(&blob))
    }

    /// Fetch the list [`coco::Branch`].
    pub async fn branches<R>(
        ctx: http::Ctx<R>,
        project_urn: String,
    ) -> Result<impl Reply, Rejection>
    where
        R: http::Registry,
    {
        let ctx = ctx.lock().await;
        let urn = project_urn.parse().map_err(Error::from)?;
        let branches = coco::with_browser(&ctx.peer_api, &urn, |browser| coco::branches(browser))?;

        Ok(reply::json(&branches))
    }

    /// Fetch a [`coco::Commit`].
    pub async fn commit<R>(
        ctx: http::Ctx<R>,
        project_urn: String,
        sha1: String,
    ) -> Result<impl Reply, Rejection>
    where
        R: http::Registry,
    {
        let ctx = ctx.lock().await;
        let urn = project_urn.parse().map_err(Error::from)?;
        let commit = coco::with_browser(&ctx.peer_api, &urn, |mut browser| {
            coco::commit(&mut browser, &sha1)
        })?;

        Ok(reply::json(&commit))
    }

    /// Fetch the list of [`coco::Commit`] from a branch.
    pub async fn commits<R>(
        ctx: http::Ctx<R>,
        project_urn: String,
        super::CommitsQuery { peer_id, branch }: super::CommitsQuery,
    ) -> Result<impl Reply, Rejection>
    where
        R: http::Registry,
    {
        let ctx = ctx.lock().await;
        let urn = project_urn.parse().map_err(Error::from)?;
        let commits = coco::with_browser(&ctx.peer_api, &urn, |mut browser| {
            coco::commits(&mut browser, peer_id.as_ref(), &branch)
        })?;

        Ok(reply::json(&commits))
    }

    /// Fetch the list [`coco::Branch`] for a local repository.
    pub async fn local_state(path: Tail) -> Result<impl Reply, Rejection> {
        let state = coco::local_state(path.as_str())?;

        Ok(reply::json(&state))
    }

    /// Fetch the list [`coco::Branch`] and [`coco::Tag`].
    pub async fn revisions<R>(
        ctx: http::Ctx<R>,
        project_urn: String,
    ) -> Result<impl Reply, Rejection>
    where
        R: http::Registry,
    {
        let ctx = ctx.lock().await;
        let urn = project_urn.parse().map_err(Error::from)?;
        let (branches, tags) = coco::with_browser(&ctx.peer_api, &urn, |browser| {
            Ok((coco::branches(browser)?, coco::tags(browser)?))
        })?;

        // TODO(rudolfs): the order of the returned peers/revisions determines the default peer in
        // the repository selector in the UI. Make sure the list always returns the default peer
        // first.
        let revs = [
            (
                "cloudhead",
                "rad:git:hwd1yre85ddm5ruz4kgqppdtdgqgqr4wjy3fmskgebhpzwcxshei7d4ouwe",
            ),
            (
                "rudolfs",
                "rad:git:hwd1yrereyss6pihzu3f3k4783boykpwr1uzdn3cwugmmxwrpsay5ycyuro",
            ),
            (
                "xla",
                "rad:git:hwd1yreyu554sa1zgx4fxciwju1pk77uka84nrz5fu64at9zxuc8f698xmc",
            ),
        ]
        .iter()
        .map(|(fake_handle, fake_peer_urn)| super::Revision {
            branches: branches.clone(),
            tags: tags.clone(),
            identity: identity::Identity {
                // TODO(finto): Get the right URN
                id: fake_peer_urn
                    .parse()
                    .expect("failed to parse hardcoded URN"),
                metadata: identity::Metadata {
                    handle: (*fake_handle).to_string(),
                },
                avatar_fallback: avatar::Avatar::from(fake_handle, avatar::Usage::Identity),
                registered: None,
                shareable_entity_identifier: identity::SharedIdentifier {
                    handle: (*fake_handle).to_string(),
                    urn: fake_peer_urn
                        .parse()
                        .expect("failed to parse hardcoded URN"),
                },
            },
        })
        .collect::<Vec<super::Revision>>();

        Ok(reply::json(&revs))
    }

    /// Fetch the list [`coco::Tag`].
    pub async fn tags<R>(ctx: http::Ctx<R>, project_urn: String) -> Result<impl Reply, Rejection>
    where
        R: http::Registry,
    {
        let ctx = ctx.lock().await;
        let urn = project_urn.parse().map_err(Error::from)?;
        let tags = coco::with_browser(&ctx.peer_api, &urn, |browser| coco::tags(browser))?;

        Ok(reply::json(&tags))
    }

    /// Fetch a [`coco::Tree`].
    pub async fn tree<R>(
        ctx: http::Ctx<R>,
        project_urn: String,
        super::TreeQuery {
            prefix,
            peer_id,
            revision,
        }: super::TreeQuery,
    ) -> Result<impl Reply, Rejection>
    where
        R: http::Registry,
    {
        let ctx = ctx.lock().await;

        let urn = project_urn.parse().map_err(Error::from)?;
        let project = coco::get_project(&ctx.peer_api, &urn)?;
        let default_branch = project.default_branch();
        let tree = coco::with_browser(&ctx.peer_api, &urn, |mut browser| {
            coco::tree(
                &mut browser,
                peer_id.as_ref(),
                default_branch,
                revision,
                prefix,
            )
        })?;

        Ok(reply::json(&tree))
    }
}

/// Bundled query params to pass to the commits handler.
#[derive(Debug, Deserialize)]
pub struct CommitsQuery {
    /// PeerId to scope the query by.
    peer_id: Option<peer::PeerId>,
    /// Branch to get the commit history for.
    branch: String,
}

/// Bundled query params to pass to the blob handler.
#[derive(Debug, Deserialize)]
pub struct BlobQuery {
    /// Location of the blob in tree.
    path: String,
    /// PeerId to scope the query by.
    peer_id: Option<peer::PeerId>,
    /// Revision to use for the history of the repo.
    revision: Option<String>,
    /// Whether or not to syntax highlight the blob.
    highlight: Option<bool>,
}

/// Bundled query params to pass to the tree handler.
#[derive(Debug, Deserialize)]
pub struct TreeQuery {
    /// Path prefix to query the tree.
    prefix: Option<String>,
    /// PeerId to scope the query by.
    peer_id: Option<peer::PeerId>,
    /// Revision to query at.
    revision: Option<String>,
}

/// Bundled response to retrieve both branches and tags for a user repo.
#[derive(Debug, Serialize)]
#[serde(rename_all = "camelCase")]
pub struct Revision {
    /// Owner of the repo.
    identity: identity::Identity,
    /// List of [`coco::Branch`].
    branches: Vec<coco::Branch>,
    /// List of [`coco::Tag`].
    tags: Vec<coco::Tag>,
}

impl ToDocumentedType for Revision {
    fn document() -> document::DocumentedType {
        let mut properties = std::collections::HashMap::with_capacity(3);
        properties.insert("identity".into(), identity::Identity::document());
        properties.insert("branches".into(), document::array(coco::Branch::document()));
        properties.insert("tags".into(), document::array(coco::Tag::document()));

        document::DocumentedType::from(properties).description("Revision")
    }
}

impl Serialize for coco::Blob {
    fn serialize<S>(&self, serializer: S) -> Result<S::Ok, S::Error>
    where
        S: Serializer,
    {
        let mut state = serializer.serialize_struct("Blob", 5)?;
        state.serialize_field("binary", &self.is_binary())?;
        state.serialize_field("html", &self.is_html())?;
        state.serialize_field("content", &self.content)?;
        state.serialize_field("info", &self.info)?;
        state.serialize_field("path", &self.path)?;
        state.end()
    }
}

impl ToDocumentedType for coco::Blob {
    fn document() -> document::DocumentedType {
        let mut properties = std::collections::HashMap::with_capacity(4);
        properties.insert(
            "binary".into(),
            document::boolean()
                .description("Flag to indicate if the content of the Blob is binary")
                .example(true),
        );
        properties.insert(
            "html".into(),
            document::boolean()
                .description("Flag to indicate if the content of the Blob is HTML")
                .example(true),
        );
        properties.insert("content".into(), coco::BlobContent::document());
        properties.insert("info".into(), coco::Info::document());

        document::DocumentedType::from(properties).description("Blob")
    }
}

impl Serialize for coco::BlobContent {
    fn serialize<S>(&self, serializer: S) -> Result<S::Ok, S::Error>
    where
        S: Serializer,
    {
        match self {
            Self::Ascii(content) | Self::Html(content) => serializer.serialize_str(content),
            Self::Binary => serializer.serialize_none(),
        }
    }
}

impl ToDocumentedType for coco::BlobContent {
    fn document() -> document::DocumentedType {
        document::string()
            .description("BlobContent")
            .example("print 'hello world'")
            .nullable(true)
    }
}

impl ToDocumentedType for coco::Branch {
    fn document() -> document::DocumentedType {
        document::string().description("Branch").example("master")
    }
}

impl Serialize for coco::Commit {
    fn serialize<S>(&self, serializer: S) -> Result<S::Ok, S::Error>
    where
        S: Serializer,
    {
        let mut changeset = serializer.serialize_struct("Commit", 3)?;
        changeset.serialize_field("header", &self.header)?;
        changeset.serialize_field("stats", &self.stats)?;
        changeset.serialize_field("diff", &self.diff)?;
        changeset.end()
    }
}

impl Serialize for coco::CommitHeader {
    fn serialize<S>(&self, serializer: S) -> Result<S::Ok, S::Error>
    where
        S: Serializer,
    {
        let mut state = serializer.serialize_struct("CommitHeader", 6)?;
        state.serialize_field("sha1", &self.sha1.to_string())?;
        state.serialize_field("author", &self.author)?;
        state.serialize_field("summary", &self.summary)?;
        state.serialize_field("description", &self.description())?;
        state.serialize_field("committer", &self.committer)?;
        state.serialize_field("committerTime", &self.committer_time.seconds())?;
        state.end()
    }
}

impl ToDocumentedType for coco::CommitHeader {
    fn document() -> document::DocumentedType {
        let mut properties = std::collections::HashMap::with_capacity(6);
        properties.insert(
            "sha1".into(),
            document::string()
                .description("SHA1 of the Commit")
                .example("1e0206da8571ca71c51c91154e2fee376e09b4e7"),
        );
        properties.insert("author".into(), coco::Person::document());
        properties.insert(
            "summary".into(),
            document::string()
                .description("Commit message summary")
                .example("Add text files"),
        );
        properties.insert(
            "description".into(),
            document::string()
                .description("Commit description text")
                .example("Longer desription of the Commit changes."),
        );
        properties.insert("committer".into(), coco::Person::document());
        properties.insert(
            "committerTime".into(),
            document::string()
                .description("Time of the commit")
                .example("1575283425"),
        );
        document::DocumentedType::from(properties).description("CommitHeader")
    }
}

impl ToDocumentedType for coco::Commit {
    fn document() -> document::DocumentedType {
        let mut properties = std::collections::HashMap::with_capacity(3);
        properties.insert("header".into(), coco::CommitHeader::document());
        properties.insert(
            "stats".into(),
            document::string().description("Commit stats"),
        );
        properties.insert(
            "diff".into(),
            document::string().description("Commit changeset"),
        );
        document::DocumentedType::from(properties).description("Commit")
    }
}

impl Serialize for coco::Info {
    fn serialize<S>(&self, serializer: S) -> Result<S::Ok, S::Error>
    where
        S: Serializer,
    {
        let mut state = serializer.serialize_struct("Info", 3)?;
        state.serialize_field("name", &self.name)?;
        state.serialize_field("objectType", &self.object_type)?;
        state.serialize_field("lastCommit", &self.last_commit)?;
        state.end()
    }
}

impl ToDocumentedType for coco::Info {
    fn document() -> document::DocumentedType {
        let mut properties = std::collections::HashMap::with_capacity(3);
        properties.insert(
            "name".into(),
            document::string()
                .description("Name of the file")
                .example("arrows.txt"),
        );
        properties.insert("objectType".into(), coco::ObjectType::document());
        properties.insert("lastCommit".into(), coco::Commit::document());

        document::DocumentedType::from(properties).description("Info")
    }
}

impl Serialize for coco::ObjectType {
    fn serialize<S>(&self, serializer: S) -> Result<S::Ok, S::Error>
    where
        S: Serializer,
    {
        match self {
            Self::Blob => serializer.serialize_unit_variant("ObjectType", 0, "BLOB"),
            Self::Tree => serializer.serialize_unit_variant("ObjectType", 1, "TREE"),
        }
    }
}

impl ToDocumentedType for coco::ObjectType {
    fn document() -> document::DocumentedType {
        document::enum_string(vec!["BLOB".to_string(), "TREE".to_string()])
            .description("Object type variants")
            .example(Self::Blob)
    }
}

impl Serialize for coco::Person {
    fn serialize<S>(&self, serializer: S) -> Result<S::Ok, S::Error>
    where
        S: Serializer,
    {
        let mut state = serializer.serialize_struct("Person", 3)?;
        state.serialize_field("name", &self.name)?;
        state.serialize_field("email", &self.email)?;
        state.end()
    }
}

impl ToDocumentedType for coco::Person {
    fn document() -> document::DocumentedType {
        let mut properties = std::collections::HashMap::with_capacity(3);
        properties.insert(
            "name".into(),
            document::string()
                .description("Name part of the commit signature.")
                .example("Alexis Sellier"),
        );
        properties.insert(
            "email".into(),
            document::string()
                .description("Email part of the commit signature.")
                .example("self@cloudhead.io"),
        );

        document::DocumentedType::from(properties).description("Person")
    }
}

impl Serialize for coco::Tag {
    fn serialize<S>(&self, serializer: S) -> Result<S::Ok, S::Error>
    where
        S: Serializer,
    {
        serializer.serialize_str(&self.to_string())
    }
}

impl ToDocumentedType for coco::Tag {
    fn document() -> document::DocumentedType {
        document::string().description("Tag").example("v0.1.0")
    }
}

impl Serialize for coco::Tree {
    fn serialize<S>(&self, serializer: S) -> Result<S::Ok, S::Error>
    where
        S: Serializer,
    {
        let mut state = serializer.serialize_struct("Tree", 3)?;
        state.serialize_field("path", &self.path)?;
        state.serialize_field("entries", &self.entries)?;
        state.serialize_field("info", &self.info)?;
        state.end()
    }
}

impl ToDocumentedType for coco::Tree {
    fn document() -> document::DocumentedType {
        let mut properties = std::collections::HashMap::with_capacity(3);
        properties.insert(
            "path".into(),
            document::string()
                .description("Absolute path to the tree object from the repo root.")
                .example("ui/src"),
        );
        properties.insert(
            "entries".into(),
            document::array(coco::TreeEntry::document())
                .description("Entries listed in that tree result."),
        );
        properties.insert("info".into(), coco::Info::document());

        document::DocumentedType::from(properties).description("Tree")
    }
}

impl Serialize for coco::TreeEntry {
    fn serialize<S>(&self, serializer: S) -> Result<S::Ok, S::Error>
    where
        S: Serializer,
    {
        let mut state = serializer.serialize_struct("Tree", 2)?;
        state.serialize_field("path", &self.path)?;
        state.serialize_field("info", &self.info)?;
        state.end()
    }
}

impl ToDocumentedType for coco::TreeEntry {
    fn document() -> document::DocumentedType {
        let mut properties = std::collections::HashMap::with_capacity(2);
        properties.insert(
            "path".into(),
            document::string()
                .description("Absolute path to the object from the root of the repo.")
                .example("ui/src/main.ts"),
        );
        properties.insert("info".into(), coco::Info::document());

        document::DocumentedType::from(properties).description("TreeEntry")
    }
}

#[allow(clippy::non_ascii_literal, clippy::unwrap_used)]
#[cfg(test)]
mod test {
    use pretty_assertions::assert_eq;
    use serde_json::{json, Value};
    use warp::http::StatusCode;
    use warp::test::request;

    use crate::avatar;
    use crate::coco;
    use crate::error;
    use crate::http;
    use crate::identity;

    #[tokio::test]
    async fn blob() -> Result<(), error::Error> {
        let tmp_dir = tempfile::tempdir()?;
<<<<<<< HEAD
        let ctx = http::Context::tmp(tmp_dir).await?;
        let api = super::filters(ctx);

        let ctx = ctx.lock().await;
        let owner = coco::init_user(&ctx.peer_api, ctx.key()?, "cloudhead")?;
        let owner = coco::verify_user(owner).await?;
=======
        let key = SecretKey::new();
        let registry = {
            let (client, _) = radicle_registry_client::Client::new_emulator();
            registry::Registry::new(client)
        };
        let store = kv::Store::new(kv::Config::new(tmp_dir.path().join("store")))?;
        let config = coco::config::default(key.clone(), tmp_dir)?;
        let peer = Arc::new(Mutex::new(coco::create_peer_api(config).await?));
        let owner = coco::init_user(&*peer.lock().await, key.clone(), "cloudhead")?;
        let owner = coco::verify_user(owner)?;
>>>>>>> 1df3725e
        let platinum_project = coco::control::replicate_platinum(
            &ctx.peer_api,
            ctx.key()?,
            &owner,
            "git-platinum",
            "fixture data",
            "master",
        )?;
        let urn = platinum_project.urn();

        let revision = "master";
        let default_branch = platinum_project.default_branch();
        let path = "text/arrows.txt";
        let peer_id = ctx.peer_api.peer_id().clone();
        let want = coco::with_browser(&ctx.peer_api, &urn, |mut browser| {
            coco::blob(
                &mut browser,
                Some(&peer_id),
                default_branch,
                Some(revision.to_string()),
                path,
                None,
            )
        })?;

        // Get ASCII blob.
        let res = request()
            .method("GET")
            .path(&format!(
                "/blob/{}?revision={}&path={}",
                urn, revision, path
            ))
            .reply(&api)
            .await;

        http::test::assert_response(&res, StatusCode::OK, |have| {
            assert_eq!(have, json!(want));
            assert_eq!(
                have,
                json!({
                    "binary": false,
                    "html": false,
                    "content": "  ;;;;;        ;;;;;        ;;;;;
  ;;;;;        ;;;;;        ;;;;;
  ;;;;;        ;;;;;        ;;;;;
  ;;;;;        ;;;;;        ;;;;;
..;;;;;..    ..;;;;;..    ..;;;;;..
 ':::::'      ':::::'      ':::::'
   ':`          ':`          ':`
",
                    "info": {
                        "name": "arrows.txt",
                        "objectType": "BLOB",
                        "lastCommit": {
                            "sha1": "1e0206da8571ca71c51c91154e2fee376e09b4e7",
                            "author": {
                                "name": "Rūdolfs Ošiņš",
                                "email": "rudolfs@osins.org",
                            },
                            "committer": {
                                "name": "Rūdolfs Ošiņš",
                                "email": "rudolfs@osins.org",
                            },
                            "summary": "Add text files",
                            "description": "",
                            "committerTime": 1_575_283_425,
                        },
                    },
                    "path": "text/arrows.txt",
                })
            );
        });

        // Get binary blob.
        let path = "bin/ls";
        let res = request()
            .method("GET")
            .path(&format!(
                "/blob/{}?revision={}&path={}",
                urn.to_string(),
                revision,
                path
            ))
            .reply(&api)
            .await;

        let want = coco::with_browser(&ctx.peer_api, &urn, |browser| {
            coco::blob(
                browser,
                None,
                default_branch,
                Some(revision.to_string()),
                path,
                None,
            )
        })?;

        http::test::assert_response(&res, StatusCode::OK, |have| {
            assert_eq!(have, json!(want));
            assert_eq!(
                have,
                json!({
                    "binary": true,
                    "html": false,
                    "content": Value::Null,
                    "info": {
                        "name": "ls",
                        "objectType": "BLOB",
                        "lastCommit": {
                            "sha1": "19bec071db6474af89c866a1bd0e4b1ff76e2b97",
                            "author": {
                                "name": "Rūdolfs Ošiņš",
                                "email": "rudolfs@osins.org",
                            },
                            "committer": {
                                "name": "Rūdolfs Ošiņš",
                                "email": "rudolfs@osins.org",
                            },
                            "summary": "Add some binary files",
                            "description": "",
                            "committerTime": 1_575_282_964, },
                    },
                    "path": "bin/ls",
                })
            );
        });

        Ok(())
    }

    #[tokio::test]
    async fn branches() -> Result<(), error::Error> {
        let tmp_dir = tempfile::tempdir()?;
<<<<<<< HEAD
        let ctx = http::Context::tmp(tmp_dir).await?;
        let api = super::filters(ctx);

        let ctx = ctx.lock().await;
        let owner = coco::init_user(&ctx.peer_api, ctx.key()?, "cloudhead")?;
        let owner = coco::verify_user(owner).await?;
=======
        let key = SecretKey::new();
        let registry = {
            let (client, _) = radicle_registry_client::Client::new_emulator();
            registry::Registry::new(client)
        };
        let store = kv::Store::new(kv::Config::new(tmp_dir.path().join("store")))?;
        let config = coco::config::default(key.clone(), tmp_dir)?;
        let peer = coco::create_peer_api(config).await?;
        let owner = coco::init_user(&peer, key.clone(), "cloudhead")?;
        let owner = coco::verify_user(owner)?;
>>>>>>> 1df3725e
        let platinum_project = coco::control::replicate_platinum(
            &ctx.peer_api,
            ctx.key()?,
            &owner,
            "git-platinum",
            "fixture data",
            "master",
        )?;
        let urn = platinum_project.urn();

        let want = coco::with_browser(&ctx.peer_api, &urn, |browser| coco::branches(browser))?;

        let res = request()
            .method("GET")
            .path(&format!("/branches/{}", urn.to_string()))
            .reply(&api)
            .await;

        http::test::assert_response(&res, StatusCode::OK, |have| {
            assert_eq!(have, json!(want));
            assert_eq!(have, json!(["dev", "master"]));
        });

        Ok(())
    }

    #[tokio::test]
    #[allow(clippy::indexing_slicing)]
    async fn commit() -> Result<(), error::Error> {
        let tmp_dir = tempfile::tempdir()?;
<<<<<<< HEAD
        let ctx = http::Context::tmp(tmp_dir).await?;
        let api = super::filters(ctx);
=======
        let key = SecretKey::new();
        let registry = {
            let (client, _) = radicle_registry_client::Client::new_emulator();
            registry::Registry::new(client)
        };
        let store = kv::Store::new(kv::Config::new(tmp_dir.path().join("store")))?;
        let config = coco::config::default(key.clone(), tmp_dir)?;
        let peer = coco::create_peer_api(config).await?;
        let owner = coco::init_user(&peer, key.clone(), "cloudhead")?;
        let owner = coco::verify_user(owner)?;
>>>>>>> 1df3725e

        let ctx = ctx.lock().await;
        let owner = coco::init_user(&ctx.peer_api, ctx.key()?, "cloudhead")?;
        let owner = coco::verify_user(owner).await?;
        let platinum_project = coco::control::replicate_platinum(
            &ctx.peer_api,
            ctx.key()?,
            &owner,
            "git-platinum",
            "fixture data",
            "master",
        )?;
        let urn = platinum_project.urn();

        let sha1 = "3873745c8f6ffb45c990eb23b491d4b4b6182f95";
        let want = coco::with_browser(&ctx.peer_api, &urn, |mut browser| {
            coco::commit_header(&mut browser, sha1)
        })?;

        let res = request()
            .method("GET")
            .path(&format!("/commit/{}/{}", urn.to_string(), sha1))
            .reply(&api)
            .await;

        http::test::assert_response(&res, StatusCode::OK, |have| {
            assert_eq!(have["header"], json!(want));
            assert_eq!(
                have["header"],
                json!({
                    "sha1": sha1,
                    "author": {
                        "name": "Fintan Halpenny",
                        "email": "fintan.halpenny@gmail.com",
                    },
                    "committer": {
                        "email": "noreply@github.com",
                        "name": "GitHub",
                    },
                    "summary": "Extend the docs (#2)",
                    "description": "I want to have files under src that have separate commits.\r\nThat way src\'s latest commit isn\'t the same as all its files, instead it\'s the file that was touched last.",
                    "committerTime": 1_578_309_972,
                }),
            );
        });

        Ok(())
    }

    #[tokio::test]
    async fn commits() -> Result<(), error::Error> {
        let tmp_dir = tempfile::tempdir()?;
<<<<<<< HEAD
        let ctx = http::Context::tmp(tmp_dir).await?;
        let api = super::filters(ctx);

        let ctx = ctx.lock().await;
        let owner = coco::init_user(&ctx.peer_api, ctx.key()?, "cloudhead")?;
        let owner = coco::verify_user(owner).await?;
=======
        let key = SecretKey::new();
        let registry = {
            let (client, _) = radicle_registry_client::Client::new_emulator();
            registry::Registry::new(client)
        };
        let store = kv::Store::new(kv::Config::new(tmp_dir.path().join("store")))?;
        let config = coco::config::default(key.clone(), tmp_dir)?;
        let peer = coco::create_peer_api(config).await?;
        let owner = coco::init_user(&peer, key.clone(), "cloudhead")?;
        let owner = coco::verify_user(owner)?;
>>>>>>> 1df3725e
        let platinum_project = coco::control::replicate_platinum(
            &ctx.peer_api,
            ctx.key()?,
            &owner,
            "git-platinum",
            "fixture data",
            "master",
        )?;
        let urn = platinum_project.urn();

        let branch = "master";
        let head = "223aaf87d6ea62eef0014857640fd7c8dd0f80b5";
        let peer_id = &ctx.peer_api.peer_id().clone();
        let (want, head_commit) = coco::with_browser(&ctx.peer_api, &urn, |mut browser| {
            let want = coco::commits(&mut browser, Some(peer_id), branch)?;
            let head_commit = coco::commit_header(&mut browser, head)?;
            Ok((want, head_commit))
        })?;

        let res = request()
            .method("GET")
            .path(&format!("/commits/{}?branch={}", urn.to_string(), branch))
            .reply(&api)
            .await;

        http::test::assert_response(&res, StatusCode::OK, |have| {
            assert_eq!(have, json!(want));
            assert_eq!(have.as_array().unwrap().len(), 14);
            assert_eq!(
                have.as_array().unwrap().first().unwrap(),
                &serde_json::to_value(&head_commit).unwrap(),
                "the first commit is the head of the branch"
            );
        });

        Ok(())
    }

    #[tokio::test]
    async fn local_state() -> Result<(), error::Error> {
        let tmp_dir = tempfile::tempdir()?;
        let ctx = http::Context::tmp(tmp_dir).await?;
        let api = super::filters(ctx);

        let path = "../fixtures/git-platinum";
        let res = request()
            .method("GET")
            .path(&format!("/local-state/{}", path))
            .reply(&api)
            .await;

        let want = coco::local_state(path).unwrap();

        http::test::assert_response(&res, StatusCode::OK, |have| {
            assert_eq!(have, json!(want));
            assert_eq!(
                have,
                json!({
                    "branches": [
                        "dev",
                        "master",
                    ],
                    "managed": false,
                }),
            );
        });

        Ok(())
    }

    #[tokio::test]
    async fn revisions() -> Result<(), error::Error> {
        let tmp_dir = tempfile::tempdir()?;
<<<<<<< HEAD
        let ctx = http::Context::tmp(tmp_dir).await?;
        let api = super::filters(ctx);

        let ctx = ctx.lock().await;
        let owner = coco::init_user(&ctx.peer_api, ctx.key()?, "cloudhead")?;
        let owner = coco::verify_user(owner).await?;
=======
        let key = SecretKey::new();
        let registry = {
            let (client, _) = radicle_registry_client::Client::new_emulator();
            registry::Registry::new(client)
        };
        let store = kv::Store::new(kv::Config::new(tmp_dir.path().join("store")))?;
        let config = coco::config::default(key.clone(), tmp_dir)?;
        let peer = coco::create_peer_api(config).await?;
        let owner = coco::init_user(&peer, key.clone(), "cloudhead")?;
        let owner = coco::verify_user(owner)?;
>>>>>>> 1df3725e
        let platinum_project = coco::control::replicate_platinum(
            &ctx.peer_api,
            ctx.key()?,
            &owner,
            "git-platinum",
            "fixture data",
            "master",
        )?;
        let urn = platinum_project.urn();

        let want = {
            let (branches, tags) = coco::with_browser(&ctx.peer_api, &urn, |browser| {
                Ok((coco::branches(browser)?, coco::tags(browser)?))
            })?;

            [
                (
                    "cloudhead",
                    "rad:git:hwd1yre85ddm5ruz4kgqppdtdgqgqr4wjy3fmskgebhpzwcxshei7d4ouwe",
                ),
                (
                    "rudolfs",
                    "rad:git:hwd1yrereyss6pihzu3f3k4783boykpwr1uzdn3cwugmmxwrpsay5ycyuro",
                ),
                (
                    "xla",
                    "rad:git:hwd1yreyu554sa1zgx4fxciwju1pk77uka84nrz5fu64at9zxuc8f698xmc",
                ),
            ]
            .iter()
            .map(|(fake_handle, fake_peer_urn)| super::Revision {
                branches: branches.clone(),
                tags: tags.clone(),
                identity: identity::Identity {
                    // TODO(finto): Get the right URN
                    id: fake_peer_urn
                        .parse()
                        .expect("failed to parse hardcoded URN"),
                    metadata: identity::Metadata {
                        handle: (*fake_handle).to_string(),
                    },
                    avatar_fallback: avatar::Avatar::from(fake_handle, avatar::Usage::Identity),
                    registered: None,
                    shareable_entity_identifier: identity::SharedIdentifier {
                        handle: (*fake_handle).to_string(),
                        urn: fake_peer_urn
                            .parse()
                            .expect("failed to parse hardcoded URN"),
                    },
                },
            })
            .collect::<Vec<super::Revision>>()
        };

        let res = request()
            .method("GET")
            .path(&format!("/revisions/{}", urn))
            .reply(&api)
            .await;

        http::test::assert_response(&res, StatusCode::OK, |have| {
            assert_eq!(have, json!(want));
            assert_eq!(
                have,
                json!([
                    {
                        "identity": {
                            "id": "rad:git:hwd1yre85ddm5ruz4kgqppdtdgqgqr4wjy3fmskgebhpzwcxshei7d4ouwe",
                            "metadata": {
                                "handle": "cloudhead",
                            },
                            "registered": Value::Null,
                            "shareableEntityIdentifier": format!("cloudhead@{}", "rad:git:hwd1yre85ddm5ruz4kgqppdtdgqgqr4wjy3fmskgebhpzwcxshei7d4ouwe"),
                            "avatarFallback": {
                                "background": {
                                    "r": 24,
                                    "g": 105,
                                    "b": 216,
                                },
                                "emoji": "🌻",
                            },
                        },
                        "branches": [ "dev", "master" ],
                        "tags": [ "v0.1.0", "v0.2.0", "v0.3.0", "v0.4.0", "v0.5.0" ]
                    },
                    {
                        "identity": {
                            "id": "rad:git:hwd1yrereyss6pihzu3f3k4783boykpwr1uzdn3cwugmmxwrpsay5ycyuro",
                            "metadata": {
                                "handle": "rudolfs",
                            },
                            "registered": Value::Null,
                            "shareableEntityIdentifier": format!("rudolfs@{}", "rad:git:hwd1yrereyss6pihzu3f3k4783boykpwr1uzdn3cwugmmxwrpsay5ycyuro"),
                            "avatarFallback": {
                                "background": {
                                    "r": 24,
                                    "g": 186,
                                    "b": 214,
                                },
                            "emoji": "🧿",
                            },
                        },
                        "branches": [ "dev", "master" ],
                        "tags": [ "v0.1.0", "v0.2.0", "v0.3.0", "v0.4.0", "v0.5.0" ]
                    },
                    {
                        "identity": {
                            "id": "rad:git:hwd1yreyu554sa1zgx4fxciwju1pk77uka84nrz5fu64at9zxuc8f698xmc",
                            "metadata": {
                                "handle": "xla",
                            },
                            "registered": Value::Null,
                            "shareableEntityIdentifier": format!("xla@{}", "rad:git:hwd1yreyu554sa1zgx4fxciwju1pk77uka84nrz5fu64at9zxuc8f698xmc"),
                            "avatarFallback": {
                                "background": {
                                    "r": 155,
                                    "g": 157,
                                    "b": 169,
                                },
                            "emoji": "🗺",
                            },
                        },
                        "branches": [ "dev", "master" ],
                        "tags": [ "v0.1.0", "v0.2.0", "v0.3.0", "v0.4.0", "v0.5.0" ]
                    },
                ]),
            )
        });

        Ok(())
    }

    #[tokio::test]
    async fn tags() -> Result<(), error::Error> {
        let tmp_dir = tempfile::tempdir()?;
<<<<<<< HEAD
        let ctx = http::Context::tmp(tmp_dir).await?;
        let api = super::filters(ctx);

        let ctx = ctx.lock().await;
        let owner = coco::init_user(&ctx.peer_api, ctx.key()?, "cloudhead")?;
        let owner = coco::verify_user(owner).await?;
=======
        let key = SecretKey::new();
        let registry = {
            let (client, _) = radicle_registry_client::Client::new_emulator();
            registry::Registry::new(client)
        };
        let store = kv::Store::new(kv::Config::new(tmp_dir.path().join("store")))?;
        let config = coco::config::default(key.clone(), tmp_dir)?;
        let peer = coco::create_peer_api(config).await?;
        let owner = coco::init_user(&peer, key.clone(), "cloudhead")?;
        let owner = coco::verify_user(owner)?;
>>>>>>> 1df3725e
        let platinum_project = coco::control::replicate_platinum(
            &ctx.peer_api,
            ctx.key()?,
            &owner,
            "git-platinum",
            "fixture data",
            "master",
        )?;
        let urn = platinum_project.urn();

        let want = coco::with_browser(&ctx.peer_api, &urn, |browser| coco::tags(browser))?;

        let res = request()
            .method("GET")
            .path(&format!("/tags/{}", urn.to_string()))
            .reply(&api)
            .await;

        http::test::assert_response(&res, StatusCode::OK, |have| {
            assert_eq!(have, json!(want));
            assert_eq!(
                have,
                json!(["v0.1.0", "v0.2.0", "v0.3.0", "v0.4.0", "v0.5.0"]),
            );
        });

        Ok(())
    }

    #[tokio::test]
    async fn tree() -> Result<(), error::Error> {
        let tmp_dir = tempfile::tempdir()?;
<<<<<<< HEAD
        let ctx = http::Context::tmp(tmp_dir).await?;
        let api = super::filters(ctx);

        let ctx = ctx.lock().await;
        let owner = coco::init_user(&ctx.peer_api, ctx.key()?, "cloudhead")?;
        let owner = coco::verify_user(owner).await?;
=======
        let key = SecretKey::new();
        let registry = {
            let (client, _) = radicle_registry_client::Client::new_emulator();
            registry::Registry::new(client)
        };
        let store = kv::Store::new(kv::Config::new(tmp_dir.path().join("store")))?;
        let config = coco::config::default(key.clone(), tmp_dir)?;
        let peer = coco::create_peer_api(config).await?;
        let owner = coco::init_user(&peer, key.clone(), "cloudhead")?;
        let owner = coco::verify_user(owner)?;
>>>>>>> 1df3725e
        let platinum_project = coco::control::replicate_platinum(
            &ctx.peer_api,
            ctx.key()?,
            &owner,
            "git-platinum",
            "fixture data",
            "master",
        )?;
        let urn = platinum_project.urn();

        let revision = "master";
        let prefix = "src";

        let default_branch = platinum_project.default_branch();
        let peer_id = ctx.peer_api.peer_id();
        let want = coco::with_browser(&ctx.peer_api, &urn, |mut browser| {
            coco::tree(
                &mut browser,
                Some(peer_id),
                default_branch,
                Some(revision.to_string()),
                Some(prefix.to_string()),
            )
        })?;

        let res = request()
            .method("GET")
            .path(&format!(
                "/tree/{}?revision={}&prefix={}",
                urn.to_string(),
                revision,
                prefix
            ))
            .reply(&api)
            .await;

        http::test::assert_response(&res, StatusCode::OK, |have| {
            assert_eq!(have, json!(want));
            assert_eq!(
                have,
                json!({
                    "path": "src",
                    "info": {
                        "name": "src",
                        "objectType": "TREE",
                        "lastCommit": null,                },
                        "entries": [
                        {
                            "path": "src/Eval.hs",
                            "info": {
                                "name": "Eval.hs",
                                "objectType": "BLOB",
                                "lastCommit": null,
                            },
                        },
                        {
                            "path": "src/memory.rs",
                            "info": {
                                "name": "memory.rs",
                                "objectType": "BLOB",
                                "lastCommit": null,
                            },
                        },
                    ],
                }),
            );
        });

        Ok(())
    }
}<|MERGE_RESOLUTION|>--- conflicted
+++ resolved
@@ -860,25 +860,12 @@
     #[tokio::test]
     async fn blob() -> Result<(), error::Error> {
         let tmp_dir = tempfile::tempdir()?;
-<<<<<<< HEAD
         let ctx = http::Context::tmp(tmp_dir).await?;
         let api = super::filters(ctx);
 
         let ctx = ctx.lock().await;
         let owner = coco::init_user(&ctx.peer_api, ctx.key()?, "cloudhead")?;
-        let owner = coco::verify_user(owner).await?;
-=======
-        let key = SecretKey::new();
-        let registry = {
-            let (client, _) = radicle_registry_client::Client::new_emulator();
-            registry::Registry::new(client)
-        };
-        let store = kv::Store::new(kv::Config::new(tmp_dir.path().join("store")))?;
-        let config = coco::config::default(key.clone(), tmp_dir)?;
-        let peer = Arc::new(Mutex::new(coco::create_peer_api(config).await?));
-        let owner = coco::init_user(&*peer.lock().await, key.clone(), "cloudhead")?;
         let owner = coco::verify_user(owner)?;
->>>>>>> 1df3725e
         let platinum_project = coco::control::replicate_platinum(
             &ctx.peer_api,
             ctx.key()?,
@@ -1012,25 +999,12 @@
     #[tokio::test]
     async fn branches() -> Result<(), error::Error> {
         let tmp_dir = tempfile::tempdir()?;
-<<<<<<< HEAD
         let ctx = http::Context::tmp(tmp_dir).await?;
         let api = super::filters(ctx);
 
         let ctx = ctx.lock().await;
         let owner = coco::init_user(&ctx.peer_api, ctx.key()?, "cloudhead")?;
-        let owner = coco::verify_user(owner).await?;
-=======
-        let key = SecretKey::new();
-        let registry = {
-            let (client, _) = radicle_registry_client::Client::new_emulator();
-            registry::Registry::new(client)
-        };
-        let store = kv::Store::new(kv::Config::new(tmp_dir.path().join("store")))?;
-        let config = coco::config::default(key.clone(), tmp_dir)?;
-        let peer = coco::create_peer_api(config).await?;
-        let owner = coco::init_user(&peer, key.clone(), "cloudhead")?;
         let owner = coco::verify_user(owner)?;
->>>>>>> 1df3725e
         let platinum_project = coco::control::replicate_platinum(
             &ctx.peer_api,
             ctx.key()?,
@@ -1061,25 +1035,12 @@
     #[allow(clippy::indexing_slicing)]
     async fn commit() -> Result<(), error::Error> {
         let tmp_dir = tempfile::tempdir()?;
-<<<<<<< HEAD
         let ctx = http::Context::tmp(tmp_dir).await?;
         let api = super::filters(ctx);
-=======
-        let key = SecretKey::new();
-        let registry = {
-            let (client, _) = radicle_registry_client::Client::new_emulator();
-            registry::Registry::new(client)
-        };
-        let store = kv::Store::new(kv::Config::new(tmp_dir.path().join("store")))?;
-        let config = coco::config::default(key.clone(), tmp_dir)?;
-        let peer = coco::create_peer_api(config).await?;
-        let owner = coco::init_user(&peer, key.clone(), "cloudhead")?;
-        let owner = coco::verify_user(owner)?;
->>>>>>> 1df3725e
 
         let ctx = ctx.lock().await;
         let owner = coco::init_user(&ctx.peer_api, ctx.key()?, "cloudhead")?;
-        let owner = coco::verify_user(owner).await?;
+        let owner = coco::verify_user(owner)?;
         let platinum_project = coco::control::replicate_platinum(
             &ctx.peer_api,
             ctx.key()?,
@@ -1128,25 +1089,12 @@
     #[tokio::test]
     async fn commits() -> Result<(), error::Error> {
         let tmp_dir = tempfile::tempdir()?;
-<<<<<<< HEAD
         let ctx = http::Context::tmp(tmp_dir).await?;
         let api = super::filters(ctx);
 
         let ctx = ctx.lock().await;
         let owner = coco::init_user(&ctx.peer_api, ctx.key()?, "cloudhead")?;
-        let owner = coco::verify_user(owner).await?;
-=======
-        let key = SecretKey::new();
-        let registry = {
-            let (client, _) = radicle_registry_client::Client::new_emulator();
-            registry::Registry::new(client)
-        };
-        let store = kv::Store::new(kv::Config::new(tmp_dir.path().join("store")))?;
-        let config = coco::config::default(key.clone(), tmp_dir)?;
-        let peer = coco::create_peer_api(config).await?;
-        let owner = coco::init_user(&peer, key.clone(), "cloudhead")?;
         let owner = coco::verify_user(owner)?;
->>>>>>> 1df3725e
         let platinum_project = coco::control::replicate_platinum(
             &ctx.peer_api,
             ctx.key()?,
@@ -1220,25 +1168,12 @@
     #[tokio::test]
     async fn revisions() -> Result<(), error::Error> {
         let tmp_dir = tempfile::tempdir()?;
-<<<<<<< HEAD
         let ctx = http::Context::tmp(tmp_dir).await?;
         let api = super::filters(ctx);
 
         let ctx = ctx.lock().await;
         let owner = coco::init_user(&ctx.peer_api, ctx.key()?, "cloudhead")?;
-        let owner = coco::verify_user(owner).await?;
-=======
-        let key = SecretKey::new();
-        let registry = {
-            let (client, _) = radicle_registry_client::Client::new_emulator();
-            registry::Registry::new(client)
-        };
-        let store = kv::Store::new(kv::Config::new(tmp_dir.path().join("store")))?;
-        let config = coco::config::default(key.clone(), tmp_dir)?;
-        let peer = coco::create_peer_api(config).await?;
-        let owner = coco::init_user(&peer, key.clone(), "cloudhead")?;
         let owner = coco::verify_user(owner)?;
->>>>>>> 1df3725e
         let platinum_project = coco::control::replicate_platinum(
             &ctx.peer_api,
             ctx.key()?,
@@ -1374,25 +1309,12 @@
     #[tokio::test]
     async fn tags() -> Result<(), error::Error> {
         let tmp_dir = tempfile::tempdir()?;
-<<<<<<< HEAD
         let ctx = http::Context::tmp(tmp_dir).await?;
         let api = super::filters(ctx);
 
         let ctx = ctx.lock().await;
         let owner = coco::init_user(&ctx.peer_api, ctx.key()?, "cloudhead")?;
-        let owner = coco::verify_user(owner).await?;
-=======
-        let key = SecretKey::new();
-        let registry = {
-            let (client, _) = radicle_registry_client::Client::new_emulator();
-            registry::Registry::new(client)
-        };
-        let store = kv::Store::new(kv::Config::new(tmp_dir.path().join("store")))?;
-        let config = coco::config::default(key.clone(), tmp_dir)?;
-        let peer = coco::create_peer_api(config).await?;
-        let owner = coco::init_user(&peer, key.clone(), "cloudhead")?;
         let owner = coco::verify_user(owner)?;
->>>>>>> 1df3725e
         let platinum_project = coco::control::replicate_platinum(
             &ctx.peer_api,
             ctx.key()?,
@@ -1425,25 +1347,12 @@
     #[tokio::test]
     async fn tree() -> Result<(), error::Error> {
         let tmp_dir = tempfile::tempdir()?;
-<<<<<<< HEAD
         let ctx = http::Context::tmp(tmp_dir).await?;
         let api = super::filters(ctx);
 
         let ctx = ctx.lock().await;
         let owner = coco::init_user(&ctx.peer_api, ctx.key()?, "cloudhead")?;
-        let owner = coco::verify_user(owner).await?;
-=======
-        let key = SecretKey::new();
-        let registry = {
-            let (client, _) = radicle_registry_client::Client::new_emulator();
-            registry::Registry::new(client)
-        };
-        let store = kv::Store::new(kv::Config::new(tmp_dir.path().join("store")))?;
-        let config = coco::config::default(key.clone(), tmp_dir)?;
-        let peer = coco::create_peer_api(config).await?;
-        let owner = coco::init_user(&peer, key.clone(), "cloudhead")?;
         let owner = coco::verify_user(owner)?;
->>>>>>> 1df3725e
         let platinum_project = coco::control::replicate_platinum(
             &ctx.peer_api,
             ctx.key()?,
