<script lang="typescript">
  import { createEventDispatcher } from "svelte";

<<<<<<< HEAD
  import { isExperimental } from "../../../../native/ipc";

=======
  import { isExperimental } from "../../../src/ipc";
>>>>>>> b850f312
  import { RevisionType } from "../../../src/source.ts";
  import type { Branch, Revision, Revisions, Tag } from "../../../src/source";

  import { Icon } from "../../Primitive";
  import Overlay from "../Overlay.svelte";

  export let expanded: boolean = false;
  export let selected: Branch | Tag;
  export let revisions: Revisions;

  const dispatch = createEventDispatcher();
  const hide = () => {
    expanded = false;
  };
  const select = (revision: Revision) => {
    hide();
    dispatch("select", revision);
  };
  const toggle = () => (expanded = !expanded);
</script>

<style>
  .revision-name {
    color: var(--color-foreground-level-6);
    margin-left: 0.5rem;
    margin-right: 0.5rem;
  }
  .revision-selector {
    border: 1px solid var(--color-foreground-level-3);
    border-radius: 4px;
    padding: 0 0.5rem;
    align-items: center;
    height: 2.5rem;
    display: flex;
    cursor: pointer;
    justify-content: space-between;
  }
  .revision-selector:hover {
    color: var(--color-foreground);
    border: 1px solid var(--color-foreground-level-3);
    background-color: var(--color-foreground-level-1);
  }
  .revision-selector[hidden] {
    visibility: hidden;
  }
  .selector-avatar {
    display: flex;
    justify-content: space-between;
    width: 100%;
  }
  .revision-dropdown-container {
    position: absolute;
    top: -1px;
    min-width: 100%;
  }
  .revision-dropdown {
    position: relative;
    background: var(--color-background);
    border: 1px solid var(--color-foreground-level-3);
    border-radius: 0.25rem;
    box-shadow: var(--elevation-medium);
    z-index: 8;
    max-width: 30rem;
    height: 100%;
    min-width: 100%;
  }
  .branch,
  .tag {
    color: var(--color-foreground-level-6);
    padding: 0 0.5rem;
    align-items: center;
    height: 2.5rem;
    cursor: pointer;
    overflow-wrap: anywhere;
    user-select: none;
    display: flex;
  }
  .branch:hover,
  .tag:hover {
    background: var(--color-foreground-level-1);
  }
  .branch.selected,
  .branch.selected:hover,
  .tag.selected,
  .tag.selected:hover {
    background-color: var(--color-foreground-level-2);
  }
  .revision-dropdown li:only-child {
    border-radius: 0.1875rem;
  }
  .revision-dropdown li:first-child:not(:only-child) {
    border-radius: 0.1875rem 0.1875rem 0 0;
  }
  .revision-dropdown li:last-child:not(:only-child) {
    border-radius: 0 0 0.1875rem 0.1875rem;
  }
</style>

<Overlay {expanded} on:{hide}>
  <div
    class="revision-selector"
    data-cy="revision-selector"
    data-revision={selected.name}
    hidden={expanded}
    on:click={toggle}>
    <div class="selector-avatar typo-overflow-ellipsis">
      <div style="display: flex; overflow: hidden;">
        {#if selected.type === RevisionType.Branch}
          <Icon.Branch
            dataCy="branch-icon"
            style="vertical-align: bottom; fill: var(--color-foreground-level-4);
          flex-shrink: 0;" />
        {:else if selected.type === RevisionType.Tag}
          <Icon.Label
            dataCy="tag-icon"
            style="vertical-align: bottom; fill: var(--color-foreground-level-4);
          flex-shrink: 0;" />
        {/if}
        <p class="revision-name typo-overflow-ellipsis">{selected.name}</p>
      </div>
    </div>
    <Icon.ChevronUpDown
      style="vertical-align: bottom; fill: var(--color-foreground-level-4)" />
  </div>
  <div class="revision-dropdown-container">
    <div class="revision-dropdown" hidden={!expanded}>
      <ul>
        {#each revisions.branches as { name }}
          <li
            class="branch"
            class:selected={selected.type === RevisionType.Branch && selected.name === name}
            data-branch={name}
            on:click|stopPropagation={() => select({
                type: RevisionType.Branch,
                name: name,
              })}>
            <Icon.Branch
              dataCy="branch-icon"
              style="vertical-align: bottom; fill:
            var(--color-foreground-level-4)" />
            <span class="revision-name typo-text">{name}</span>
          </li>
        {/each}
        {#if isExperimental()}
          {#each revisions.tags as { name }}
            <li
              class="tag"
              class:selected={selected.type === RevisionType.Tag && selected.name === name}
              data-tag={name}
              on:click|stopPropagation={() => select({
                  type: RevisionType.Tag,
                  name: name,
                })}>
              <Icon.Label
                dataCy="tag-icon"
                style="vertical-align: bottom; fill:
              var(--color-foreground-level-4)" />
              <span class="revision-name typo-text">{name}</span>
            </li>
          {/each}
        {/if}
      </ul>
    </div>
  </div>
</Overlay><|MERGE_RESOLUTION|>--- conflicted
+++ resolved
@@ -1,13 +1,8 @@
 <script lang="typescript">
   import { createEventDispatcher } from "svelte";
 
-<<<<<<< HEAD
-  import { isExperimental } from "../../../../native/ipc";
-
-=======
   import { isExperimental } from "../../../src/ipc";
->>>>>>> b850f312
-  import { RevisionType } from "../../../src/source.ts";
+  import { RevisionType } from "../../../src/source";
   import type { Branch, Revision, Revisions, Tag } from "../../../src/source";
 
   import { Icon } from "../../Primitive";
