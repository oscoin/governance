--- conflicted
+++ resolved
@@ -205,11 +205,6 @@
 
 /// Org handlers for conversion between core domain and http request fullfilment.
 mod handler {
-<<<<<<< HEAD
-    use radicle_registry_client::Balance;
-=======
-    use librad::paths::Paths;
->>>>>>> 408d3553
     use std::convert::TryFrom;
     use std::sync::Arc;
     use tokio::sync::Mutex;
