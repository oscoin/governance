<script lang="ts">
  import { SvelteComponent } from "svelte";

  import { link } from "svelte-spa-router";
<<<<<<< HEAD
  export let href = null;
  export let icon = null;
  export let title = null;
  export let active = null;
  export let counter = null;
=======

  export let href: string;
  export let icon: typeof SvelteComponent;
  export let title: string;
  export let active: boolean;
>>>>>>> 0e33c066
</script>

<style>
  .icon {
    margin-right: 12px;
    align-items: center;
    padding-top: 1px;
  }

  a {
    display: flex;
    align-items: center;
  }

  .item {
    line-height: 130%;
    color: var(--color-foreground-level-6);
  }

  .item.active {
    color: var(--color-secondary);
  }

  .counter {
    background-color: var(--color-foreground-level-2);
    color: var(--color-foreground-level-6);
    padding: 0.1875rem 0.5rem;
    border-radius: 0.75rem;
    margin-left: 0.5rem;
  }
</style>

<!-- svelte-ignore a11y-missing-attribute -->
<a data-cy={title} use:link={href}>
  {#if active}
    <div class="icon">
      <svelte:component this={icon} style="fill: var(--color-secondary)" />
    </div>
  {:else}
    <div class="icon">
      <svelte:component this={icon} />
    </div>
  {/if}

  <p class="item typo-text-bold" class:active>{title}</p>
  {#if counter}<span class="counter typo-mono-bold">{counter}</span>{/if}
</a>

{#if active}
  <slot />
{/if}<|MERGE_RESOLUTION|>--- conflicted
+++ resolved
@@ -2,19 +2,12 @@
   import { SvelteComponent } from "svelte";
 
   import { link } from "svelte-spa-router";
-<<<<<<< HEAD
-  export let href = null;
-  export let icon = null;
-  export let title = null;
-  export let active = null;
-  export let counter = null;
-=======
 
   export let href: string;
   export let icon: typeof SvelteComponent;
   export let title: string;
   export let active: boolean;
->>>>>>> 0e33c066
+  export let counter: string;
 </script>
 
 <style>
