//! Integrations with the radicle Registry.

#![allow(clippy::empty_line_after_outer_attr)]

use async_trait::async_trait;
use hex::ToHex;
use serde::{Deserialize, Deserializer, Serialize, Serializer};
use serde_cbor::from_reader;
use std::convert::TryFrom;
use std::fmt;
use std::str::FromStr;
use std::time::SystemTime;

use radicle_registry_client::{self as protocol, ClientT, CryptoPair};

use crate::avatar;
use crate::error;

mod transaction;
pub use transaction::{Cache, Cacher, Message, State, Transaction};

/// Wrapper for [`protocol::Id`] to add serialization.
#[derive(Clone, Debug)]
pub struct Id(protocol::Id);

impl fmt::Display for Id {
    fn fmt(&self, f: &mut fmt::Formatter<'_>) -> fmt::Result {
        write!(f, "{}", self.0.to_string())
    }
}

impl TryFrom<String> for Id {
    type Error = error::Error;

    fn try_from(input: String) -> Result<Self, error::Error> {
        Ok(Self(protocol::Id::try_from(input)?))
    }
}

impl TryFrom<&str> for Id {
    type Error = error::Error;

    fn try_from(input: &str) -> Result<Self, error::Error> {
        Ok(Self(protocol::Id::try_from(input)?))
    }
}

// TODO(xla): This should go into the radicle-registry.
impl<'de> Deserialize<'de> for Id {
    fn deserialize<D>(deserializer: D) -> Result<Self, D::Error>
    where
        D: Deserializer<'de>,
    {
        let s: &str = Deserialize::deserialize(deserializer)?;
        Self::try_from(s).map_err(|_err| {
            serde::de::Error::invalid_value(serde::de::Unexpected::Str(s), &"a Registry Id")
        })
    }
}

// TODO(xla): This should go into the radicle-registry.
impl Serialize for Id {
    fn serialize<S>(&self, serializer: S) -> Result<S::Ok, S::Error>
    where
        S: Serializer,
    {
        serializer.serialize_str(&self.0.to_string())
    }
}

/// Wrapper for [`protocol::ProjectName`] to add serialization.
#[derive(Clone, Debug, PartialEq)]
pub struct ProjectName(protocol::ProjectName);

impl fmt::Display for ProjectName {
    fn fmt(&self, f: &mut fmt::Formatter<'_>) -> fmt::Result {
        write!(f, "{}", self.0.to_string())
    }
}

impl<'de> Deserialize<'de> for ProjectName {
    fn deserialize<D>(deserializer: D) -> Result<Self, D::Error>
    where
        D: Deserializer<'de>,
    {
        let s: &str = Deserialize::deserialize(deserializer)?;
        Self::try_from(s).map_err(|_err| {
            serde::de::Error::invalid_value(
                serde::de::Unexpected::Str(s),
                &"a Registry ProjectName",
            )
        })
    }
}

impl Serialize for ProjectName {
    fn serialize<S>(&self, serializer: S) -> Result<S::Ok, S::Error>
    where
        S: Serializer,
    {
        serializer.serialize_str(&self.0.to_string())
    }
}

impl TryFrom<String> for ProjectName {
    type Error = error::Error;

    fn try_from(input: String) -> Result<Self, error::Error> {
        Ok(Self(protocol::ProjectName::try_from(input)?))
    }
}

impl TryFrom<&str> for ProjectName {
    type Error = error::Error;

    fn try_from(input: &str) -> Result<Self, error::Error> {
        Ok(Self(protocol::ProjectName::try_from(input)?))
    }
}

/// Wrapper for [`protocol::Hash`] to add serialization.
#[derive(Clone, Debug, PartialEq)]
pub struct Hash(pub protocol::Hash);

// TODO(xla): This should go into the radicle-registry.
impl<'de> Deserialize<'de> for Hash {
    fn deserialize<D>(deserializer: D) -> Result<Self, D::Error>
    where
        D: Deserializer<'de>,
    {
        let s: &str = Deserialize::deserialize(deserializer)?;

        let hash = protocol::TxHash::from_str(s).map_err(|err| {
            serde::de::Error::custom(err)
            // serde::de::Error::invalid_value(serde::de::Unexpected::Str(s), &"a TxHash")
        })?;

        Ok(Self(hash))
    }
}

// TODO(xla): This should go into the radicle-registry.
impl Serialize for Hash {
    fn serialize<S>(&self, serializer: S) -> Result<S::Ok, S::Error>
    where
        S: Serializer,
    {
        serializer.serialize_str(&self.0.encode_hex::<String>())
    }
}

/// `ProjectID` wrapper for serde de/serialization
#[derive(Serialize, Deserialize)]
pub struct Metadata {
    /// Librad project ID.
    pub id: String,
    /// Metadata version.
    pub version: u8,
}

/// Configured thresholds for acceptance criteria of transaction progress.
pub struct Thresholds {
    /// Number of blocks after which a [`Transaction`] is assumed to be confirmed.
    pub confirmation: u64,
    /// Number of blocks after which a [`Transaction`] is assumed to be settled.
    pub settlement: u64,
}

/// The registered org with identifier and avatar
#[derive(Clone, Debug)]
pub struct Org {
    /// The unique identifier of the org
    pub id: String,
    /// Generated fallback avatar
    pub avatar_fallback: avatar::Avatar,
    /// List of members of the org
    pub members: Vec<User>,
}

/// A project registered under an [`Org`] or [`User`] on the Registry.
pub struct Project {
    /// Name of the project, unique under the top-level entity.
    pub name: ProjectName,
    /// Id of the top-level entity.
    pub org_id: Id,
    /// Optionally associated project id for attestation in other systems.
    pub maybe_project_id: Option<String>,
}

/// The registered user with associated coco id.
#[derive(Clone, Debug)]
pub struct User {
    /// Unique handle regsistered on the Regisry.
    pub handle: Id,
    /// Associated entity id for attestion.
    pub maybe_entity_id: Option<String>,
}

/// Methods to interact with the Registry in a uniform way.
#[async_trait]
pub trait Client: Clone + Send + Sync {
    /// Try to retrieve org from the Registry by id.
    ///
    /// # Errors
    ///
    /// Will return `Err` if a protocol error occurs.
    async fn get_org(&self, id: String) -> Result<Option<Org>, error::Error>;

    /// List orgs of the Registry.
    ///
    /// # Errors
    ///
    /// Will return `Err` if a protocol error occurs.
    async fn list_orgs(&self, _user_id: String) -> Result<Vec<Org>, error::Error>;

    /// Create a new unique Org on the Registry.
    ///
    /// # Errors
    ///
    /// Will return `Err` if a protocol error occurs.
    async fn register_org(
        &mut self,
        author: &protocol::ed25519::Pair,
        org_id: String,
        fee: protocol::Balance,
    ) -> Result<Transaction, error::Error>;

    /// Remove a registered Org from the Registry.
    ///
    /// # Errors
    ///
    /// Will return `Err` if a protocol error occurs.
    async fn unregister_org(
        &mut self,
        author: &protocol::ed25519::Pair,
        org_id: String,
        fee: protocol::Balance,
    ) -> Result<Transaction, error::Error>;

    /// Try to retrieve project from the Registry by name for an id.
    ///
    /// # Errors
    ///
    /// Will return `Err` if a protocol error occurs.
    async fn get_project(
        &self,
        id: String,
        project_name: String,
    ) -> Result<Option<Project>, error::Error>;

    /// List all projects of the Registry for an org.
    ///
    /// # Errors
    ///
    /// Will return `Err` if a protocol error occurs.
    async fn list_org_projects(&self, id: String) -> Result<Vec<Project>, error::Error>;

    /// List projects of the Registry.
    ///
    /// # Errors
    ///
    /// Will return `Err` if a protocol error occurs.
    async fn list_projects(&self) -> Result<Vec<protocol::ProjectId>, error::Error>;

    /// Register a new project on the chain.
    ///
    /// # Errors
    ///
    /// Will return `Err` if a protocol error occurs.
    async fn register_project(
        &mut self,
        author: &protocol::ed25519::Pair,
        org_id: String,
        project_name: String,
        maybe_project_id: Option<librad::project::ProjectId>,
        fee: protocol::Balance,
    ) -> Result<Transaction, error::Error>;

    /// Try to retrieve user from the Registry by handle.
    ///
    /// # Errors
    ///
    /// Will return `Err` if a protocol error occurs.
    async fn get_user(&self, handle: String) -> Result<Option<User>, error::Error>;

    /// Create a new unique user on the Registry.
    ///
    /// # Errors
    ///
    /// Will return `Err` if a protocol error occurs.
<<<<<<< HEAD
    async fn register_user(
        &mut self,
        author: &protocol::ed25519::Pair,
        handle: String,
        id: Option<String>,
        fee: protocol::Balance,
    ) -> Result<Transaction, error::Error>;

    /// Graciously pay some tokens to the recipient out of Alices pocket.
    ///
    /// # Errors
    ///
    /// Will return `Err` if a protocol error occurs.
    async fn prepay_account(
        &self,
        recipient: protocol::AccountId,
        balance: protocol::Balance,
    ) -> Result<(), error::Error>;

    /// Replaces the underlying client. Useful to reset the state of an emulator client, or connect
    /// to a different nework.
    fn reset(&mut self, client: protocol::Client);
}

/// Registry client wrapper.
#[derive(Clone)]
pub struct Registry {
    /// Registry client, whether an emulator or otherwise.
    client: protocol::Client,
}

/// Registry client wrapper methods
impl Registry {
    /// Wraps a registry client.
    #[must_use]
    pub const fn new(client: protocol::Client) -> Self {
        Self { client }
    }

    /// Returns the configured thresholds for [`Transaction`] acceptance stages.
    #[must_use]
    pub const fn thresholds() -> Thresholds {
        Thresholds {
            confirmation: 3,
            settlement: 9,
        }
    }
}

#[async_trait]
impl Client for Registry {
    async fn get_org(&self, id: String) -> Result<Option<Org>, error::Error> {
        let org_id = protocol::Id::try_from(id.clone())?;
        Ok(self.client.get_org(org_id).await?.map(|_org| Org {
            id: id.clone(),
            avatar_fallback: avatar::Avatar::from(&id, avatar::Usage::Org),
        }))
    }

    async fn list_orgs(&self, _user_id: String) -> Result<Vec<Org>, error::Error> {
        // TODO(merle): Remove temp_public_key once members are returned as user ids
        let temp_public_key = protocol::ed25519::Pair::from_legacy_string("//Alice", None).public();
=======
    pub async fn get_org(&self, id: String) -> Result<Option<Org>, error::Error> {
        let org_id = Id::try_from(id.clone())?;
        if let Some(org) = self.client.get_org(org_id).await? {
            let mut members = Vec::new();
            for member in org.members.clone() {
                members.push(
                    self.get_user(member.to_string())
                        .await?
                        .expect("Couldn't retrieve org member"),
                );
            }
            Ok(Some(Org {
                id: id.clone(),
                avatar_fallback: avatar::Avatar::from(&id, avatar::Usage::Org),
                members,
            }))
        } else {
            Ok(None)
        }
    }

    /// List orgs of the Registry.
    ///
    /// # Errors
    ///
    /// Will return `Err` if a protocol error occurs.
    pub async fn list_orgs(&self, user_id: String) -> Result<Vec<Org>, error::Error> {
>>>>>>> ae0ca4f9
        let org_ids = self.client.list_orgs().await?.into_iter();
        let mut orgs = Vec::new();
        for org_id in org_ids {
            orgs.push(self.get_org(org_id.to_string()).await?.expect("Get org"));
        }
        Ok(orgs
            .into_iter()
            .filter(|org| {
                org.members
                    .clone()
                    .into_iter()
                    .any(|member| member.handle.to_string() == user_id)
            })
            .collect())
    }

    async fn register_org(
        &mut self,
        author: &protocol::ed25519::Pair,
        org_id: String,
        fee: protocol::Balance,
    ) -> Result<Transaction, error::Error> {
        // Verify that inputs are valid.
        let org_id = protocol::Id::try_from(org_id.clone())?;

        // Prepare and submit org registration transaction.
        let register_message = protocol::message::RegisterOrg {
            org_id: org_id.clone(),
        };
        let register_tx = protocol::Transaction::new_signed(
            author,
            register_message,
            protocol::TransactionExtra {
                genesis_hash: self.client.genesis_hash(),
                nonce: self.client.account_nonce(&author.public()).await?,
                fee,
            },
        );
        // TODO(xla): Unpack the result to find out if the application of the transaction failed.
        let register_applied = self.client.submit_transaction(register_tx).await?.await?;
        let tx = Transaction {
            id: Hash(register_applied.tx_hash),
            messages: vec![Message::OrgRegistration {
                id: Id(org_id.clone()),
            }],
            state: transaction::State::Applied {
                block: Hash(register_applied.block),
            },
            timestamp: SystemTime::now(),
        };

        // TODO(xla): Remove autmoatic prepayment once we have proper balances.
        let org = self.client.get_org(org_id).await?.expect("org not present");
        self.prepay_account(org.account_id, 1000).await?;

        Ok(tx)
    }

    async fn unregister_org(
        &mut self,
        author: &protocol::ed25519::Pair,
        org_id: String,
        fee: protocol::Balance,
    ) -> Result<Transaction, error::Error> {
        // Verify that inputs are valid.
        let org_id = protocol::Id::try_from(org_id.clone())?;

        // Prepare and submit org unregistration transaction.
        let unregister_message = protocol::message::UnregisterOrg {
            org_id: org_id.clone(),
        };
        let register_tx = protocol::Transaction::new_signed(
            author,
            unregister_message,
            protocol::TransactionExtra {
                genesis_hash: self.client.genesis_hash(),
                nonce: self.client.account_nonce(&author.public()).await?,
                fee,
            },
        );
        // TODO(xla): Unpack the result to find out if the application of the transaction failed.
        let unregister_applied = self.client.submit_transaction(register_tx).await?.await?;

        Ok(Transaction {
            id: Hash(unregister_applied.tx_hash),
            messages: vec![Message::OrgUnregistration { id: Id(org_id) }],
            state: transaction::State::Applied {
                block: Hash(unregister_applied.block),
            },
            timestamp: SystemTime::now(),
        })
    }

    async fn get_project(
        &self,
        id: String,
        project_name: String,
    ) -> Result<Option<Project>, error::Error> {
        let org_id = protocol::Id::try_from(id.clone())?;
        let project_name = protocol::ProjectName::try_from(project_name)?;

        Ok(self
            .client
            .get_project(project_name, org_id)
            .await?
            .map(|project| {
                let metadata_vec: Vec<u8> = project.metadata.into();
                Project {
                    name: ProjectName(project.name),
                    org_id: Id(project.org_id),
                    maybe_project_id: if metadata_vec[..].is_empty() {
                        None
                    } else {
                        let maybe_metadata: Result<Metadata, serde_cbor::error::Error> =
                            from_reader(&metadata_vec[..]);
                        Some(maybe_metadata.expect("Could not read Metadata").id)
                    },
                }
            }))
    }

    async fn list_org_projects(&self, id: String) -> Result<Vec<Project>, error::Error> {
        let org_id = protocol::Id::try_from(id.clone())?;
        let project_ids = self.client.list_projects().await?.into_iter();
        let mut projects = Vec::new();
        for project_id in project_ids {
            if project_id.1 == org_id {
                projects.push(
                    self.get_project(org_id.to_string(), project_id.0.to_string())
                        .await?
                        .expect("Get project"),
                );
            }
        }
        Ok(projects)
    }

    async fn list_projects(&self) -> Result<Vec<protocol::ProjectId>, error::Error> {
        self.client.list_projects().await.map_err(|e| e.into())
    }

    async fn register_project(
        &mut self,
        author: &protocol::ed25519::Pair,
        org_id: String,
        project_name: String,
        maybe_project_id: Option<librad::project::ProjectId>,
        fee: protocol::Balance,
    ) -> Result<Transaction, error::Error> {
        // Verify that inputs are valid.
        let org_id = protocol::Id::try_from(org_id.clone())?;
        let project_name = protocol::ProjectName::try_from(project_name.clone())?;

        // Prepare and submit checkpoint transaction.
        let checkpoint_message = protocol::message::CreateCheckpoint {
            project_hash: protocol::H256::random(),
            previous_checkpoint_id: None,
        };
        let checkpoint_tx = protocol::Transaction::new_signed(
            author,
            checkpoint_message,
            protocol::TransactionExtra {
                genesis_hash: self.client.genesis_hash(),
                nonce: self.client.account_nonce(&author.public()).await?,
                fee,
            },
        );
        let checkpoint_id = self
            .client
            .submit_transaction(checkpoint_tx)
            .await?
            .await?
            .result?;

        let register_metadata_vec = if let Some(pid_string) = maybe_project_id {
            let pid_cbor = Metadata {
                id: pid_string.to_string(),
                version: 1,
            };
            // TODO(garbados): unpanic
            serde_cbor::to_vec(&pid_cbor).expect("unable to serialize project metadata")
        } else {
            vec![]
        };

        // TODO: remove .expect() call, see: https://github.com/radicle-dev/radicle-registry/issues/185
        let register_metadata =
            protocol::Bytes128::from_vec(register_metadata_vec).expect("unable construct metadata");

        // Prepare and submit project registration transaction.
        let register_message = protocol::message::RegisterProject {
            project_name: project_name.clone(),
            org_id: org_id.clone(),
            checkpoint_id,
            metadata: register_metadata,
        };
        let register_tx = protocol::Transaction::new_signed(
            author,
            register_message,
            protocol::TransactionExtra {
                genesis_hash: self.client.genesis_hash(),
                nonce: self.client.account_nonce(&author.public()).await?,
                fee,
            },
        );
        // TODO(xla): Unpack the result to find out if the application of the transaction failed.
        let register_applied = self.client.submit_transaction(register_tx).await?.await?;

        Ok(Transaction {
            id: Hash(register_applied.tx_hash),
            messages: vec![Message::ProjectRegistration {
                project_name: ProjectName(project_name),
                org_id: Id(org_id),
            }],
            state: transaction::State::Applied {
                block: Hash(register_applied.block),
            },
            timestamp: SystemTime::now(),
        })
    }

    async fn get_user(&self, handle: String) -> Result<Option<User>, error::Error> {
        let user_id = protocol::Id::try_from(handle.clone())?;
        Ok(self
            .client
            .get_user(user_id.clone())
            .await?
            .map(|_user| User {
                handle: Id(user_id),
                maybe_entity_id: None,
            }))
    }

    async fn register_user(
        &mut self,
        author: &protocol::ed25519::Pair,
        handle: String,
        id: Option<String>,
        fee: protocol::Balance,
    ) -> Result<Transaction, error::Error> {
        // Verify that inputs are valid.
        let user_id = protocol::Id::try_from(handle.clone())?;

        // Prepare and submit user registration transaction.
        let register_message = protocol::message::RegisterUser {
            user_id: user_id.clone(),
        };
        let register_tx = protocol::Transaction::new_signed(
            author,
            register_message,
            protocol::TransactionExtra {
                genesis_hash: self.client.genesis_hash(),
                nonce: self.client.account_nonce(&author.public()).await?,
                fee,
            },
        );
        // TODO(xla): Unpack the result to find out if the application of the transaction failed.
        let register_applied = self.client.submit_transaction(register_tx).await?.await?;

        Ok(Transaction {
            id: Hash(register_applied.tx_hash),
            messages: vec![Message::UserRegistration {
                handle: Id(user_id),
                id: id,
            }],
            state: transaction::State::Applied {
                block: Hash(register_applied.block),
            },
            timestamp: SystemTime::now(),
        })
    }

    async fn prepay_account(
        &self,
        recipient: protocol::AccountId,
        balance: protocol::Balance,
    ) -> Result<(), error::Error> {
        let alice = protocol::ed25519::Pair::from_legacy_string("//Alice", None);

        let _tx_applied = self
            .client
            .sign_and_submit_message(
                &alice,
                protocol::message::Transfer { recipient, balance },
                1,
            )
            .await?;

        Ok(())
    }

    fn reset(&mut self, client: protocol::Client) {
        self.client = client;
    }
}

#[allow(
    clippy::indexing_slicing,
    clippy::panic,
    clippy::option_unwrap_used,
    clippy::result_unwrap_used
)]
#[cfg(test)]
<<<<<<< HEAD
mod test {
    use radicle_registry_client::{self as protocol, ClientT, CryptoPair};
=======
mod tests {
    use radicle_registry_client::{ed25519, Client, ClientT, Hash, Id, ProjectName, TxHash};
>>>>>>> ae0ca4f9
    use serde_cbor::from_reader;
    use std::convert::TryFrom as _;

    use super::{Client, Metadata, ProjectName, Registry};
    use crate::avatar;

    #[tokio::test]
    async fn test_register_org() {
        // Test that org registration submits valid transactions and they succeed.
        let client = protocol::Client::new_emulator();
        let mut registry = Registry::new(client.clone());
        let alice = protocol::ed25519::Pair::from_legacy_string("//Alice", None);

        // Register the user
        let user_registration = registry
            .register_user(&alice, "alice".into(), Some("123abcd.git".into()), 100)
            .await;
        assert!(user_registration.is_ok());

        let result =
            futures::executor::block_on(registry.register_org(&alice, "monadic".into(), 10));
        assert!(result.is_ok());

        let org_id = protocol::Id::try_from("monadic").unwrap();
        let maybe_org = client.get_org(org_id.clone()).await.unwrap();
        assert!(maybe_org.is_some());
        let org = maybe_org.unwrap();
        assert_eq!(org.id, org_id);
        assert_eq!(org.members[0], Id::try_from("alice").unwrap());
    }

    #[tokio::test]
    async fn test_unregister_org() {
        // Test that org unregistration submits valid transactions and they succeed.
        let client = protocol::Client::new_emulator();
        let mut registry = Registry::new(client.clone());
        let alice = protocol::ed25519::Pair::from_legacy_string("//Alice", None);

        // Register the user
        let user_registration = registry
            .register_user(&alice, "alice".into(), Some("123abcd.git".into()), 100)
            .await;
        assert!(user_registration.is_ok());

        // Register the org
        let org_id = protocol::Id::try_from("monadic").unwrap();
        let registration = registry
            .register_org(&alice, org_id.clone().into(), 10)
            .await;
        assert!(registration.is_ok());

        // Unregister the org
        let unregistration =
            futures::executor::block_on(registry.unregister_org(&alice, "monadic".into(), 10));
        assert!(unregistration.is_ok());
    }

    #[tokio::test]
    async fn test_get_org() {
        // Test that a registered org can be retrieved.
        let client = protocol::Client::new_emulator();
        let mut registry = Registry::new(client.clone());
        let alice = protocol::ed25519::Pair::from_legacy_string("//Alice", None);

        // Register the user
        let user_registration = registry
            .register_user(&alice, "alice".into(), Some("123abcd.git".into()), 100)
            .await;
        assert!(user_registration.is_ok());

        // Register the org
        let org_id = protocol::Id::try_from("monadic").unwrap();
        let registration = registry
            .register_org(&alice, org_id.clone().into(), 10)
            .await;
        assert!(registration.is_ok());

        // Query the org
        let org = registry.get_org("monadic".into()).await.unwrap().unwrap();
        assert_eq!(org.id, "monadic");
        assert_eq!(
            org.avatar_fallback,
            avatar::Avatar::from("monadic", avatar::Usage::Org)
        );
    }

    #[tokio::test]
    async fn test_list_org() {
        // Test that a registered org can be retrieved.
        let client = protocol::Client::new_emulator();
        let mut registry = Registry::new(client.clone());
        let alice = protocol::ed25519::Pair::from_legacy_string("//Alice", None);

        // Register the user
        let user_registration = registry
            .register_user(&alice, "alice".into(), Some("123abcd.git".into()), 100)
            .await;
        assert!(user_registration.is_ok());

        // Register the org
        let org_id = protocol::Id::try_from("monadic").unwrap();
        let org_registration = registry
            .register_org(&alice, org_id.clone().into(), 10)
            .await;
        assert!(org_registration.is_ok());

        // List the orgs
        let orgs = registry.list_orgs("alice".to_string()).await.unwrap();
        assert_eq!(orgs.len(), 1);
        assert_eq!(orgs[0].id, "monadic");
    }

    #[tokio::test]
    async fn test_list_org_projects() {
        // Test that a registered project is included in the list of org projects.
        let client = protocol::Client::new_emulator();
        let mut registry = Registry::new(client.clone());
        let alice = protocol::ed25519::Pair::from_legacy_string("//Alice", None);

        // Register the user
        let user_registration = registry
            .register_user(&alice, "alice".into(), Some("123abcd.git".into()), 100)
            .await;
        assert!(user_registration.is_ok());

        // Register the org
        let org_id = protocol::Id::try_from("monadic").unwrap();
        let org_registration = registry
            .register_org(&alice, org_id.clone().into(), 10)
            .await;
        assert!(org_registration.is_ok());

        // Register the project
        let result = registry
            .register_project(
                &alice,
                org_id.into(),
                "radicle".into(),
                Some(librad::git::ProjectId::new(librad::surf::git::git2::Oid::zero()).into()),
                10,
            )
            .await;
        assert!(result.is_ok());

        // List the projects
        let projects = registry
            .list_org_projects("monadic".to_string())
            .await
            .unwrap();
        assert_eq!(projects.len(), 1);
        assert_eq!(projects[0].name, ProjectName::try_from("radicle").unwrap());
        assert_eq!(
            projects[0].maybe_project_id,
            Some("0000000000000000000000000000000000000000.git".to_string())
        );
    }

    #[tokio::test]
    async fn test_register_project() {
        // Test that project registration submits valid transactions and they succeed.
        let client = protocol::Client::new_emulator();
        let mut registry = Registry::new(client.clone());
        let alice = protocol::ed25519::Pair::from_legacy_string("//Alice", None);

        // Register the user
        let user_registration = registry
            .register_user(&alice, "alice".into(), Some("123abcd.git".into()), 100)
            .await;
        assert!(user_registration.is_ok());

        // Register the org
        let org_id = protocol::Id::try_from("monadic").unwrap();
        let org_result = registry
            .register_org(&alice, org_id.clone().into(), 10)
            .await;
        assert!(org_result.is_ok());

        // Register the project
        let result = registry
            .register_project(
                &alice,
                org_id.into(),
                "radicle".into(),
                Some(librad::git::ProjectId::new(librad::surf::git::git2::Oid::zero()).into()),
                10,
            )
            .await;
        assert!(result.is_ok());

        let org_id = protocol::Id::try_from("monadic").unwrap();
        let project_name = protocol::ProjectName::try_from("radicle").unwrap();
        let maybe_project = client
            .get_project(project_name.clone(), org_id.clone())
            .await
            .unwrap();

        assert!(maybe_project.is_some());

        let project = maybe_project.unwrap();
        assert_eq!(project.name, project_name);
        assert_eq!(project.org_id, org_id);
        let metadata_vec: Vec<u8> = project.metadata.into();
        let metadata: Metadata = from_reader(&metadata_vec[..]).unwrap();
        assert_eq!(metadata.version, 1);
    }

    #[tokio::test]
    async fn register_user() {
        let client = protocol::Client::new_emulator();
        let mut registry = Registry::new(client);
        let robo = protocol::ed25519::Pair::from_legacy_string("//Alice", None);

        let res = registry
            .register_user(&robo, "cloudhead".into(), Some("123abcd.git".into()), 100)
            .await;
        assert!(res.is_ok());
    }
}<|MERGE_RESOLUTION|>--- conflicted
+++ resolved
@@ -211,7 +211,7 @@
     /// # Errors
     ///
     /// Will return `Err` if a protocol error occurs.
-    async fn list_orgs(&self, _user_id: String) -> Result<Vec<Org>, error::Error>;
+    async fn list_orgs(&self, user_id: String) -> Result<Vec<Org>, error::Error>;
 
     /// Create a new unique Org on the Registry.
     ///
@@ -288,7 +288,6 @@
     /// # Errors
     ///
     /// Will return `Err` if a protocol error occurs.
-<<<<<<< HEAD
     async fn register_user(
         &mut self,
         author: &protocol::ed25519::Pair,
@@ -342,18 +341,6 @@
 impl Client for Registry {
     async fn get_org(&self, id: String) -> Result<Option<Org>, error::Error> {
         let org_id = protocol::Id::try_from(id.clone())?;
-        Ok(self.client.get_org(org_id).await?.map(|_org| Org {
-            id: id.clone(),
-            avatar_fallback: avatar::Avatar::from(&id, avatar::Usage::Org),
-        }))
-    }
-
-    async fn list_orgs(&self, _user_id: String) -> Result<Vec<Org>, error::Error> {
-        // TODO(merle): Remove temp_public_key once members are returned as user ids
-        let temp_public_key = protocol::ed25519::Pair::from_legacy_string("//Alice", None).public();
-=======
-    pub async fn get_org(&self, id: String) -> Result<Option<Org>, error::Error> {
-        let org_id = Id::try_from(id.clone())?;
         if let Some(org) = self.client.get_org(org_id).await? {
             let mut members = Vec::new();
             for member in org.members.clone() {
@@ -373,13 +360,7 @@
         }
     }
 
-    /// List orgs of the Registry.
-    ///
-    /// # Errors
-    ///
-    /// Will return `Err` if a protocol error occurs.
-    pub async fn list_orgs(&self, user_id: String) -> Result<Vec<Org>, error::Error> {
->>>>>>> ae0ca4f9
+    async fn list_orgs(&self, user_id: String) -> Result<Vec<Org>, error::Error> {
         let org_ids = self.client.list_orgs().await?.into_iter();
         let mut orgs = Vec::new();
         for org_id in org_ids {
@@ -683,13 +664,8 @@
     clippy::result_unwrap_used
 )]
 #[cfg(test)]
-<<<<<<< HEAD
 mod test {
-    use radicle_registry_client::{self as protocol, ClientT, CryptoPair};
-=======
-mod tests {
-    use radicle_registry_client::{ed25519, Client, ClientT, Hash, Id, ProjectName, TxHash};
->>>>>>> ae0ca4f9
+    use radicle_registry_client::{self as protocol, ClientT};
     use serde_cbor::from_reader;
     use std::convert::TryFrom as _;
 
@@ -718,7 +694,7 @@
         assert!(maybe_org.is_some());
         let org = maybe_org.unwrap();
         assert_eq!(org.id, org_id);
-        assert_eq!(org.members[0], Id::try_from("alice").unwrap());
+        assert_eq!(org.members[0], protocol::Id::try_from("alice").unwrap());
     }
 
     #[tokio::test]
