--- conflicted
+++ resolved
@@ -185,11 +185,7 @@
     Requested(
         RadUrn,
         Instant,
-<<<<<<< HEAD
-        Option<oneshot::Sender<SomeRequest<Instant>>>,
-=======
         Option<oneshot::Sender<waiting_room::Created<Instant>>>,
->>>>>>> 7e1aaf9a
     ),
     /// [`WaitingRoom`] query interval.
     Tick,
@@ -630,20 +626,7 @@
                 }
             },
             (_, RequestInput::Requested(urn, time, maybe_sender)) => {
-<<<<<<< HEAD
-                let maybe_request = self.waiting_room.request(&urn, time);
-                let request = match maybe_request {
-                    Some(req) => req,
-                    None => self
-                        .waiting_room
-                        .get(&urn)
-                        .expect("request should be present")
-                        .clone(),
-                };
-
-=======
                 let request = self.waiting_room.request(&urn, time);
->>>>>>> 7e1aaf9a
                 if let Some(sender) = maybe_sender {
                     vec![Command::Control(ControlCommand::Respond(
                         control::Response::Urn(sender, request),
