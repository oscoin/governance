<script lang="typescript">
  import { getContext } from "svelte";
  import { fade } from "svelte/transition";
  import { push } from "svelte-spa-router";

  import { FADE_DURATION } from "../../src/config";
  import { Variant as IllustrationVariant } from "../../src/illustration";
  import * as modal from "../../src/modal";
  import * as path from "../../src/path";
  import { following as store, fetchFollowing } from "../../src/profile";
  import { cancelRequest } from "../../src/project";
  import type { Project } from "../../src/project";
  import type { Authenticated } from "../../src/session";
  import type { Urn } from "../../src/urn";

  import {
    EmptyState,
    Hoverable,
    List,
    ProjectList,
    Remote,
    ShareableIdentifier,
    FollowToggle,
  } from "../../DesignSystem/Component";

  const session: Authenticated = getContext("session");
  const onCancel = (urn: Urn): void => {
    cancelRequest(urn).then(fetchFollowing);
  };
  const onSelect = ({ detail: project }: { detail: Project }) => {
    push(path.projectSource(project.id));
  };

  fetchFollowing();
</script>

<style>
  .container {
    margin: 0 auto;
    max-width: var(--content-max-width);
    min-width: var(--content-min-width);
  }

  .header {
    display: flex;
    margin: 1.5rem 3rem 0.5rem;
  }

  .undiscovered-project {
    padding: 1.5rem;
    flex: 1;
    min-height: 6rem;

    display: flex;
    align-items: center;
    justify-content: space-between;
  }

  .undiscovered-project:hover {
    background-color: var(--color-background);
  }
</style>

<div class="container">
  <Remote {store} let:data>
    <ProjectList
      projects={data.follows}
      userUrn={session.identity.urn}
      on:select={onSelect} />

    {#if data.requests.length > 0}
      <div out:fade|local={{ duration: FADE_DURATION }}>
        <div class="header">
          <p class="typo-text-bold">Still looking…&nbsp;</p>
          <p style="color: var(--color-foreground-level-6);">
            These projects haven't been found in your network yet or don't
            exist.
          </p>
        </div>
        <List items={data.requests} let:item={request}>
          <Hoverable let:hovering={hover} style="flex: 1;">
            <div
              class="undiscovered-project"
              out:fade|local={{ duration: FADE_DURATION }}>
              <div>
                <ShareableIdentifier urn={request.urn} />
              </div>
              {#if hover}
                <div transition:fade={{ duration: FADE_DURATION }}>
                  <FollowToggle
                    expanded
                    warning
<<<<<<< HEAD
                    tracking={true}
                    on:untrack={() => onCancel(request.urn)} />
=======
                    following
                    on:unfollow={() => cancelRequest(request.urn)} />
>>>>>>> 4e78cad0
                </div>
              {/if}
            </div>
          </Hoverable>
        </List>
      </div>
    {/if}

    <div slot="empty">
      <EmptyState
        text="You're not following any projects yet."
        illustration={IllustrationVariant.Horse}
        primaryActionText="Look for a project"
        on:primaryAction={() => {
          modal.toggle(path.search());
        }} />
    </div>
  </Remote>
</div><|MERGE_RESOLUTION|>--- conflicted
+++ resolved
@@ -90,13 +90,8 @@
                   <FollowToggle
                     expanded
                     warning
-<<<<<<< HEAD
-                    tracking={true}
-                    on:untrack={() => onCancel(request.urn)} />
-=======
                     following
-                    on:unfollow={() => cancelRequest(request.urn)} />
->>>>>>> 4e78cad0
+                    on:unfollow={() => onCancel(request.urn)} />
                 </div>
               {/if}
             </div>
