<script>
  import Router, { push, location } from "svelte-spa-router";
  import wrap from "svelte-spa-router/wrap";

  import * as hotkeys from "./src/hotkeys.ts";
  import { isExperimental } from "./src/config";
  import "./src/localPeer.ts";
  import * as path from "./src/path.ts";
  import * as remote from "./src/remote.ts";
  import * as screen from "./src/screen.ts";
  import * as error from "./src/error.ts";
  import * as org from "./src/org.ts";
  import * as wallet from "./src/wallet.ts";
  import * as customProtocolHandler from "./src/customProtocolHandler.ts";
  import { fetch, session as store, Status } from "./src/session.ts";

  import {
    EmptyState,
    NotificationFaucet,
    Remote,
    ModalOverlay,
  } from "./DesignSystem/Component";

  import Hotkeys from "./Hotkeys.svelte";
  import Theme from "./Theme.svelte";

  import TransactionCenter from "./App/TransactionCenter.svelte";

  import Blank from "./Screen/Blank.svelte";
  import Bsod from "./Screen/Bsod.svelte";
  import Onboarding from "./Screen/Onboarding.svelte";
  import Lock from "./Screen/Lock.svelte";
  import DesignSystemGuide from "./Screen/DesignSystemGuide.svelte";
  import Org from "./Screen/Org.svelte";
  import Profile from "./Screen/Profile.svelte";
  import Project from "./Screen/Project.svelte";
  import Settings from "./Screen/Settings.svelte";
  import UserProfile from "./Screen/UserProfile.svelte";

  const orgWrap = wrap({
    component: Org,
    conditions: [
      async detail => {
        try {
          screen.lock();

          // TODO(rudolfs): clean this up.
          const orgAddress = detail.location.match(/\/org\/(.{42})/)[1];
          await org.fetchOrg(orgAddress);

          return true;
        } catch {
          return false;
        } finally {
          screen.unlock();
        }
      },
    ],
  });

  const routes = {
    "/": Blank,
    "/onboarding": Onboarding,
    "/lock": Lock,
    "/settings": Settings,
    "/profile/*": Profile,
    "/projects/:urn/*": Project,
    "/projects/:urn": Project,
    "/org/:address/*": orgWrap,
    "/org/:address": orgWrap,
    "/user/:urn": UserProfile,
    "/user/:urn/*": UserProfile,
    "/design-system-guide": DesignSystemGuide,
  };

  $: switch ($store.status) {
    case remote.Status.NotAsked:
      fetch();
      break;

    case remote.Status.Success:
      if ($store.data.status === Status.NoSession) {
        hotkeys.disable();
        push(path.onboarding());
      } else if ($store.data.status === Status.UnsealedSession) {
        hotkeys.enable();
        if (
          $location === path.blank() ||
          $location === path.onboarding() ||
          $location === path.lock()
        ) {
          push(path.profileProjects());
        }
      } else {
        hotkeys.disable();
        push(path.lock());
      }
      break;

    case remote.Status.Error:
      error.show($store.error);
      break;
  }

  $: sessionIsUnsealed =
    $store.status === remote.Status.Success &&
    $store.data.status === Status.UnsealedSession;

  customProtocolHandler.register();
<<<<<<< HEAD

  const walletStore = wallet.store;
  $: w = $walletStore;

  $: if ($w.status === wallet.Status.Connected) {
    (async () => {
      await org.fetchOrgs();
    })();
  }

=======
>>>>>>> 9e91bc10
</script>

<style>
  .error {
    width: 100vw;
    height: 100vh;
    display: flex;
    flex-direction: column;
    justify-content: center;
    align-items: center;
  }
</style>

<Bsod />
<Hotkeys />
<ModalOverlay />
<NotificationFaucet />
<Theme />

{#if isExperimental && sessionIsUnsealed && $location !== path.designSystemGuide()}
  <TransactionCenter />
{/if}

<Remote {store} context="session" disableErrorLogging={true}>
  <Router {routes} />

  <div slot="loading" class="error">
    <EmptyState headerText="Loading..." emoji="🕵️" text="" />
  </div>
</Remote><|MERGE_RESOLUTION|>--- conflicted
+++ resolved
@@ -107,7 +107,6 @@
     $store.data.status === Status.UnsealedSession;
 
   customProtocolHandler.register();
-<<<<<<< HEAD
 
   const walletStore = wallet.store;
   $: w = $walletStore;
@@ -117,9 +116,6 @@
       await org.fetchOrgs();
     })();
   }
-
-=======
->>>>>>> 9e91bc10
 </script>
 
 <style>
