use std::sync::Arc;
use tokio::sync::RwLock;
use warp::Filter;

use proxy::coco;
use proxy::env;
use proxy::graphql;
use proxy::http;
use proxy::registry;

/// Flags accepted by the proxy binary.
struct Args {
    /// Signaling which backend type to use.
    registry: String,
    /// Put proxy in test mode to use certain fixtures to serve.
    test: bool,
}

#[tokio::main]
async fn main() -> Result<(), Box<dyn std::error::Error>> {
    env::set_if_unset("RUST_BACKTRACE", "full");
    env::set_if_unset("RUST_LOG", "info");
    pretty_env_logger::init();

    let mut args = pico_args::Arguments::from_env();
    let args = Args {
        registry: args.value_from_str("--registry")?,
        test: args.contains("--test"),
    };

    let devnet_host = url17::Host::parse("35.241.138.91")?;
    let registry_client = match args.registry.as_str() {
        "devnet" => radicle_registry_client::Client::create_with_executor(devnet_host)
            .await
            .expect("unable to construct devnet client"),
        "emulator" => radicle_registry_client::Client::new_emulator(),
        _ => panic!(format!("unknown registry source '{}'", args.registry)),
    };

    let temp_dir = tempfile::tempdir().expect("test dir creation failed");
    let librad_paths = if args.test {
        let librad_paths =
            librad::paths::Paths::from_root(temp_dir.path()).expect("librad paths failed");

        coco::setup_fixtures(
            &librad_paths,
            temp_dir.path().to_str().expect("path extraction failed"),
        )
        .expect("fixture creation failed");

        librad_paths
    } else {
        librad::paths::Paths::new()?
    };
    let store = if args.test {
        kv::Store::new(kv::Config::new(temp_dir.path().join("store")))?
    } else {
        let dir = directories::ProjectDirs::from("xyz", "radicle", "upstream").unwrap();
        kv::Store::new(kv::Config::new(dir.data_dir().join("store")))?
    };

    log::info!("Starting API");

    let lib_paths = Arc::new(RwLock::new(librad_paths));
    let reg = Arc::new(RwLock::new(registry::Registry::new(registry_client)));
<<<<<<< HEAD
    let routes = graphql::api::routes(
        lib_paths.clone(),
        reg.clone(),
        Arc::new(RwLock::new(store)),
        args.test,
    )
    .or(http::routes(lib_paths, reg))
    .with(
        warp::cors()
            .allow_any_origin()
            .allow_headers(&[warp::http::header::CONTENT_TYPE])
            .allow_methods(&[
                warp::http::Method::GET,
                warp::http::Method::POST,
                warp::http::Method::OPTIONS,
            ]),
    );
=======
    let st = Arc::new(RwLock::new(store));
    let routes = graphql::api::routes(lib_paths.clone(), reg.clone(), st.clone(), args.test)
        .or(http::routes(lib_paths, reg, st))
        .with(
            warp::cors()
                .allow_any_origin()
                .allow_headers(&[warp::http::header::CONTENT_TYPE])
                .allow_methods(&[
                    warp::http::Method::GET,
                    warp::http::Method::POST,
                    warp::http::Method::OPTIONS,
                ]),
        );
>>>>>>> 7fe30e16

    warp::serve(routes).run(([127, 0, 0, 1], 8080)).await;

    Ok(())
}<|MERGE_RESOLUTION|>--- conflicted
+++ resolved
@@ -63,25 +63,6 @@
 
     let lib_paths = Arc::new(RwLock::new(librad_paths));
     let reg = Arc::new(RwLock::new(registry::Registry::new(registry_client)));
-<<<<<<< HEAD
-    let routes = graphql::api::routes(
-        lib_paths.clone(),
-        reg.clone(),
-        Arc::new(RwLock::new(store)),
-        args.test,
-    )
-    .or(http::routes(lib_paths, reg))
-    .with(
-        warp::cors()
-            .allow_any_origin()
-            .allow_headers(&[warp::http::header::CONTENT_TYPE])
-            .allow_methods(&[
-                warp::http::Method::GET,
-                warp::http::Method::POST,
-                warp::http::Method::OPTIONS,
-            ]),
-    );
-=======
     let st = Arc::new(RwLock::new(store));
     let routes = graphql::api::routes(lib_paths.clone(), reg.clone(), st.clone(), args.test)
         .or(http::routes(lib_paths, reg, st))
@@ -95,7 +76,6 @@
                     warp::http::Method::OPTIONS,
                 ]),
         );
->>>>>>> 7fe30e16
 
     warp::serve(routes).run(([127, 0, 0, 1], 8080)).await;
 
