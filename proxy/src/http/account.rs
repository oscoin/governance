--- conflicted
+++ resolved
@@ -244,15 +244,8 @@
         let handle = registry::Id::try_from("alice")?;
 
         // Register the user
-<<<<<<< HEAD
-        registry
-            .write()
-            .await
-            .register_user(&author, handle.clone(), None, 3)
-=======
         ctx.registry
             .register_user(&author, handle.clone(), None, 10)
->>>>>>> 61bd16e4
             .await?;
         let user = ctx.registry.get_user(handle).await?.unwrap();
 
