--- conflicted
+++ resolved
@@ -115,21 +115,6 @@
         owner: coco::User,
         input: super::CreateInput,
     ) -> Result<impl Reply, Rejection> {
-<<<<<<< HEAD
-        let mut peer = peer.lock().await;
-
-        let meta = peer
-            .replicate_platinum(
-                &owner,
-                &input.name,
-                &input.description,
-                &input.default_branch,
-            )
-            .await?;
-        let stats = peer.with_api(|api| {
-            coco::Peer::with_browser(api, &meta.urn(), |browser| Ok(browser.get_stats()?))
-        })?;
-=======
         let peer = &*peer.lock().await;
 
         let meta = coco::control::replicate_platinum(
@@ -139,7 +124,7 @@
             &input.description,
             &input.default_branch,
         )?;
->>>>>>> 453e902f
+        let stats = coco::with_browser(peer, &meta.urn(), |browser| Ok(browser.get_stats()?))?;
 
         Ok(reply::with_status(
             reply::json(&project::Project::from_project_stats(meta, stats)),
@@ -216,25 +201,15 @@
             let peer = Arc::new(Mutex::new(coco::create_peer_api(config).await?));
 
             let (old_paths, old_key, old_peer_id) = {
-<<<<<<< HEAD
-                let p = peer.lock().await;
-                p.with_api(|api| Ok((api.paths().clone(), api.public_key(), api.peer_id())))?
-=======
                 let peer = peer.lock().await;
                 (peer.paths().clone(), peer.public_key(), peer.peer_id())
->>>>>>> 453e902f
             };
 
             super::nuke_coco(Arc::clone(&peer)).await.unwrap();
 
             let (new_paths, new_key, new_peer_id) = {
-<<<<<<< HEAD
-                let p = peer.lock().await;
-                p.with_api(|api| Ok((api.paths().clone(), api.public_key(), api.peer_id())))?
-=======
                 let peer = peer.lock().await;
                 (peer.paths().clone(), peer.public_key(), peer.peer_id())
->>>>>>> 453e902f
             };
 
             assert_ne!(old_paths.all_dirs(), new_paths.all_dirs());
@@ -242,17 +217,9 @@
             assert_ne!(old_peer_id, new_peer_id);
 
             let can_open = {
-<<<<<<< HEAD
-                let p = peer.lock().await;
-                p.with_api(|api| {
-                    let _ = api.storage().reopen().expect("failed to reopen Storage");
-                    Ok(true)
-                })?
-=======
                 let peer = peer.lock().await;
                 let _ = peer.storage().reopen().expect("failed to reopen Storage");
                 true
->>>>>>> 453e902f
             };
             assert!(can_open);
 
