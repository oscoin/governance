--- conflicted
+++ resolved
@@ -486,7 +486,7 @@
 #[tokio::test]
 async fn list_transactions() {
     let tmp_dir = tempfile::tempdir().unwrap();
-    let ctx = librad::paths::Paths::from_root(tmp_dir.path()).unwrap();
+    let librad_paths = librad::paths::Paths::from_root(tmp_dir.path()).unwrap();
     let store = kv::Store::new(kv::Config::new(tmp_dir.path().join("store"))).unwrap();
     let mut registry = registry::Registry::new(radicle_registry_client::Client::new_emulator());
 
@@ -502,14 +502,11 @@
 
     registry.cache_transaction(tx.clone()).await;
 
-<<<<<<< HEAD
     let ctx = schema::Context::new(
         Arc::new(RwLock::new(librad_paths)),
         Arc::new(RwLock::new(registry)),
+        Arc::new(RwLock::new(store)),
     );
-=======
-    let ctx = schema::Context::new(ctx, registry, store);
->>>>>>> 21ae26e5
 
     let mut vars = Variables::new();
     vars.insert(
@@ -576,7 +573,7 @@
         coco::init_repo(path.clone()).expect("repo init failed");
 
         let (project_id, _project_meta) = coco::init_project(
-            &ctx.librad_paths.read().unwrap(),
+            &futures::executor::block_on(ctx.librad_paths.read()),
             &path,
             "upstream",
             "Code collaboration without intermediates.",
