--- conflicted
+++ resolved
@@ -21,11 +21,8 @@
     ProjectCard,
     Rad,
     Row,
-<<<<<<< HEAD
     SegmentedControl,
-=======
     Stats,
->>>>>>> fa49629b
     StepCounter,
     TrackToggle,
     TransactionAccordion,
@@ -232,7 +229,6 @@
     },
   ];
 
-<<<<<<< HEAD
   const segmentedControlOptions = [
     {
       title: "Open",
@@ -249,13 +245,13 @@
       value: 2,
       event: () => {},
     },
-=======
+  ];
+
   const stats = [
     { icon: Icon.Commit, count: 12 },
     { icon: Icon.Branch, count: 1 },
     { icon: Icon.Member, count: 2 },
     { icon: Icon.Graph, count: 32 },
->>>>>>> fa49629b
   ];
 </script>
 
@@ -879,11 +875,11 @@
       </Swatch>
 
       <Swatch>
-<<<<<<< HEAD
         <SegmentedControl active={1} options={segmentedControlOptions} />
-=======
+      </Swatch>
+
+      <Swatch>
         <Stats {stats} />
->>>>>>> fa49629b
       </Swatch>
     </Section>
   </div>
