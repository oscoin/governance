--- conflicted
+++ resolved
@@ -72,16 +72,11 @@
 
   <p style="padding-left: 8px; margin-top: -1px;">{message}</p>
 
-<<<<<<< HEAD
   <div
     class={`close ${level.toLowerCase()}`}
     on:click={() => {
       dispatch('action');
     }}>
-    <p class="typo-text-bold">{actionText}</p>
-=======
-  <div class={`close ${level.toLowerCase()}`} on:click>
-    <p class="typo-text-bold" style="margin-top: -1px;">Close</p>
->>>>>>> c794408b
+    <p class="typo-text-bold" style="margin-top: -1px;">{actionText}</p>
   </div>
 </div>