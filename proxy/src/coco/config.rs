//! Configuration for [`crate::coco`].

use std::convert::TryFrom;
use std::net::{Ipv4Addr, SocketAddr, SocketAddrV4};

use librad::keys;
use librad::net;
use librad::net::discovery;
use librad::paths;
use librad::peer;

use crate::coco::seed;
use crate::error;

<<<<<<< HEAD
lazy_static! {
    /// Localhost binding to any available port, i.e. `127.0.0.1:0`.
    pub static ref LOCALHOST_ANY: SocketAddr =
        SocketAddr::V4(SocketAddrV4::new(Ipv4Addr::new(127, 0, 0, 1), 0));
}
=======
/// The environment variable that points to where librad data lives.
pub const RAD_HOME: &str = "RAD_HOME";

/// The default name for a user's remote, which is `"rad"`.
pub const RAD_REMOTE: &str = "rad";
>>>>>>> a1e39520

/// Path configuration
pub enum Paths {
    /// Select the default [`paths::Paths`] for configuration.
    Default,
    /// Use [`paths::Paths::from_root`] for configuration.
    FromRoot(std::path::PathBuf),
}

impl Default for Paths {
    fn default() -> Self {
        Self::Default
    }
}

impl TryFrom<Paths> for paths::Paths {
    type Error = error::Error;

    fn try_from(config: Paths) -> Result<Self, Self::Error> {
        match config {
            Paths::Default => Ok(Self::new()?),
            Paths::FromRoot(path) => Ok(Self::from_root(path)?),
        }
    }
}

/// Short-hand type for [`discovery::Static`] over a vector of [`peer::PeerId`]s and
/// [`SocketAddr`].
pub type Disco = discovery::Static<
    std::iter::Map<std::vec::IntoIter<seed::Seed>, fn(seed::Seed) -> (peer::PeerId, SocketAddr)>,
    SocketAddr,
>;

/// Provide the default config.
///
/// Address: 127.0.0.1:0
/// No seeds.
/// Default gossip parameters.
///
/// # Errors
///
/// Results in an error if the [`paths::Paths`] could not be created.
pub fn default(
    key: keys::SecretKey,
    path: impl AsRef<std::path::Path>,
) -> Result<net::peer::PeerConfig<Disco, keys::SecretKey>, error::Error> {
    let paths = paths::Paths::from_root(path)?;
    Ok(configure(paths, key, *LOCALHOST_ANY, vec![]))
}

/// Configure a [`net::peer::PeerConfig`].
#[must_use]
#[allow(clippy::as_conversions)]
pub fn configure(
    paths: paths::Paths,
    key: keys::SecretKey,
    listen_addr: SocketAddr,
    seeds: Vec<seed::Seed>,
) -> net::peer::PeerConfig<Disco, keys::SecretKey> {
    let gossip_params = net::gossip::MembershipParams::default();
    let disco = discovery::Static::new(
        seeds
            .into_iter()
            .map(seed::Seed::into as fn(seed::Seed) -> (peer::PeerId, SocketAddr)),
    );

    net::peer::PeerConfig {
        signer: key,
        paths,
        listen_addr,
        gossip_params,
        disco,
    }
}<|MERGE_RESOLUTION|>--- conflicted
+++ resolved
@@ -12,19 +12,17 @@
 use crate::coco::seed;
 use crate::error;
 
-<<<<<<< HEAD
 lazy_static! {
     /// Localhost binding to any available port, i.e. `127.0.0.1:0`.
     pub static ref LOCALHOST_ANY: SocketAddr =
         SocketAddr::V4(SocketAddrV4::new(Ipv4Addr::new(127, 0, 0, 1), 0));
 }
-=======
+
 /// The environment variable that points to where librad data lives.
 pub const RAD_HOME: &str = "RAD_HOME";
 
 /// The default name for a user's remote, which is `"rad"`.
 pub const RAD_REMOTE: &str = "rad";
->>>>>>> a1e39520
 
 /// Path configuration
 pub enum Paths {
