<script lang="typescript">
<<<<<<< HEAD
  import Router, { push, location } from "svelte-spa-router";
  import wrap from "svelte-spa-router/wrap";

  import * as hotkeys from "./src/hotkeys";
  import "./src/localPeer";
  import * as path from "./src/path";
  import * as remote from "./src/remote";
  import * as screen from "./src/screen";
  import * as error from "./src/error";
  import * as org from "./src/org";
  import * as wallet from "./src/wallet";
  import * as customProtocolHandler from "./src/customProtocolHandler";
  import { fetch, session as store, Status } from "./src/session";
=======
  import * as router from "ui/src/router";
  import * as customProtocolHandler from "ui/src/customProtocolHandler";
  import * as error from "ui/src/error";
  import * as hotkeys from "ui/src/hotkeys";
  import * as remote from "ui/src/remote";
  import { fetch, session as store, Status } from "ui/src/session";
  import "ui/src/localPeer";
>>>>>>> 812e44ef

  import {
    EmptyState,
    NotificationFaucet,
    ModalOverlay,
    Remote,
  } from "ui/DesignSystem/Component";

  import Bsod from "ui/Screen/Bsod.svelte";
  import DesignSystemGuide from "ui/Screen/DesignSystemGuide.svelte";
  import Lock from "ui/Screen/Lock.svelte";
  import NetworkDiagnostics from "ui/Screen/NetworkDiagnostics.svelte";
  import Onboarding from "ui/Screen/Onboarding.svelte";
  import Profile from "ui/Screen/Profile.svelte";
  import UserProfile from "ui/Screen/UserProfile.svelte";
  import Project from "ui/Screen/Project.svelte";
  import Settings from "ui/Screen/Settings.svelte";
  import Wallet from "ui/Screen/Wallet.svelte";

<<<<<<< HEAD
  import Blank from "./Screen/Blank.svelte";
  import Bsod from "./Screen/Bsod.svelte";
  import Onboarding from "./Screen/Onboarding.svelte";
  import Lock from "./Screen/Lock.svelte";
  import DesignSystemGuide from "./Screen/DesignSystemGuide.svelte";
  import Org from "./Screen/Org.svelte";
  import Profile from "./Screen/Profile.svelte";
  import Project from "./Screen/Project.svelte";
  import Settings from "./Screen/Settings.svelte";
  import Wallet from "./Screen/Wallet.svelte";
  import UserProfile from "./Screen/UserProfile.svelte";
  import NetworkDiagnostics from "./Screen/NetworkDiagnostics.svelte";

  const orgWrap = wrap({
    component: Org,
    conditions: [
      async detail => {
        const match = detail.location.match(/\/org\/(.{42})/);
        let orgAddress;
        if (match) {
          orgAddress = match[1];
        } else {
          throw new Error("Org address not provided");
        }
        try {
          screen.lock();

          await org.fetchOrg(orgAddress);
          await org.resolveProjectAnchors(orgAddress);

          return true;
        } catch (error) {
          console.log(error);
          return false;
        } finally {
          screen.unlock();
        }
      },
    ],
  });

  const routes = {
    "/": Blank,
    "/onboarding": Onboarding,
    "/lock": Lock,
    "/settings": Settings,
    "/wallet/*": Wallet,
    "/wallet": Wallet,
    "/profile/*": Profile,
    "/projects/:urn/*": Project,
    "/projects/:urn": Project,
    "/org/:address/*": orgWrap,
    "/org/:address": orgWrap,
    "/user/:urn": UserProfile,
    "/user/:urn/*": UserProfile,
    "/design-system-guide": DesignSystemGuide,
    "/network-diagnostics/*": NetworkDiagnostics,
  };
=======
  import Hotkeys from "ui/Hotkeys.svelte";
  import Theme from "ui/Theme.svelte";

  const activeRouteStore = router.activeRouteStore;
>>>>>>> 812e44ef

  $: switch ($store.status) {
    case remote.Status.NotAsked:
      fetch();
      break;

    case remote.Status.Success:
      if ($store.data.status === Status.NoSession) {
        hotkeys.disable();
        router.push({ type: "onboarding" });
      } else if ($store.data.status === Status.UnsealedSession) {
        hotkeys.enable();
        if (
          $activeRouteStore.type === "onboarding" ||
          $activeRouteStore.type === "lock"
        ) {
          router.push({ type: "profile", activeTab: "projects" });
        }
      } else {
        hotkeys.disable();
        router.push({ type: "lock" });
      }
      break;

    case remote.Status.Error:
      error.show($store.error);
      break;
  }

  customProtocolHandler.register();

  const walletStore = wallet.store;
  $: w = $walletStore;

  $: if ($w.status === wallet.Status.Connected) {
    (async () => {
      await org.fetchOrgs();
    })();
  }
</script>

<style>
  .error {
    width: 100vw;
    height: 100vh;
    display: flex;
    flex-direction: column;
    justify-content: center;
    align-items: center;
  }
</style>

<Bsod />
<Hotkeys />
<ModalOverlay />
<NotificationFaucet />
<Theme />

<Remote {store} context="session" disableErrorLogging={true}>
  {#if $activeRouteStore.type === "designSystemGuide"}
    <DesignSystemGuide />
  {:else if $activeRouteStore.type === "lock"}
    <Lock />
  {:else if $activeRouteStore.type === "onboarding"}
    <Onboarding />
  {:else if $activeRouteStore.type === "profile"}
    <Profile activeTab={$activeRouteStore.activeTab} />
  {:else if $activeRouteStore.type === "userProfile"}
    <UserProfile urn={$activeRouteStore.urn} />
  {:else if $activeRouteStore.type === "networkDiagnostics"}
    <NetworkDiagnostics activeTab={$activeRouteStore.activeTab} />
  {:else if $activeRouteStore.type === "project"}
    <Project
      activeView={$activeRouteStore.activeView}
      urn={$activeRouteStore.urn} />
  {:else if $activeRouteStore.type === "settings"}
    <Settings />
  {:else if $activeRouteStore.type === "wallet"}
    <Wallet activeTab={$activeRouteStore.activeTab} />
  {:else}
    {router.unreachable($activeRouteStore)}
  {/if}

  <div slot="loading" class="error">
    <EmptyState headerText="Loading..." emoji="🕵️" text="" />
  </div>
</Remote><|MERGE_RESOLUTION|>--- conflicted
+++ resolved
@@ -1,27 +1,13 @@
 <script lang="typescript">
-<<<<<<< HEAD
-  import Router, { push, location } from "svelte-spa-router";
-  import wrap from "svelte-spa-router/wrap";
-
-  import * as hotkeys from "./src/hotkeys";
-  import "./src/localPeer";
-  import * as path from "./src/path";
-  import * as remote from "./src/remote";
-  import * as screen from "./src/screen";
-  import * as error from "./src/error";
-  import * as org from "./src/org";
-  import * as wallet from "./src/wallet";
-  import * as customProtocolHandler from "./src/customProtocolHandler";
-  import { fetch, session as store, Status } from "./src/session";
-=======
   import * as router from "ui/src/router";
   import * as customProtocolHandler from "ui/src/customProtocolHandler";
   import * as error from "ui/src/error";
+  import * as org from "./src/org";
+  import * as wallet from "./src/wallet";
   import * as hotkeys from "ui/src/hotkeys";
   import * as remote from "ui/src/remote";
   import { fetch, session as store, Status } from "ui/src/session";
   import "ui/src/localPeer";
->>>>>>> 812e44ef
 
   import {
     EmptyState,
@@ -30,82 +16,50 @@
     Remote,
   } from "ui/DesignSystem/Component";
 
+  import Hotkeys from "ui/Hotkeys.svelte";
+  import Theme from "ui/Theme.svelte";
+
   import Bsod from "ui/Screen/Bsod.svelte";
   import DesignSystemGuide from "ui/Screen/DesignSystemGuide.svelte";
   import Lock from "ui/Screen/Lock.svelte";
   import NetworkDiagnostics from "ui/Screen/NetworkDiagnostics.svelte";
   import Onboarding from "ui/Screen/Onboarding.svelte";
+  import Org from "ui/Screen/Org.svelte";
   import Profile from "ui/Screen/Profile.svelte";
   import UserProfile from "ui/Screen/UserProfile.svelte";
   import Project from "ui/Screen/Project.svelte";
   import Settings from "ui/Screen/Settings.svelte";
   import Wallet from "ui/Screen/Wallet.svelte";
 
-<<<<<<< HEAD
-  import Blank from "./Screen/Blank.svelte";
-  import Bsod from "./Screen/Bsod.svelte";
-  import Onboarding from "./Screen/Onboarding.svelte";
-  import Lock from "./Screen/Lock.svelte";
-  import DesignSystemGuide from "./Screen/DesignSystemGuide.svelte";
-  import Org from "./Screen/Org.svelte";
-  import Profile from "./Screen/Profile.svelte";
-  import Project from "./Screen/Project.svelte";
-  import Settings from "./Screen/Settings.svelte";
-  import Wallet from "./Screen/Wallet.svelte";
-  import UserProfile from "./Screen/UserProfile.svelte";
-  import NetworkDiagnostics from "./Screen/NetworkDiagnostics.svelte";
+  const activeRouteStore = router.activeRouteStore;
 
-  const orgWrap = wrap({
-    component: Org,
-    conditions: [
-      async detail => {
-        const match = detail.location.match(/\/org\/(.{42})/);
-        let orgAddress;
-        if (match) {
-          orgAddress = match[1];
-        } else {
-          throw new Error("Org address not provided");
-        }
-        try {
-          screen.lock();
-
-          await org.fetchOrg(orgAddress);
-          await org.resolveProjectAnchors(orgAddress);
-
-          return true;
-        } catch (error) {
-          console.log(error);
-          return false;
-        } finally {
-          screen.unlock();
-        }
-      },
-    ],
-  });
-
-  const routes = {
-    "/": Blank,
-    "/onboarding": Onboarding,
-    "/lock": Lock,
-    "/settings": Settings,
-    "/wallet/*": Wallet,
-    "/wallet": Wallet,
-    "/profile/*": Profile,
-    "/projects/:urn/*": Project,
-    "/projects/:urn": Project,
-    "/org/:address/*": orgWrap,
-    "/org/:address": orgWrap,
-    "/user/:urn": UserProfile,
-    "/user/:urn/*": UserProfile,
-    "/design-system-guide": DesignSystemGuide,
-    "/network-diagnostics/*": NetworkDiagnostics,
-  };
-=======
-  import Hotkeys from "ui/Hotkeys.svelte";
-  import Theme from "ui/Theme.svelte";
-
-  const activeRouteStore = router.activeRouteStore;
->>>>>>> 812e44ef
+  //  const orgWrap = wrap({
+  //    component: Org,
+  //    conditions: [
+  //      async detail => {
+  //        const match = detail.location.match(/\/org\/(.{42})/);
+  //        let orgAddress;
+  //        if (match) {
+  //          orgAddress = match[1];
+  //        } else {
+  //          throw new Error("Org address not provided");
+  //        }
+  //        try {
+  //          screen.lock();
+  //
+  //          await org.fetchOrg(orgAddress);
+  //          await org.resolveProjectAnchors(orgAddress);
+  //
+  //          return true;
+  //        } catch (error) {
+  //          console.log(error);
+  //          return false;
+  //        } finally {
+  //          screen.unlock();
+  //        }
+  //      },
+  //    ],
+  //  });
 
   $: switch ($store.status) {
     case remote.Status.NotAsked:
@@ -177,6 +131,10 @@
     <UserProfile urn={$activeRouteStore.urn} />
   {:else if $activeRouteStore.type === "networkDiagnostics"}
     <NetworkDiagnostics activeTab={$activeRouteStore.activeTab} />
+  {:else if $activeRouteStore.type === "org"}
+    <Org
+      activeTab={$activeRouteStore.activeTab}
+      address={$activeRouteStore.address} />
   {:else if $activeRouteStore.type === "project"}
     <Project
       activeView={$activeRouteStore.activeView}
