--- conflicted
+++ resolved
@@ -595,30 +595,16 @@
             .reply(&api)
             .await;
 
-<<<<<<< HEAD
         http::test::assert_response(&res, StatusCode::OK, |have| {
             assert_eq!(
                 have,
                 json!(registry::Project {
                     name: project_name,
-                    org_id,
+                    domain: project_domain,
                     maybe_project_id: None,
                 })
             );
         });
-=======
-        let have: Value = serde_json::from_slice(res.body()).unwrap();
-
-        assert_eq!(res.status(), StatusCode::OK);
-        assert_eq!(
-            have,
-            json!(registry::Project {
-                name: project_name,
-                domain: project_domain,
-                maybe_project_id: None,
-            })
-        );
->>>>>>> 2bbdeae9
 
         Ok(())
     }
