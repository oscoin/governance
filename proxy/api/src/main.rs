--- conflicted
+++ resolved
@@ -1,4 +1,3 @@
-<<<<<<< HEAD
 use std::{convert::TryFrom, time::Duration};
 
 use tempfile::TempDir;
@@ -7,20 +6,13 @@
     signal::unix::{signal, SignalKind},
     sync::mpsc,
 };
-=======
-use std::{convert::TryFrom, fs::remove_dir_all, io};
-
-use coco::{control, keystore, seed, signer, RunConfig, SyncConfig};
->>>>>>> 53a0971f
 
 use api::{config, context, env, http, notification, session};
-use coco::{keystore, seed, signer, Peer};
+use coco::{keystore, seed, signer, Peer, RunConfig};
 
 /// Flags accepted by the proxy binary.
 #[derive(Clone, Copy)]
 struct Args {
-    /// Reset all local state, use with caution.
-    reset_state: bool,
     /// Put proxy in test mode to use certain fixtures.
     test: bool,
 }
@@ -40,13 +32,8 @@
 
     let mut args = pico_args::Arguments::from_env();
     let args = Args {
-        reset_state: args.contains("--reset-state"),
         test: args.contains("--test"),
     };
-
-    if args.reset_state {
-        return Ok(reset_state()?);
-    }
 
     let proxy_path = config::proxy_path()?;
     let bin_dir = config::bin_dir()?;
@@ -131,7 +118,6 @@
     log::debug!("rigging up");
 
     let pw = keystore::SecUtf8::from("radicle-upstream");
-<<<<<<< HEAD
 
     let (temp, paths, store, key) = if args.test {
         let temp_dir = tempfile::tempdir()?;
@@ -161,10 +147,6 @@
         Ok((None, paths, store, key))
     }?;
 
-=======
-    let mut keystore = keystore::Keystorage::new(&paths, pw);
-    let key = keystore.init()?;
->>>>>>> 53a0971f
     let signer = signer::BoxedSigner::new(signer::SomeSigner { signer: key });
 
     let (peer, state) = {
@@ -175,10 +157,9 @@
         });
         let config = coco::config::configure(paths, key, *coco::config::LOCALHOST_ANY, seeds);
 
-        coco::into_peer_state(config, signer.clone()).await?
+        coco::into_peer_state(config, signer.clone(), store.clone(), RunConfig::default()).await?
     };
 
-<<<<<<< HEAD
     let subscriptions = notification::Subscriptions::default();
     let ctx = context::Context {
         state,
@@ -192,66 +173,4 @@
         peer,
         subscriptions,
     })
-=======
-    if args.test {
-        let state = state.lock().await;
-        // TODO(xla): Given that we have proper ownership and user handling in coco, we should
-        // evaluate how meaningful these fixtures are.
-        let owner = state.init_owner(&signer, "cloudhead")?;
-        control::setup_fixtures(&state, &signer, &owner)?;
-    }
-
-    let subscriptions = notification::Subscriptions::default();
-    let ctx = context::Ctx::from(context::Context {
-        state: state.clone(),
-        signer,
-        store: store.clone(),
-    });
-
-    log::info!("starting coco peer");
-    tokio::spawn(peer.run(
-        state,
-        store,
-        RunConfig {
-            sync: SyncConfig {
-                on_startup: true,
-                ..SyncConfig::default()
-            },
-            ..RunConfig::default()
-        },
-    ));
-
-    log::info!("Starting API");
-    let api = http::api(ctx, subscriptions, args.test);
-
-    warp::serve(api).run(([127, 0, 0, 1], 8080)).await;
-
-    Ok(())
-}
-
-fn reset_state() -> Result<(), io::Error> {
-    log::info!("Resetting application state...");
-    if let Err(err) = remove_dir_all(config::dirs().data_dir()) {
-        if err.kind() == io::ErrorKind::NotFound {
-            log::info!("already gone");
-        } else {
-            log::error!("{:?}", err);
-            return Err(err);
-        }
-    };
-    log::info!("done");
-
-    log::info!("Resetting CoCo state...");
-    if let Err(err) = control::reset_monorepo() {
-        if err.kind() == io::ErrorKind::NotFound {
-            log::info!("already gone");
-        } else {
-            log::error!("{:?}", err);
-            return Err(err);
-        }
-    };
-    log::info!("done");
-
-    Ok(())
->>>>>>> 53a0971f
 }