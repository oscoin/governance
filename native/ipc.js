export const DIALOG_SHOWOPENDIALOG = "IPC_DIALOG_SHOWOPENDIALOG";
export const CLIPBOARD_WRITETEXT = "IPC_CLIPBOARD_WRITETEXT";
export const OPEN_PATH = "IPC_OPEN_PATH";

// We have to be able to select empty directories when we create new
// projects. Unfortunately we can't use the HTML5 open dialog via
// <input type="file"> for this. Although it lets us select directories,
// it doesn't fire an event when an empty directory is selected.
//
// The workaround is to use the electron native open dialog. As a bonus we
// can configure it to allow users to create new directories.
export const getDirectoryPath = () =>
  window.electron.ipcRenderer.invoke(DIALOG_SHOWOPENDIALOG);

export const copyToClipboard = text =>
  window.electron.ipcRenderer.invoke(CLIPBOARD_WRITETEXT, text);

<<<<<<< HEAD
export const isDev = () => {
  return window.electron.isDev;
};
=======
export const openPath = path =>
  window.electron.ipcRenderer.invoke(OPEN_PATH, path);
>>>>>>> 9609e21e
<|MERGE_RESOLUTION|>--- conflicted
+++ resolved
@@ -15,11 +15,9 @@
 export const copyToClipboard = text =>
   window.electron.ipcRenderer.invoke(CLIPBOARD_WRITETEXT, text);
 
-<<<<<<< HEAD
+export const openPath = path =>
+  window.electron.ipcRenderer.invoke(OPEN_PATH, path);
+
 export const isDev = () => {
   return window.electron.isDev;
-};
-=======
-export const openPath = path =>
-  window.electron.ipcRenderer.invoke(OPEN_PATH, path);
->>>>>>> 9609e21e
+};