use hex::ToHex;
use std::convert::From;
use std::convert::TryFrom;
use std::str::FromStr;
use std::sync;

use librad::meta::Url;
use librad::paths::Paths;
use librad::surf;
use librad::surf::git::git2;
use radicle_registry_client::{ed25519, CryptoPair as _};

use crate::avatar;
use crate::coco;
use crate::error;
use crate::identity;
use crate::project;
use crate::registry;

/// Glue to bundle our read and write APIs together.
pub type Schema = juniper::RootNode<'static, Query, Mutation>;

/// Returns a `Schema` with the default parameterised `Query` and `Mutation`.
#[must_use]
pub fn create() -> Schema {
    Schema::new(Query {}, Mutation {})
}

/// Container for data access from handlers.
#[derive(Clone)]
pub struct Context {
    /// Root on the filesystem for the librad config and storage paths.
    librad_paths: sync::Arc<sync::RwLock<Paths>>,
    /// Wrapper to interact with the Registry.
    registry: sync::Arc<sync::RwLock<registry::Registry>>,
}

impl Context {
    /// Returns a new `Context`.
    #[must_use]
    pub fn new(librad_paths: Paths, registry: registry::Registry) -> Self {
        Self {
            librad_paths: sync::Arc::new(sync::RwLock::new(librad_paths)),
            registry: sync::Arc::new(sync::RwLock::new(registry)),
        }
    }
}

impl juniper::Context for Context {}

/// Encapsulates write path in API.
pub struct Mutation;

#[juniper::object(
    Context = Context,
    name = "UpstreamMutation",
)]
impl Mutation {
    fn create_identity(
        _ctx: &Context,
        handle: String,
        display_name: Option<String>,
        avatar_url: Option<String>,
    ) -> Result<identity::Identity, error::Error> {
        Ok(identity::Identity {
            id: "123abcd.git".into(),
            shareable_entity_identifier: format!("{}@123abcd.git", handle),
            metadata: identity::Metadata {
                handle,
                display_name,
                avatar_url,
            },
            registered: None,
        })
    }

    fn create_project(
        ctx: &Context,
        metadata: ProjectMetadataInput,
        path: String,
        publish: bool,
    ) -> Result<project::Project, error::Error> {
        if surf::git::git2::Repository::open(path.clone()).is_err() {
            coco::init_repo(path.clone())?;
        };

        let (id, meta) = coco::init_project(
            &ctx.librad_paths
                .read()
                .expect("unable to acquire read lock"),
            &path,
            &metadata.name,
            &metadata.description,
            &metadata.default_branch,
<<<<<<< HEAD
            Url::parse(&metadata.img_url)?,
=======
>>>>>>> 3cf62b6a
        )?;

        Ok(project::Project {
            id: librad::project::ProjectId::from(id),
            metadata: meta.into(),
            registration: None,
        })
    }

    fn register_project(
        ctx: &Context,
        project_name: String,
        org_id: String,
        maybe_librad_id_input: Option<juniper::ID>,
    ) -> Result<registry::Transaction, error::Error> {
        let maybe_librad_id = maybe_librad_id_input.map(|id| {
            librad::project::ProjectId::from_str(&id.to_string())
                .expect("unable to parse project id")
        });

        // TODO(xla): Get keypair from persistent storage.
        let fake_pair = ed25519::Pair::from_legacy_string("//Alice", None);
        // TODO(xla): Use real fee defined by the user.
        let fake_fee = 100;
        // TODO(xla): Remove single-threaded executor once async/await lands in juniper:
        // https://github.com/graphql-rust/juniper/pull/497
        futures::executor::block_on(
            ctx.registry
                .write()
                .expect("unable to acquire write lock")
                .register_project(&fake_pair, project_name, org_id, maybe_librad_id, fake_fee),
        )
    }

    fn register_user(
        ctx: &Context,
        handle: juniper::ID,
        id: juniper::ID,
    ) -> Result<registry::Transaction, error::Error> {
        // TODO(xla): Get keypair from persistent storage.
        let fake_pair =
            ed25519::Pair::from_legacy_string(&format!("//{}", handle.to_string()), None);

        // Give new account some dough so we can perform transactions.
        futures::executor::block_on(
            ctx.registry
                .read()
                .expect("unable to acquire read lock")
                .prepay_account(fake_pair.public(), 1000),
        )?;

        // TODO(xla): Use real fee defined by the user.
        let fee = 100;

        futures::executor::block_on(
            ctx.registry
                .write()
                .expect("unable to acquire write lock")
                .register_user(&fake_pair, handle.to_string(), id.to_string(), fee),
        )
    }
}

/// Encapsulates read paths in API.
pub struct Query;

#[juniper::object(
    Context = Context,
    name = "UpstreamQuery",
)]
impl Query {
    fn apiVersion() -> &str {
        "1.0"
    }

    fn avatar(handle: juniper::ID, usage: AvatarUsage) -> Result<avatar::Avatar, error::Error> {
        Ok(avatar::Avatar::from(
            &handle.to_string(),
            match usage {
                AvatarUsage::Any => avatar::Usage::Any,
                AvatarUsage::Identity => avatar::Usage::Identity,
                AvatarUsage::Org => avatar::Usage::Org,
            },
        ))
    }

    fn blob(
        ctx: &Context,
        id: juniper::ID,
        revision: String,
        path: String,
    ) -> Result<coco::Blob, error::Error> {
        coco::blob(
            &ctx.librad_paths
                .read()
                .expect("unable to acquire read lock"),
            &id.to_string(),
            &revision,
            &path,
        )
    }

    fn commit(ctx: &Context, id: juniper::ID, sha1: String) -> Result<coco::Commit, error::Error> {
        coco::commit(
            &ctx.librad_paths
                .read()
                .expect("unable to acquire read lock"),
            &id.to_string(),
            &sha1,
        )
    }

    fn branches(ctx: &Context, id: juniper::ID) -> Result<Vec<String>, error::Error> {
        Ok(coco::branches(
            &ctx.librad_paths
                .read()
                .expect("unable to acquire read lock"),
            &id.to_string(),
        )?
        .into_iter()
        .map(|t| t.to_string())
        .collect())
    }

    fn local_branches(ctx: &Context, path: String) -> Result<Vec<String>, error::Error> {
        Ok(coco::local_branches(&path)?
            .into_iter()
            .map(|t| t.to_string())
            .collect())
    }

    fn tags(ctx: &Context, id: juniper::ID) -> Result<Vec<String>, error::Error> {
        Ok(coco::tags(
            &ctx.librad_paths
                .read()
                .expect("unable to acquire read lock"),
            &id.to_string(),
        )?
        .into_iter()
        .map(|t| t.to_string())
        .collect())
    }

    fn tree(
        ctx: &Context,
        id: juniper::ID,
        revision: String,
        prefix: String,
    ) -> Result<coco::Tree, error::Error> {
        coco::tree(
            &ctx.librad_paths
                .read()
                .expect("unable to acquire read lock"),
            &id,
            &revision,
            &prefix,
        )
    }

    fn project(ctx: &Context, id: juniper::ID) -> Result<project::Project, error::Error> {
        let meta = coco::get_project_meta(
            &ctx.librad_paths
                .read()
                .expect("unable to acquire read lock"),
            &id.to_string(),
        )?;

        Ok(project::Project {
            id: librad::project::ProjectId::from_str(&id.to_string())?,
            metadata: meta.into(),
            registration: None,
        })
    }

    fn projects(ctx: &Context) -> Result<Vec<project::Project>, error::Error> {
        let projects = coco::list_projects(
            &ctx.librad_paths
                .read()
                .expect("unable to acquire read lock"),
        )
        .into_iter()
        .map(|(id, meta)| project::Project {
            id,
            metadata: meta.into(),
            registration: None,
        })
        .collect::<Vec<project::Project>>();

        Ok(projects)
    }

    fn list_registry_projects(ctx: &Context) -> Result<Vec<juniper::ID>, error::Error> {
        let ids = futures::executor::block_on(
            ctx.registry
                .read()
                .expect("unable to acquire read lock")
                .list_projects(),
        )?;

        Ok(ids
            .iter()
            .map(|id| juniper::ID::from(id.0.to_string()))
            .collect::<Vec<juniper::ID>>())
    }

    fn list_transactions(
        ctx: &Context,
        ids: Vec<juniper::ID>,
    ) -> Result<ListTransactions, error::Error> {
        let tx_ids = ids
            .iter()
            .map(|id| radicle_registry_client::TxHash::from_str(&id.to_string()).unwrap())
            .collect();

        Ok(ListTransactions {
            transactions: futures::executor::block_on(
                ctx.registry
                    .read()
                    .expect("unable to acquire read lock")
                    .list_transactions(tx_ids),
            )?,
            thresholds: registry::Registry::thresholds(),
        })
    }

    fn identity(
        _ctx: &Context,
        id: juniper::ID,
    ) -> Result<Option<identity::Identity>, error::Error> {
        Ok(Some(identity::Identity {
            id: id.to_string(),
            shareable_entity_identifier: format!("cloudhead@{}", id.to_string()),
            metadata: identity::Metadata {
                handle: "cloudhead".into(),
                display_name: Some("Alexis Sellier".into()),
                avatar_url: Some("https://avatars1.githubusercontent.com/u/40774".into()),
            },
            registered: None,
        }))
    }

    fn user(ctx: &Context, handle: juniper::ID) -> Result<Option<juniper::ID>, error::Error> {
        Ok(futures::executor::block_on(
            ctx.registry
                .read()
                .expect("unable to acquire read lock")
                .get_user(handle.to_string()),
        )?
        .map(juniper::ID::new))
    }
}

/// Bundles `Query` and `Mutation` used for controlling raw state.
pub type Control = juniper::RootNode<'static, ControlQuery, ControlMutation>;

/// Returns the [`Control`] schema used for controlling raw state.
#[must_use]
pub fn create_control() -> Control {
    Control::new(ControlQuery {}, ControlMutation {})
}

/// Control mutations.
pub struct ControlMutation;

#[juniper::object(
    Context = Context,
    name = "ControlMutation",
    description = "Mutations to control raw proxy state.",
)]
impl ControlMutation {
    fn create_project_with_fixture(
        ctx: &Context,
        metadata: ProjectMetadataInput,
    ) -> Result<project::Project, error::Error> {
        let tmp_dir = tempfile::tempdir()?;
        let paths = &ctx
            .librad_paths
            .read()
            .expect("unable to acquire lock for librad paths");
        let (id, meta) = coco::replicate_platinum(
            &tmp_dir,
            paths,
            &metadata.name,
            &metadata.description,
            &metadata.default_branch,
<<<<<<< HEAD
            Url::parse(&metadata.img_url)?,
=======
>>>>>>> 3cf62b6a
        )?;

        Ok(project::Project {
            id: id.into(),
            metadata: meta.into(),
            registration: None,
        })
    }

    fn nuke_coco_state(ctx: &Context) -> Result<bool, error::Error> {
        let tmp_dir = tempfile::tempdir().expect("creating temporary directory for paths failed");
        let new_paths = Paths::from_root(tmp_dir.path()).expect("unable to get librad paths");

        let mut librad_paths = ctx.librad_paths.write().expect("unable to get write lock");

        *librad_paths = new_paths;

        Ok(true)
    }

    fn nuke_registry_state(ctx: &Context) -> Result<bool, error::Error> {
        ctx.registry
            .write()
            .expect("unable to get write lock")
            .reset(radicle_registry_client::Client::new_emulator());

        Ok(true)
    }

    fn register_user(
        ctx: &Context,
        handle: juniper::ID,
        id: juniper::ID,
    ) -> Result<registry::Transaction, error::Error> {
        // TODO(xla): Get keypair from persistent storage.
        let fake_pair = ed25519::Pair::from_legacy_string("//Alice", None);
        // TODO(xla): Use real fee defined by the user.
        let fee = 100;

        futures::executor::block_on(
            ctx.registry
                .write()
                .expect("unable to acquire write lock")
                .register_user(&fake_pair, handle.to_string(), id.to_string(), fee),
        )
    }
}

/// Control query endpoints.
pub struct ControlQuery;

#[juniper::object(
    Context = Context,
    name = "ControlQuery",
    description = "Queries to access raw proxy state.",
)]
impl ControlQuery {}

#[juniper::object]
impl avatar::Avatar {
    fn background(&self) -> avatar::Color {
        self.background
    }

    fn emoji(&self) -> String {
        self.emoji.to_string()
    }
}

#[juniper::object]
impl avatar::Color {
    fn r() -> i32 {
        i32::from(self.r)
    }

    fn g() -> i32 {
        i32::from(self.g)
    }

    fn b() -> i32 {
        i32::from(self.b)
    }
}

/// Application of the requested avatar.
#[derive(GraphQLEnum)]
pub enum AvatarUsage {
    /// No specific use-case.
    Any,
    /// To be displayed for an [`identity::Identity`].
    Identity,
    /// To be displyed for an org.
    Org,
}

#[juniper::object]
impl coco::Blob {
    fn binary(&self) -> bool {
        match &self.content {
            coco::BlobContent::Ascii(_content) => false,
            coco::BlobContent::Binary => true,
        }
    }

    fn content(&self) -> Option<String> {
        match &self.content {
            coco::BlobContent::Ascii(content) => Some(content.clone()),
            coco::BlobContent::Binary => None,
        }
    }

    fn info(&self) -> &coco::Info {
        &self.info
    }
}

#[juniper::object]
impl coco::Commit {
    fn sha1(&self) -> String {
        self.sha1.to_string()
    }

    fn author(&self) -> &coco::Person {
        &self.author
    }

    fn summary(&self) -> &str {
        &self.summary
    }

    fn message(&self) -> &str {
        &self.message
    }

    fn committer_time(&self) -> String {
        self.committer_time.seconds().to_string()
    }
}

#[juniper::object]
impl coco::Info {
    fn name(&self) -> &str {
        &self.name
    }

    fn object_type(&self) -> ObjectType {
        match self.object_type {
            coco::ObjectType::Blob => ObjectType::Blob,
            coco::ObjectType::Tree => ObjectType::Tree,
        }
    }

    fn last_commit(&self) -> Option<&coco::Commit> {
        self.last_commit.as_ref()
    }
}

/// Git object types.
///
/// <https://git-scm.com/book/en/v2/Git-Internals-Git-Objects>
#[derive(GraphQLEnum)]
enum ObjectType {
    /// Directory tree.
    Tree,
    /// Text or binary blob of a file.
    Blob,
}

#[juniper::object]
impl coco::Person {
    fn name(&self) -> &str {
        &self.name
    }

    fn email(&self) -> &str {
        &self.email
    }

    fn avatar(&self) -> &str {
        &self.avatar
    }
}

#[juniper::object]
impl coco::Tree {
    fn path(&self) -> &str {
        &self.path
    }

    fn entries(&self) -> &Vec<coco::TreeEntry> {
        self.entries.as_ref()
    }

    fn info(&self) -> &coco::Info {
        &self.info
    }
}

#[juniper::object]
impl coco::TreeEntry {
    fn info(&self) -> &coco::Info {
        &self.info
    }

    fn path(&self) -> String {
        self.path.clone()
    }
}

#[juniper::object]
impl identity::Identity {
    fn id(&self) -> juniper::ID {
        juniper::ID::new(&self.id)
    }

    fn shareable_entity_identifier(&self) -> juniper::ID {
        juniper::ID::new(&self.shareable_entity_identifier)
    }

    fn metadata(&self) -> &identity::Metadata {
        &self.metadata
    }

    fn registered(&self) -> Option<juniper::ID> {
        self.registered
            .as_ref()
            .map(|r| juniper::ID::new(r.to_string()))
    }

    fn avatar_fallback(&self) -> avatar::Avatar {
        avatar::Avatar::from(&self.id, avatar::Usage::Identity)
    }
}

#[juniper::object(name = "IdentityMetadata")]
impl identity::Metadata {
    fn avatar_url(&self) -> Option<&String> {
        self.avatar_url.as_ref()
    }

    fn display_name(&self) -> Option<&String> {
        self.display_name.as_ref()
    }

    fn handle(&self) -> &str {
        &self.handle
    }
}

/// Input object capturing the fields we need to create project metadata.
#[derive(GraphQLInputObject)]
#[graphql(description = "Input object for project metadata")]
pub struct ProjectMetadataInput {
    /// Project name.
    pub name: String,
    /// High-level description of the project.
    pub description: String,
    /// Default branch for checkouts, often used as mainline as well.
    pub default_branch: String,
}

#[juniper::object]
impl project::Project {
    fn id(&self) -> juniper::ID {
        juniper::ID::new(&self.id.to_string())
    }

    fn metadata(&self) -> &project::Metadata {
        &self.metadata
    }
    fn registered(&self) -> Option<ProjectRegistration> {
        if let Some(registration) = &self.registration {
            match registration {
                project::Registration::Org(org_id) => {
                    Some(ProjectRegistration::Org(OrgRegistration {
                        org_id: juniper::ID::new(org_id.to_string()),
                    }))
                },
                project::Registration::User(user_id) => {
                    Some(ProjectRegistration::User(UserRegistration {
                        user_id: juniper::ID::new(user_id.to_string()),
                    }))
                },
            }
        } else {
            None
        }
    }

    fn stats(&self) -> &project::Stats {
        &project::Stats {
            branches: 11,
            commits: 267,
            contributors: 8,
        }
    }
}

#[juniper::object(name = "ProjectMetadata")]
impl project::Metadata {
    fn default_branch(&self) -> &str {
        &self.default_branch
    }

    fn description(&self) -> &str {
        &self.description
    }

    fn name(&self) -> &str {
        &self.name
    }
}

/// Union to represent possible registration states of a project.
// TODO(xla): Remove attribute once integrated.
#[allow(dead_code)]
enum ProjectRegistration {
    /// Project is registered under an Org.
    Org(OrgRegistration),
    /// Project is registered under a User.
    User(UserRegistration),
}

juniper::graphql_union!(ProjectRegistration: () where Scalar = <S> |&self| {
    instance_resolvers: |_| {
        &OrgRegistration => match *self {
            ProjectRegistration::Org(ref o) => Some(o),
            ProjectRegistration::User(..) => None,
        },
        &UserRegistration => match *self {
            ProjectRegistration::User(ref o) => Some(o),
            ProjectRegistration::Org(..) => None,
        },
    }
    });

/// Context data for a not registered project, there are none.
#[derive(juniper::GraphQLObject)]
struct NotRegistration {}

/// Context data for a project registered under an Org.
#[derive(juniper::GraphQLObject)]
struct OrgRegistration {
    /// The id of the Org.
    org_id: juniper::ID,
}

/// Context data for a proejct registered under a User.
#[derive(juniper::GraphQLObject)]
struct UserRegistration {
    /// The id of the User.
    user_id: juniper::ID,
}

#[juniper::object(name = "ProjectStats")]
impl project::Stats {
    fn branches(&self) -> i32 {
        i32::try_from(self.branches).expect("unable to convert branches number")
    }

    fn commits(&self) -> i32 {
        i32::try_from(self.commits).expect("unable to convert branches number")
    }

    fn contributors(&self) -> i32 {
        i32::try_from(self.contributors).expect("unable to convert branches number")
    }
}

/// Response wrapper for listTransactions query.
struct ListTransactions {
    /// The configured Registry thresholds for transaction acceptance stages.
    thresholds: registry::Thresholds,
    /// The known and cached transactions.
    transactions: Vec<registry::Transaction>,
}

#[juniper::object]
impl ListTransactions {
    fn transactions(&self) -> &Vec<registry::Transaction> {
        &self.transactions
    }

    fn thresholds(&self) -> &registry::Thresholds {
        &self.thresholds
    }
}

#[juniper::object]
impl registry::Thresholds {
    fn confirmation(&self) -> i32 {
        i32::try_from(self.confirmation).expect("conversion failed")
    }

    fn settlement(&self) -> i32 {
        i32::try_from(self.settlement).expect("conversion failed")
    }
}

#[juniper::object]
impl registry::Transaction {
    fn id(&self) -> juniper::ID {
        juniper::ID::new(self.id.encode_hex::<String>())
    }

    fn messages(&self) -> Vec<Message> {
        self.messages
            .iter()
            .map(|m| match m {
                registry::Message::OrgRegistration(org_id) => {
                    Message::OrgRegistration(OrgRegistrationMessage {
                        kind: MessageKind::OrgRegistration,
                        org_id: juniper::ID::new(org_id.to_string()),
                    })
                },
                registry::Message::OrgUnregistration(org_id) => {
                    Message::OrgUnregistration(OrgUnregistrationMessage {
                        kind: MessageKind::OrgUnregistration,
                        org_id: juniper::ID::new(org_id.to_string()),
                    })
                },
                registry::Message::ProjectRegistration {
                    project_name,
                    org_id,
                } => Message::ProjectRegistration(ProjectRegistrationMessage {
                    kind: MessageKind::ProjectRegistration,
                    project_name: juniper::ID::new(project_name.to_string()),
                    org_id: juniper::ID::new(org_id.to_string()),
                }),
                registry::Message::UserRegistration { handle, id } => {
                    Message::UserRegistration(UserRegistrationMessage {
                        kind: MessageKind::UserRegistration,
                        handle: juniper::ID::new(handle.to_string()),
                        id: juniper::ID::new(id.to_string()),
                    })
                },
            })
            .collect()
    }

    fn state(&self) -> TransactionState {
        match self.state {
            registry::TransactionState::Applied(block_hash) => TransactionState::Applied(Applied {
                block: juniper::ID::new(block_hash.to_string()),
            }),
        }
    }

    fn timestamp(&self) -> juniper::FieldResult<String> {
        let since_epoch = i64::try_from(
            self.timestamp
                .duration_since(std::time::UNIX_EPOCH)?
                .as_secs(),
        )?;
        let git_time = git2::Time::new(since_epoch, 0).seconds().to_string();

        Ok(git_time)
    }
}

/// Message types supproted in transactions.
enum Message {
    /// Registration of a new org.
    OrgRegistration(OrgRegistrationMessage),

    /// Registration of a new org.
    OrgUnregistration(OrgUnregistrationMessage),

    /// Registration of a new project.
    ProjectRegistration(ProjectRegistrationMessage),

    /// Registration of a new user.
    UserRegistration(UserRegistrationMessage),
}

/// Kind of the transaction message.
#[derive(juniper::GraphQLEnum)]
enum MessageKind {
    /// Registration of a new org.
    OrgRegistration,

    /// Registration of a new org.
    OrgUnregistration,

    /// Registration of a new project.
    ProjectRegistration,

    /// Registration of a new user.
    UserRegistration,
}

juniper::graphql_union!(Message: () where Scalar = <S> |&self| {
    instance_resolvers: |_| {
        &OrgRegistrationMessage => match *self {
            Message::OrgRegistration(ref o) => Some(o),
            Message::OrgUnregistration(..) | Message::ProjectRegistration(..) | Message::UserRegistration(..) => None,
        },
        &OrgUnregistrationMessage => match *self {
            Message::OrgUnregistration(ref o) => Some(o),
            Message::OrgRegistration(..) | Message::ProjectRegistration(..) | Message::UserRegistration(..) => None,
        },
        &ProjectRegistrationMessage => match *self {
            Message::ProjectRegistration(ref p) => Some(p),
            Message::OrgRegistration(..) | Message::OrgUnregistration(..) | Message::UserRegistration(..) => None,
        },
        &UserRegistrationMessage => match *self {
            Message::UserRegistration(ref o) => Some(o),
            Message::OrgRegistration(..) | Message::OrgUnregistration(..) | Message::ProjectRegistration(..) => None,
        }
    }
});

/// Contextual information for an org registration message.
#[derive(juniper::GraphQLObject)]
struct OrgRegistrationMessage {
    /// Field to distinguish [`Message`] types.
    kind: MessageKind,
    /// The ID of the org.
    org_id: juniper::ID,
}

/// Contextual information for an org unregistration message.
#[derive(juniper::GraphQLObject)]
struct OrgUnregistrationMessage {
    /// Field to distinguish [`Message`] types.
    kind: MessageKind,
    /// The ID of the org.
    org_id: juniper::ID,
}

/// Contextual information for a project registration message.
#[derive(juniper::GraphQLObject)]
struct ProjectRegistrationMessage {
    /// Field to distinguish [`Message`] types.
    kind: MessageKind,
    /// Actual project name, unique under org.
    project_name: juniper::ID,
    /// The org under which to register the project.
    org_id: juniper::ID,
}

/// Payload of a user registration message.
#[derive(juniper::GraphQLObject)]
struct UserRegistrationMessage {
    /// Field to distinguish [`Message`] types.
    kind: MessageKind,
    /// The chosen unique handle to be registered.
    handle: juniper::ID,
    /// The id of the coco identity.
    id: juniper::ID,
}

/// States a transaction can go through.
enum TransactionState {
    /// The transaction has been applied to a block.
    Applied(Applied),
}

/// Context for a chain applied transaction.
#[derive(GraphQLObject)]
struct Applied {
    /// Block hash the transaction was included in.
    block: juniper::ID,
}

juniper::graphql_union!(TransactionState: () where Scalar = <S> |&self| {
    instance_resolvers: |_| {
        &Applied => match *self { TransactionState::Applied(ref a) => Some(a) },
    }
});<|MERGE_RESOLUTION|>--- conflicted
+++ resolved
@@ -4,7 +4,6 @@
 use std::str::FromStr;
 use std::sync;
 
-use librad::meta::Url;
 use librad::paths::Paths;
 use librad::surf;
 use librad::surf::git::git2;
@@ -92,10 +91,6 @@
             &metadata.name,
             &metadata.description,
             &metadata.default_branch,
-<<<<<<< HEAD
-            Url::parse(&metadata.img_url)?,
-=======
->>>>>>> 3cf62b6a
         )?;
 
         Ok(project::Project {
@@ -381,10 +376,6 @@
             &metadata.name,
             &metadata.description,
             &metadata.default_branch,
-<<<<<<< HEAD
-            Url::parse(&metadata.img_url)?,
-=======
->>>>>>> 3cf62b6a
         )?;
 
         Ok(project::Project {
