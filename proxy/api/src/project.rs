--- conflicted
+++ resolved
@@ -5,11 +5,8 @@
 
 use serde::{Deserialize, Serialize};
 
-<<<<<<< HEAD
-=======
 use coco::project::peer;
 
->>>>>>> 8207a758
 use crate::{error, identity};
 
 /// Object encapsulating project metadata.
@@ -70,7 +67,7 @@
     #[allow(clippy::missing_const_for_fn)]
     pub fn fulfill(self, stats: coco::Stats) -> Full {
         Project {
-            id: self.id,
+            urn: self.urn,
             shareable_entity_identifier: self.shareable_entity_identifier,
             metadata: self.metadata,
             stats,
@@ -86,11 +83,11 @@
     /// Create a `Project` given a [`coco::Project`] and the [`coco::Stats`]
     /// for the repository.
     fn from(project: coco::Project<ST>) -> Self {
-        let id = project.urn();
+        let urn = project.urn();
 
         Self {
-            id: id.clone(),
-            shareable_entity_identifier: format!("%{}", id),
+            urn: urn.clone(),
+            shareable_entity_identifier: format!("%{}", urn),
             metadata: project.into(),
             stats: (),
         }
@@ -116,71 +113,22 @@
     }
 }
 
-<<<<<<< HEAD
-#[derive(Serialize)]
-pub struct Peer(coco::project::Peer<identity::Identity>);
-
-impl Deref for Peer {
-    type Target = coco::project::Peer<identity::Identity>;
-=======
 /// Codified relation in form of roles and availability of project views.
 #[derive(Serialize)]
 pub struct Peer(peer::Peer<peer::Status<identity::Identity>>);
 
 impl Deref for Peer {
     type Target = peer::Peer<peer::Status<identity::Identity>>;
->>>>>>> 8207a758
 
     fn deref(&self) -> &Self::Target {
         &self.0
     }
 }
 
-<<<<<<< HEAD
-impl<S> From<coco::project::Peer<coco::MetaUser<S>>> for Peer {
-    fn from(peer: coco::project::Peer<coco::MetaUser<S>>) -> Self {
-        match peer {
-            coco::project::Peer::Local { peer_id, status } => match status {
-                coco::project::ReplicationStatus::NotReplicated => {
-                    Self(coco::project::Peer::Local {
-                        peer_id,
-                        status: coco::project::ReplicationStatus::NotReplicated,
-                    })
-                }
-                coco::project::ReplicationStatus::Replicated { role, user } => {
-                    Self(coco::project::Peer::Local {
-                        peer_id,
-                        status: coco::project::ReplicationStatus::Replicated {
-                            role,
-                            user: (peer_id, user).into(),
-                        },
-                    })
-                }
-            },
-            coco::project::Peer::Remote { peer_id, status } => match status {
-                coco::project::ReplicationStatus::NotReplicated => {
-                    Self(coco::project::Peer::Remote {
-                        peer_id,
-                        status: coco::project::ReplicationStatus::NotReplicated,
-                    })
-                }
-                coco::project::ReplicationStatus::Replicated { role, user } => {
-                    Self(coco::project::Peer::Remote {
-                        peer_id,
-                        status: coco::project::ReplicationStatus::Replicated {
-                            role,
-                            user: (peer_id, user).into(),
-                        },
-                    })
-                }
-            },
-        }
-=======
 impl<S> From<peer::Peer<peer::Status<coco::MetaUser<S>>>> for Peer {
     fn from(peer: peer::Peer<peer::Status<coco::MetaUser<S>>>) -> Self {
         let peer_id = peer.peer_id();
         Self(peer.map(|status| status.map(|user| (peer_id, user).into())))
->>>>>>> 8207a758
     }
 }
 
@@ -253,12 +201,12 @@
 
         for project in state.list_projects().await? {
             let project = Project::from(project);
-            let default_branch = match state.find_default_branch(project.id.clone()).await {
+            let default_branch = match state.find_default_branch(project.urn.clone()).await {
                 Err(err) => {
-                    log::warn!("Failure for '{}': {}", project.id, err);
+                    log::warn!("Failure for '{}': {}", project.urn, err);
                     projects.failures.push(Failure::DefaultBranch(project));
                     continue;
-                },
+                }
                 Ok(branch) => branch,
             };
 
@@ -267,21 +215,21 @@
                 .await
             {
                 Err(err) => {
-                    log::warn!("Failure for '{}': {}", project.id, err);
+                    log::warn!("Failure for '{}': {}", project.urn, err);
                     projects.failures.push(Failure::Stats(project));
                     continue;
-                },
+                }
                 Ok(stats) => stats,
             };
 
             let project = project.fulfill(stats);
 
-            let refs = match state.list_owner_project_refs(project.id.clone()).await {
+            let refs = match state.list_owner_project_refs(project.urn.clone()).await {
                 Err(err) => {
-                    log::warn!("Failure for '{}': {}", project.id, err);
+                    log::warn!("Failure for '{}': {}", project.urn, err);
                     projects.failures.push(Failure::SignedRefs(project));
                     continue;
-                },
+                }
                 Ok(refs) => refs,
             };
 
@@ -397,17 +345,7 @@
             .tracked(project.urn())
             .await?
             .into_iter()
-<<<<<<< HEAD
-            .filter_map(|peer| match peer {
-                coco::project::Peer::Remote {
-                    peer_id,
-                    status: coco::project::ReplicationStatus::Replicated { user, .. },
-                } => Some((peer_id, user)),
-                _ => None,
-            })
-=======
             .filter_map(coco::project::Peer::replicated_remote)
->>>>>>> 8207a758
             .find(|(_, project_user)| project_user.urn() == *user);
         if let Some((peer, _)) = tracked {
             let branch = state
@@ -424,65 +362,4 @@
         }
     }
     Ok(projects)
-<<<<<<< HEAD
-}
-
-/// Returns a stubbed feed of `Project`s
-///
-/// # Errors
-///
-///   * Parsing an empty path fails (it shouldn't really).
-pub fn discover() -> Result<Vec<Project>, error::Error> {
-    let urn = coco::Urn::new(
-        coco::Hash::hash(b"hash"),
-        coco::uri::Protocol::Git,
-        coco::uri::Path::empty(),
-    );
-
-    let other_urn = coco::Urn::new(
-        coco::Hash::hash(b"something_else"),
-        coco::uri::Protocol::Git,
-        coco::uri::Path::empty(),
-    );
-
-    let projects = vec![
-            Project {
-                urn,
-                shareable_entity_identifier: "rad:git:hwd1yre85ddm5ruz4kgqppdtdgqgqr4wjy3fmskgebhpzwcxshei7d4ouwe".to_string(),
-                metadata: Metadata {
-                    name: "radicle-upstream".to_string(),
-                    description: "It is not the slumber of reason that engenders monsters, \
-                        but vigilant and insomniac rationality.".to_string(),
-                    default_branch: "main".to_string(),
-                    maintainers: HashSet::new(),
-                },
-                stats: coco::Stats {
-                    contributors: 6,
-                    branches: 36,
-                    commits: 216
-                },
-            },
-            Project {
-                urn: other_urn,
-                shareable_entity_identifier: "rad:git:hwd1yre85ddm5ruz4kgqppdtdgqgqr4wjy3fmskgebhpzwcxshei7d4fd".to_string(),
-                metadata: Metadata {
-                    name: "radicle-link".to_string(),
-                    description: "The monstrous complexity of our reality, a reality \
-                    cross-hatched with fibre-optic cables, radio and microwaves, \
-                    oil and gas pipelines, aerial and shipping routes, and the unrelenting, \
-                    simultaneous execution of millions of communication protocols with every passing millisecond.".to_string(),
-                    default_branch: "main".to_string(),
-                    maintainers: HashSet::new(),
-                },
-                stats: coco::Stats {
-                    contributors: 7,
-                    branches: 49,
-                    commits: 343
-                },
-            },
-        ];
-
-    Ok(projects)
-=======
->>>>>>> 8207a758
 }