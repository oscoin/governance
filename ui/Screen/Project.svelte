<script lang="typescript">
  import { getContext } from "svelte";
  import Router, { push } from "svelte-spa-router";

<<<<<<< HEAD
  import { isExperimental, openPath } from "../../native/ipc.js";
=======
  import { isExperimental, openPath } from "../src/ipc";
  import Router from "svelte-spa-router";
>>>>>>> b850f312

  import * as menu from "../src/menu";
  import * as notification from "../src/notification";
  import * as path from "../src/path";
  import { checkout, isMaintainer } from "../src/project";
  import type { Project, User } from "../src/project";
  import {
    commits as commitsStore,
    current as store,
    fetch,
    peerSelection,
    revisionSelection,
    selectPeer,
    selectedPeer,
    selectRevision,
    selectedRevision,
  } from "../src/screen/project";
  import type { UnsealedSession } from "../src/session";
  import * as screen from "../src/screen";
  import type { Revision } from "../src/source";
  import { CSSPosition } from "../src/style";
  import type { Urn } from "../src/urn";

  import {
    FollowToggle,
    Header,
    HorizontalMenu,
    Remote,
    RevisionSelector,
    SidebarLayout,
    Tooltip,
  } from "../DesignSystem/Component";
  import { Icon } from "../DesignSystem/Primitive";

  import Source from "./Project/Source.svelte";
  import Issues from "./Project/Issues.svelte";
  import Issue from "./Project/Issue.svelte";
  import Revisions from "./Project/Revisions.svelte";
  import Commit from "./Project/Commit.svelte";
  import Commits from "./Project/Commits.svelte";
  import CheckoutButton from "./Project/CheckoutButton.svelte";
  import PeerSelector from "./Project/PeerSelector.svelte";

  const routes = {
    "/projects/:urn/": Source,
    "/projects/:urn/source": Source,
    "/projects/:urn/issues": Issues,
    "/projects/:urn/issue": Issue,
    "/projects/:urn/commit/:hash": Commit,
    "/projects/:urn/commits": Commits,
    "/projects/:urn/revisions": Revisions,
  };

  export let params: { urn: Urn };

  const { urn } = params;
  const session: UnsealedSession = getContext("session");
  const trackTooltipMaintainer = "You can't unfollow your own project";
  const trackTooltip = "Unfollowing is not yet supported";

  $: topbarMenuItems = (
    project: Project,
    commitCounter?: number
  ): menu.HorizontalItem[] => {
    const items = [
      {
        icon: Icon.House,
        title: "Source",
        href: path.projectSource(project.urn),
        looseActiveStateMatching: true,
      },
      {
        icon: Icon.Commit,
        title: "Commits",
        counter: commitCounter,
        href: path.projectCommits(project.urn),
        looseActiveStateMatching: true,
      },
    ];
    isExperimental() &&
      items.push(
        {
          icon: Icon.ExclamationCircle,
          title: "Issues",
          href: path.projectIssues(urn),
          looseActiveStateMatching: false,
        },
        {
          icon: Icon.Revision,
          title: "Revisions",
          href: path.projectRevisions(urn),
          looseActiveStateMatching: false,
        }
      );
    return items;
  };

  const handleCheckout = async (
    { detail: checkoutPath }: { detail: string },
    project: Project,
    peer: User | null
  ) => {
    if (peer === null) {
      notification.error(`Can't checkout without a peer selected`);
      return;
    }

    try {
      screen.lock();
      const path = await checkout(
        project.urn,
        checkoutPath,
        peer.identity.peerId
      );

      notification.info(
        `${project.metadata.name} checked out to ${path}`,
        true,
        "Open folder",
        () => {
          openPath(path);
        }
      );
    } catch (error) {
      notification.error(`Checkout failed: ${error.message}`, true);
    } finally {
      screen.unlock();
    }
  };
  const onOpenPeer = ({ detail: peer }: { detail: User }) => {
    if (peer.identity.urn === session.identity.urn) {
      push(path.profileProjects());
    } else {
      push(path.userProfileProjects(peer.identity.urn));
    }
  };
  const onSelectPeer = ({ detail: peer }: { detail: User }) => {
    selectPeer(peer);
  };
  const onSelectRevision = ({ detail: revision }: { detail: Revision }) => {
    selectRevision(revision);
  };

  // Initialise the screen by fetching the project and associated data.
  fetch(urn);
</script>

<style>
  .revision-selector-wrapper {
    width: 18rem;
    position: relative;
    margin-right: 2rem;
  }
</style>

<SidebarLayout dataCy="project-screen">
  <Remote {store} let:data={project} context="project">
    <Header.Large
      urn={project.urn}
      name={project.metadata.name}
      description={project.metadata.description}
      stats={project.stats}>
      <div slot="top">
        <div style="display: flex">
          <Remote store={peerSelection} let:data>
            {#if data.peers.length > 0}
              <PeerSelector
                peers={data.peers}
                on:open={onOpenPeer}
                on:select={onSelectPeer}
                selected={$selectedPeer || data.default} />
              <Tooltip
                position={CSSPosition.Left}
                value={isMaintainer(session.identity.urn, project) ? trackTooltipMaintainer : trackTooltip}>
                <FollowToggle disabled following />
              </Tooltip>
            {/if}
          </Remote>
        </div>
      </div>
      <div slot="left">
        <!-- FIXME(xla): These elements belong in Source.svelte -->
        <div style="display: flex">
          <Remote store={revisionSelection} let:data={revisions}>
            <div class="revision-selector-wrapper">
              <RevisionSelector
                on:select={onSelectRevision}
                selected={$selectedRevision || revisions.default}
                {revisions} />
            </div>
          </Remote>
          <Remote store={commitsStore} let:data={commits}>
            <HorizontalMenu
              items={topbarMenuItems(project, commits.stats.commits)} />
            <div slot="loading">
              <HorizontalMenu
                items={topbarMenuItems(project)}
                style="display: inline" />
            </div>
          </Remote>
        </div>
      </div>
      <div slot="right">
        <CheckoutButton
          on:checkout={ev => handleCheckout(ev, project, $selectedPeer)} />
      </div>
    </Header.Large>
    <Router {routes} />
  </Remote>
</SidebarLayout><|MERGE_RESOLUTION|>--- conflicted
+++ resolved
@@ -2,13 +2,7 @@
   import { getContext } from "svelte";
   import Router, { push } from "svelte-spa-router";
 
-<<<<<<< HEAD
-  import { isExperimental, openPath } from "../../native/ipc.js";
-=======
   import { isExperimental, openPath } from "../src/ipc";
-  import Router from "svelte-spa-router";
->>>>>>> b850f312
-
   import * as menu from "../src/menu";
   import * as notification from "../src/notification";
   import * as path from "../src/path";
