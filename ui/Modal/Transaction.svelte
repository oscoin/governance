--- conflicted
+++ resolved
@@ -11,12 +11,8 @@
   import TxSpinner from "ui/DesignSystem/Transaction/Spinner.svelte";
   import Summary from "ui/DesignSystem/Transaction/Summary.svelte";
 
-<<<<<<< HEAD
-  import { ellipsed } from "ui/src/style";
   import type { Tx } from "ui/src/transaction";
-=======
   import * as format from "ui/src/format";
->>>>>>> 4e8b4f3b
   import {
     TxKind,
     TxStatus,
