//! Domain errors returned by the API.

use juniper::{FieldError, IntoFieldError};
use librad::meta::common::url;
use radicle_surf as surf;
use radicle_surf::git::git2;
use std::time::SystemTimeError;

use radicle_registry_client::{DispatchError, Error as ProtocolError};

/// Project problems.
#[derive(Debug)]
pub enum ProjectValidation {
    /// Project names (String32) can only be 32 characters.
    NameTooLong(String),
    /// Project names (String32) can only be 32 characters.
    DomainTooLong(String),
    /* TODO(garbados): finish implementing two-way attestation
     * /// Project ID failed to serialize to JSON.
     * JsonSerialization(serde_json::Error), */
}

/// All error variants the API will return.
#[derive(Debug)]
pub enum Error {
    /// CBOR serialization, deserialization errors
    Cbor(serde_cbor::Error),
    /// FileSystem errors from interacting with code in repository.
    FS(radicle_surf::file_system::error::Error),
    /// Originated from `radicle_surf`.
    Git(surf::git::error::Error),
    /// Originated from `radicle_surf::git::git2`.
    Git2(git2::Error),
    /// Integer conversion failed.
    IntConversion(std::num::TryFromIntError),
    /// Originated from `librad`.
    Librad(librad::git::Error),
    /// Parse error for `librad::project::ProjectId`.
    LibradParse(librad::project::projectid::ParseError),
    /// Project error from `librad`.
    LibradProject(librad::project::Error),
    /// Common I/O errors.
    Io(std::io::Error),
    /// Url parse error.
    Url(url::ParseError),
    /// Project name validation.
    ProjectValidation(ProjectValidation),
    /// Issues with the Radicle protocol.
    Protocol(ProtocolError),
    /// Issues with the Radicle runtime.
    Runtime(DispatchError),
    /// Errors from handling time.
    Time(SystemTimeError),
}

impl From<serde_cbor::Error> for Error {
    fn from(cbor_error: serde_cbor::Error) -> Self {
        Self::Cbor(cbor_error)
    }
}

impl From<radicle_surf::file_system::error::Error> for Error {
    fn from(fs_error: radicle_surf::file_system::error::Error) -> Self {
        Self::FS(fs_error)
    }
}

impl From<surf::git::error::Error> for Error {
    fn from(surf_error: surf::git::error::Error) -> Self {
        Self::Git(surf_error)
    }
}

impl From<git2::Error> for Error {
    fn from(git2_error: git2::Error) -> Self {
        Self::Git2(git2_error)
    }
}

impl From<librad::git::Error> for Error {
    fn from(librad_error: librad::git::Error) -> Self {
        Self::Librad(librad_error)
    }
}

impl From<librad::project::Error> for Error {
    fn from(project_error: librad::project::Error) -> Self {
        Self::LibradProject(project_error)
    }
}

impl From<librad::project::projectid::ParseError> for Error {
    fn from(parse_error: librad::project::projectid::ParseError) -> Self {
        Self::LibradParse(parse_error)
    }
}

impl From<std::num::TryFromIntError> for Error {
    fn from(int_error: std::num::TryFromIntError) -> Self {
        Self::IntConversion(int_error)
    }
}

impl From<std::io::Error> for Error {
    fn from(io_error: std::io::Error) -> Self {
        Self::Io(io_error)
    }
}

impl From<url::ParseError> for Error {
    fn from(url_error: url::ParseError) -> Self {
        Self::Url(url_error)
    }
}

impl From<ProtocolError> for Error {
    fn from(error: ProtocolError) -> Self {
        Self::Protocol(error)
    }
}

impl From<DispatchError> for Error {
    fn from(error: DispatchError) -> Self {
        Self::Runtime(error)
    }
}

impl From<ProjectValidation> for Error {
    fn from(error: ProjectValidation) -> Self {
        Self::ProjectValidation(error)
    }
}

impl From<SystemTimeError> for Error {
    fn from(error: SystemTimeError) -> Self {
        Self::Time(error)
    }
}

/// Helper to convert `radicle_surf` `FileSystem` error to `FieldError`.
fn convert_fs(error: &radicle_surf::file_system::error::Error) -> FieldError {
    let error_str = match &error {
        radicle_surf::file_system::error::Error::Label(label_error) => match label_error {
            radicle_surf::file_system::error::Label::ContainsSlash => "Label contains slashes",
            radicle_surf::file_system::error::Label::Empty => "Label is empty",
            radicle_surf::file_system::error::Label::InvalidUTF8 => "Label is not valid utf8",
        },
        radicle_surf::file_system::error::Error::Path(path_error) => match path_error {
            radicle_surf::file_system::error::Path::Empty => "Path is empty",
        },
    };

    FieldError::new(
        error_str,
        graphql_value!({
            "type": "FS"
        }),
    )
}

/// Helper to convert `std::io::Error` to `FieldError`.
fn convert_io(error: &std::io::Error) -> FieldError {
    FieldError::new(
        error.to_string(),
        graphql_value!({
            "type": "IO_ERROR",
        }),
    )
}

/// Helper to convert a `radicle_surf` Git error to `FieldError`.
fn convert_git(error: &surf::git::error::Error) -> FieldError {
    match error {
        surf::git::error::Error::EmptyCommitHistory => FieldError::new(
            "Repository has an empty commit history.",
            graphql_value!({
                "type": "GIT_EMPTY_COMMIT_HISTORY"
            }),
        ),
        surf::git::error::Error::NotBranch => FieldError::new(
            "Not a known branch.",
            graphql_value!({
                "type": "GIT_NOT_BRANCH"
            }),
        ),
        surf::git::error::Error::NotTag => FieldError::new(
            "Not a known tag.",
            graphql_value!({
                "type": "GIT_NOT_TAG"
            }),
        ),
        surf::git::error::Error::Utf8Error(_utf8_error) => FieldError::new(
            "String conversion error",
            graphql_value!({
                "type": "STRING_CONVERSION",
            }),
        ),
        surf::git::error::Error::FileSystem(fs_error) => convert_fs(fs_error),
        surf::git::error::Error::FileDiffException => FieldError::new(
            "Diff failed.",
            graphql_value!({
                "type": "GIT_FILE_DIFF"
            }),
        ),
        surf::git::error::Error::Internal(error) => FieldError::new(
            format!("Internal Git error: {:?}", error),
            graphql_value!({
                "type": "GIT_INTERNAL"
            }),
        ),
    }
}

/// Helper to convert a `git2::error::Error` to `FieldError`.
fn convert_git2(error: &git2::Error) -> FieldError {
    FieldError::new(
        error.to_string(),
        graphql_value!({
            "type": "GIT2_ERROR"
        }),
    )
}

/// Helper to convert `librad::git::Error` to `FieldError`.
fn convert_librad_git(error: &librad::git::Error) -> FieldError {
    match error {
        librad::git::Error::MissingPgpAddr => FieldError::new(
            "Missing PGP address.",
            graphql_value!({
                "type": "LIBRAD_MISSING_PGP_ADDRESS"
            }),
        ),
        librad::git::Error::MissingPgpUserId => FieldError::new(
            "Missing PGP user ID.",
            graphql_value!({
                "type": "LIBRAD_MISSING_PGP_USER_ID"
            }),
        ),
        librad::git::Error::ProjectExists => FieldError::new(
            "Project already exists.",
            graphql_value!({
                "type": "LIBRAD_PROJECT_EXISTS"
            }),
        ),
        librad::git::Error::NoSuchProject => FieldError::new(
            "No such project exists.",
            graphql_value!({
                "type": "LIBRAD_NO_SUCH_PROJECT"
            }),
        ),
        librad::git::Error::Libgit(git2_error) => convert_git2(git2_error),
        librad::git::Error::Io(io_error) => convert_io(io_error),
        librad::git::Error::Serde(json_error) => FieldError::new(
            json_error.to_string(),
            graphql_value!({
                "type": "LIBRAD_JSON_ERROR"
            }),
        ),
        librad::git::Error::Pgp(pgp_error) => FieldError::new(
            pgp_error.to_string(),
            graphql_value!({
                "type": "LIBRAD_PGP_ERROR"
            }),
        ),
        librad::git::Error::Surf(surf_error) => convert_git(surf_error),
        librad::git::Error::MissingDefaultBranch(branch, _) => FieldError::new(
            format!(
                "Branch {} specified as default_branch does not exist in the source repo",
                branch
            ),
            graphql_value!({
                "type": "LIBRAD_MISING_DEFAULT_BRANCH"
            }),
        ),
    }
}

/// Helper to convert `librad::project::projectid::ParseError` to `FieldError`.
fn convert_librad_parse_error_to_field_error(
    error: &librad::project::projectid::ParseError,
) -> FieldError {
    match error {
        librad::project::projectid::ParseError::Git(parse_error) => match parse_error {
            librad::git::projectid::ParseError::InvalidBackend(error) => FieldError::new(
                error.to_string(),
                graphql_value!({
                    "type": "LIBRAD_PARSE_INVALID_BACKEND"
                }),
            ),
            librad::git::projectid::ParseError::InvalidFormat(error) => FieldError::new(
                error.to_string(),
                graphql_value!({
                    "type": "LIBRAD_PARSE_INVALID_FORMAT"
                }),
            ),
            librad::git::projectid::ParseError::InvalidOid(_, git2_error) => {
                convert_git2(git2_error)
            },
        },
    }
}

/// Helper to convert `url::ParseError` to `FieldError`.
fn convert_url_parse_error_to_field_error(error: &url::ParseError) -> FieldError {
    FieldError::new(error.to_string(), graphql_value!({ "type": "URL_PARSE" }))
}

impl IntoFieldError for Error {
    fn into_field_error(self) -> FieldError {
        match self {
            Self::Cbor(cbor_error) => {
                FieldError::new(cbor_error.to_string(), graphql_value!({ "type": "CBOR" }))
            }
            Self::FS(fs_error) => convert_fs(&fs_error),
            Self::Git(git_error) => convert_git(&git_error),
            Self::Git2(git2_error) => convert_git2(&git2_error),
            Self::IntConversion(int_error) => FieldError::new(
                int_error.to_string(),
                graphql_value!({
                    "type": "INT_CONVERSION",
                }),
            ),
            Self::Io(io_error) => convert_io(&io_error),
            Self::Librad(librad_error) => convert_librad_git(&librad_error),
            Self::LibradParse(parse_error) => {
                convert_librad_parse_error_to_field_error(&parse_error)
            },
            Self::LibradProject(project_error) => match project_error {
                librad::project::Error::Git(librad_error) => convert_librad_git(&librad_error),
            },
            Self::Url(url_error) => convert_url_parse_error_to_field_error(&url_error),
            Self::ProjectValidation(project_error) => match project_error {
                ProjectValidation::NameTooLong(error) => {
                    FieldError::new(error, graphql_value!({ "type": "PROJECT_NAME_TOO_LONG" }))
                },
                ProjectValidation::DomainTooLong(error) => {
                    FieldError::new(error, graphql_value!({ "type": "PROJECT_DOMAIN_TOO_LONG" }))
<<<<<<< HEAD
                } /* TODO(garbados): finish two-way attestation
                   * ProjectValidation::JsonSerialization(error) => {
                   *     FieldError::new(error, graphql_value!({ "type": "JSON_SERIALIZATION" }))
                   * } */
=======
                },
>>>>>>> e94c9a08
            },
            // TODO(garbados): expand via sub-match
            Self::Protocol(error) => FieldError::new(
                error.to_string(),
                graphql_value!({ "type": "RADICLE_PROTOCOL" }),
            ),
            // TODO(garbados): expand via sub-match
            Self::Runtime(error) => FieldError::new(
                format!("{:?}", error),
                graphql_value!({ "type": "RADICLE_RUNTIME" }),
            ),
            Self::Time(error) => {
                FieldError::new(error.to_string(), graphql_value!({ "type": "TIME" }))
            },
        }
    }
}<|MERGE_RESOLUTION|>--- conflicted
+++ resolved
@@ -335,14 +335,10 @@
                 },
                 ProjectValidation::DomainTooLong(error) => {
                     FieldError::new(error, graphql_value!({ "type": "PROJECT_DOMAIN_TOO_LONG" }))
-<<<<<<< HEAD
                 } /* TODO(garbados): finish two-way attestation
                    * ProjectValidation::JsonSerialization(error) => {
                    *     FieldError::new(error, graphql_value!({ "type": "JSON_SERIALIZATION" }))
                    * } */
-=======
-                },
->>>>>>> e94c9a08
             },
             // TODO(garbados): expand via sub-match
             Self::Protocol(error) => FieldError::new(
