//! Endpoints for Org.

use serde::ser::SerializeStruct as _;
use serde::{Deserialize, Serialize, Serializer};
use warp::document::{self, ToDocumentedType};
use warp::{path, Filter, Rejection, Reply};

use crate::avatar;
use crate::http;
use crate::project;
use crate::registry;

/// Prefixed filters.
pub fn routes<R>(ctx: http::Ctx<R>) -> impl Filter<Extract = impl Reply, Error = Rejection> + Clone
where
    R: http::Registry,
{
    path("orgs").and(
        get_filter(ctx.clone())
            .or(register_project_filter(ctx.clone()))
            .or(get_project_filter(ctx.clone()))
            .or(get_projects_filter(ctx.clone()))
            .or(register_filter(ctx.clone()))
            .or(register_member_filter(ctx)),
    )
}

/// Combination of all org routes.
#[cfg(test)]
fn filters<R>(ctx: http::Ctx<R>) -> impl Filter<Extract = impl Reply, Error = Rejection> + Clone
where
    R: http::Registry,
{
    get_filter(ctx.clone())
        .or(register_project_filter(ctx.clone()))
        .or(get_project_filter(ctx.clone()))
        .or(get_projects_filter(ctx.clone()))
        .or(register_filter(ctx.clone()))
        .or(register_member_filter(ctx))
}

/// `GET /<id>`
fn get_filter<R>(ctx: http::Ctx<R>) -> impl Filter<Extract = impl Reply, Error = Rejection> + Clone
where
    R: http::Registry,
{
    http::with_context(ctx)
        .and(warp::get())
        .and(document::param::<String>("id", "Unique ID of the Org"))
        .and(path::end())
        .and(document::document(document::description("Find Org by ID")))
        .and(document::document(document::tag("Org")))
        .and(document::document(
            document::response(
                200,
                document::body(registry::Org::document()).mime("application/json"),
            )
            .description("Successful retrieval"),
        ))
        .and(document::document(
            document::response(
                404,
                document::body(http::error::Error::document()).mime("application/json"),
            )
            .description("Org not found"),
        ))
        .and_then(handler::get)
}

/// `POST /<id>/projects/<name>`
fn register_project_filter<R>(
    ctx: http::Ctx<R>,
) -> impl Filter<Extract = impl Reply, Error = Rejection> + Clone
where
    R: http::Registry,
{
    http::with_context(ctx)
        .and(warp::post())
        .and(document::param::<String>("org_id", "Unique ID of the Org"))
        .and(path("projects"))
        .and(document::param::<String>(
            "project_name",
            "Name of the project",
        ))
        .and(path::end())
        .and(warp::body::json())
        .and(document::document(document::description(
            "Register a new project under the org",
        )))
        .and(document::document(document::tag("Org")))
        .and(document::document(
            document::body(http::RegisterProjectInput::document()).mime("application/json"),
        ))
        .and(document::document(
            document::response(
                201,
                document::body(registry::Org::document()).mime("application/json"),
            )
            .description("Registration succeeded"),
        ))
        .and_then(handler::register_project)
}

/// `GET /<id>/projects/<project_name>`
fn get_project_filter<R>(
    ctx: http::Ctx<R>,
) -> impl Filter<Extract = impl Reply, Error = Rejection> + Clone
where
    R: http::Registry,
{
    http::with_context(ctx)
        .and(warp::get())
        .and(document::param::<String>("org_id", "Unique ID of the Org"))
        .and(path("projects"))
        .and(document::param::<String>(
            "project_name",
            "Name of the project",
        ))
        .and(path::end())
        .and(document::document(document::description(
            "Find Project for Org",
        )))
        .and(document::document(document::tag("Org")))
        .and(document::document(
            document::response(
                200,
                document::body(registry::Project::document()).mime("application/json"),
            )
            .description("Successful retrieval"),
        ))
        .and(document::document(
            document::response(
                404,
                document::body(http::error::Error::document()).mime("application/json"),
            )
            .description("Project not found"),
        ))
        .and_then(handler::get_project)
}

/// `GET /<id>/projects`
fn get_projects_filter<R>(
    ctx: http::Ctx<R>,
) -> impl Filter<Extract = impl Reply, Error = Rejection> + Clone
where
    R: http::Registry,
{
    http::with_context(ctx)
        .and(warp::get())
        .and(document::param::<String>("org_id", "Unique ID of the Org"))
        .and(path("projects"))
        .and(path::end())
        .and(document::document(document::description(
            "Lists all Projects of the Org",
        )))
        .and(document::document(document::tag("Org")))
        .and(document::document(
            document::response(
                200,
                document::body(registry::Project::document()).mime("application/json"),
            )
            .description("Successful retrieval"),
        ))
        .and_then(handler::get_projects)
}

/// `POST /`
fn register_filter<R>(
    ctx: http::Ctx<R>,
) -> impl Filter<Extract = impl Reply, Error = Rejection> + Clone
where
    R: http::Registry,
{
    http::with_context(ctx)
        .and(warp::post())
        .and(path::end())
        .and(warp::body::json())
        .and(document::document(document::description(
            "Register a new unique Org",
        )))
        .and(document::document(document::tag("Org")))
        .and(document::document(
            document::body(RegisterInput::document()).mime("application/json"),
        ))
        .and(document::document(
            document::response(
                201,
                document::body(registry::Org::document()).mime("application/json"),
            )
            .description("Creation succeeded"),
        ))
        .and_then(handler::register)
}

/// `POST /<id>/members`
fn register_member_filter<R>(
    ctx: http::Ctx<R>,
) -> impl Filter<Extract = impl Reply, Error = Rejection> + Clone
where
    R: http::Registry,
{
    http::with_context(ctx)
        .and(warp::post())
        .and(document::param::<String>("id", "Unique ID of the Org"))
        .and(path("members"))
        .and(path::end())
        .and(warp::body::json())
        .and(document::document(document::description(
            "Register a member",
        )))
        .and(document::document(document::tag("Org")))
        .and(document::document(
            document::body(RegisterMemberInput::document()).mime("application/json"),
        ))
        .and(document::document(
            document::response(
                201,
                document::body(registry::Org::document()).mime("application/json"),
            )
            .description("Creation succeeded"),
        ))
        .and_then(handler::register_member)
}

/// Org handlers for conversion between core domain and http request fullfilment.
mod handler {
    use std::convert::TryFrom;
    use warp::http::StatusCode;
    use warp::{reply, Rejection, Reply};

    use crate::error::Error;
    use crate::http;
    use crate::notification;
    use crate::project;
    use crate::registry;

    /// Get the Org for the given `id`.
    pub async fn get<R>(ctx: http::Ctx<R>, org_id: String) -> Result<impl Reply, Rejection>
    where
        R: http::Registry,
    {
        let ctx = ctx.lock().await;
        let org_id = registry::Id::try_from(org_id).map_err(Error::from)?;
        let org = ctx.registry.get_org(org_id).await?;

        Ok(reply::json(&org))
    }

    /// Register a project in the Registry.
    pub async fn register_project<R>(
        ctx: http::Ctx<R>,
        org_id: String,
        project_name: String,
        input: http::RegisterProjectInput,
    ) -> Result<impl Reply, Rejection>
    where
        R: http::Registry,
    {
        http::register_project(ctx, registry::DomainType::Org, org_id, project_name, input).await
    }

    /// Get the [`registry::Project`] under the given org id.
    pub async fn get_project<R>(
        ctx: http::Ctx<R>,
        org_id: String,
        project_name: String,
    ) -> Result<impl Reply, Rejection>
    where
        R: http::Registry,
    {
        let ctx = ctx.lock().await;
        let org_id = registry::Id::try_from(org_id).map_err(Error::from)?;
        let project_domain = registry::ProjectDomain::Org(org_id);
        let project_name = registry::ProjectName::try_from(project_name).map_err(Error::from)?;
        let project = ctx
            .registry
            .get_project(project_domain, project_name)
            .await?;

        Ok(reply::json(&project))
    }

    /// Get all projects under the given org id.
    pub async fn get_projects<R>(ctx: http::Ctx<R>, org_id: String) -> Result<impl Reply, Rejection>
    where
        R: http::Registry,
    {
        let ctx = ctx.lock().await;
        let org_id = registry::Id::try_from(org_id).map_err(Error::from)?;
        let projects = ctx.registry.list_org_projects(org_id).await?;
        let mut mapped_projects = Vec::new();
        for p in &projects {
            let maybe_project = if let Some(urn) = &p.maybe_project_id {
                Some(project::get(&ctx.peer_api, urn).expect("Project not found"))
            } else {
                None
            };

            let org_project = super::Project {
                name: p.name.to_string(),
                org_id: p.domain.id().to_string(),
                shareable_entity_identifier: format!(
                    "%{}/{}",
                    p.domain.id().to_string(),
                    p.name.to_string()
                ),
                maybe_project,
            };
            mapped_projects.push(org_project);
        }

        Ok(reply::json(&mapped_projects))
    }

    /// Register an org on the Registry.
    pub async fn register<R>(
        ctx: http::Ctx<R>,
        input: super::RegisterInput,
    ) -> Result<impl Reply, Rejection>
    where
        R: http::Registry,
    {
        // TODO(xla): Get keypair from persistent storage.
        let fake_pair = radicle_registry_client::ed25519::Pair::from_legacy_string("//Alice", None);

        let ctx = ctx.lock().await;
        let org_id = registry::Id::try_from(input.id).map_err(Error::from)?;
        let tx = ctx
            .registry
            .register_org(&fake_pair, org_id, input.transaction_fee)
            .await?;

        ctx.subscriptions
            .broadcast(notification::Notification::Transaction(tx.clone()))
            .await;

        Ok(reply::with_status(reply::json(&tx), StatusCode::CREATED))
    }

    /// Register a member under an org on the Registry.
    pub async fn register_member<R>(
        ctx: http::Ctx<R>,
        id: String,
        input: super::RegisterMemberInput,
    ) -> Result<impl Reply, Rejection>
    where
        R: http::Registry,
    {
        // TODO(xla): Get keypair from persistent storage.
        let fake_pair = radicle_registry_client::ed25519::Pair::from_legacy_string("//Alice", None);

        let ctx = ctx.lock().await;
        let org_id = registry::Id::try_from(id).map_err(Error::from)?;
        let handle = registry::Id::try_from(input.handle).map_err(Error::from)?;
        let tx = ctx
            .registry
            .register_member(&fake_pair, org_id, handle, input.transaction_fee)
            .await?;

        ctx.subscriptions
            .broadcast(notification::Notification::Transaction(tx.clone()))
            .await;

        Ok(reply::with_status(reply::json(&tx), StatusCode::CREATED))
    }
}

impl ToDocumentedType for registry::Org {
    fn document() -> document::DocumentedType {
        let mut properties = std::collections::HashMap::with_capacity(3);
        properties.insert("avatarFallback".into(), avatar::Avatar::document());
        properties.insert(
            "id".into(),
            document::string()
                .description("The id of the org")
                .example("monadic"),
        );
        properties.insert(
            "shareableEntityIdentifier".into(),
            document::string()
                .description("Unique identifier that can be shared and looked up")
                .example("%monadic"),
        );
        properties.insert(
            "members".into(),
            document::array(registry::User::document()),
        );

        document::DocumentedType::from(properties).description("Org")
    }
}

impl Serialize for registry::Project {
    fn serialize<S>(&self, serializer: S) -> Result<S::Ok, S::Error>
    where
        S: Serializer,
    {
        let mut state = serializer.serialize_struct("Project", 3)?;
        state.serialize_field("name", &self.name.to_string())?;
        state.serialize_field("orgId", &self.domain.id().to_string())?;
        state.serialize_field("maybeProjectId", &self.maybe_project_id)?;

        state.end()
    }
}

impl ToDocumentedType for registry::Project {
    fn document() -> document::DocumentedType {
        let mut properties = std::collections::HashMap::with_capacity(3);
        properties.insert(
            "name".into(),
            document::string()
                .description("Name of the project")
                .example("upstream"),
        );
        properties.insert(
            "orgId".into(),
            document::string()
                .description("The id of the org")
                .example("radicle"),
        );
        properties.insert(
            "shareableEntityIdentifier".into(),
            document::string()
                .description("Unique identifier that can be shared and looked up")
                .example("%monadic/radicle-link"),
        );
        properties.insert(
            "maybeProjectId".into(),
            document::string()
                .description("The id project attested in coco")
                .example("123abdcd.git")
                .nullable(true),
        );

        document::DocumentedType::from(properties).description("Project")
    }
}

/// Object the API returns for a project that is registered under an org.
#[derive(Serialize)]
#[serde(rename_all = "camelCase")]
pub struct Project {
    /// Id of the Org.
    org_id: String,
    /// Unambiguous identifier pointing at this identity.
    shareable_entity_identifier: String,
    /// Name of the project.
    name: String,
    /// Associated CoCo project.
    maybe_project: Option<project::Project>,
}

/// Bundled input data for org registration.
#[derive(Deserialize, Serialize)]
#[serde(rename_all = "camelCase")]
pub struct RegisterInput {
    /// Id of the Org.
    id: String,
    /// User specified transaction fee.
    transaction_fee: registry::Balance,
}

impl ToDocumentedType for RegisterInput {
    fn document() -> document::DocumentedType {
        let mut properties = std::collections::HashMap::with_capacity(1);
        properties.insert(
            "id".into(),
            document::string()
                .description("ID of the org")
                .example("monadic"),
        );
        properties.insert(
            "transactionFee".into(),
            document::string()
                .description("User specified transaction fee")
                .example(100),
        );

        document::DocumentedType::from(properties).description("Input for org registration")
    }
}

/// Bundled input data for member registration.
#[derive(Deserialize, Serialize)]
#[serde(rename_all = "camelCase")]
pub struct RegisterMemberInput {
    /// Id of the User.
    handle: String,
    /// User specified transaction fee.
    transaction_fee: registry::Balance,
}

impl ToDocumentedType for RegisterMemberInput {
    fn document() -> document::DocumentedType {
        let mut properties = std::collections::HashMap::with_capacity(1);
        properties.insert(
            "handle".into(),
            document::string()
                .description("Handle of the user")
                .example("cloudhead"),
        );
        properties.insert(
            "transactionFee".into(),
            document::string()
                .description("User specified transaction fee")
                .example(100),
        );

        document::DocumentedType::from(properties).description("Input for member registration")
    }
}

#[allow(clippy::unwrap_used, clippy::indexing_slicing, clippy::panic)]
#[cfg(test)]
mod test {
    use pretty_assertions::assert_eq;
    use serde_json::{json, Value};
    use std::convert::TryFrom;
    use warp::http::StatusCode;
    use warp::test::request;

    use radicle_registry_client as protocol;

    use crate::avatar;
    use crate::coco;
    use crate::error;
    use crate::http;
    use crate::registry;

    #[tokio::test]
    async fn get() -> Result<(), error::Error> {
        let tmp_dir = tempfile::tempdir()?;
        let ctx = http::Context::tmp(tmp_dir).await?;
        let api = super::filters(ctx);

        let author = radicle_registry_client::ed25519::Pair::from_legacy_string("//Alice", None);
        let handle = registry::Id::try_from("alice")?;
        let org_id = registry::Id::try_from("radicle")?;

        let ctx = ctx.lock().await;
        // Register the user
        let fee: registry::Balance = 10;
        ctx.registry
            .register_user(&author, handle.clone(), None, fee)
            .await?;

        let user = ctx.registry.get_user(handle).await?.unwrap();

        // Register the org
        let fee: registry::Balance = 100;
        ctx.registry
            .register_org(&author, org_id.clone(), fee)
            .await?;

        let res = request()
            .method("GET")
            .path(&format!("/{}", org_id.to_string()))
            .reply(&api)
            .await;

        http::test::assert_response(&res, StatusCode::OK, |have| {
            assert_eq!(
                have,
                json!(registry::Org {
                    id: org_id.clone(),
                    shareable_entity_identifier: format!("%{}", org_id.to_string()),
                    avatar_fallback: avatar::Avatar::from(&org_id.to_string(), avatar::Usage::Org),
                    members: vec![user]
                })
            );
        });

        Ok(())
    }

    #[tokio::test]
    async fn register_project() -> Result<(), error::Error> {
        let tmp_dir = tempfile::tempdir()?;
        let ctx = http::Context::tmp(tmp_dir).await?;
        let api = super::filters(ctx);

        let ctx = ctx.lock().await;
        let owner = coco::init_user(&ctx.peer_api, ctx.key()?, "cloudhead")?;
        let owner = coco::verify_user(owner).await?;
        let author = radicle_registry_client::ed25519::Pair::from_legacy_string("//Alice", None);
        let handle = registry::Id::try_from("alice")?;
        let org_id = registry::Id::try_from("radicle")?;
        let urn = coco::Urn::new(
            owner.root_hash().clone(),
            librad::uri::Protocol::Git,
            librad::uri::Path::new(),
        );

        // Register user.
        let fee: registry::Balance = 10;
        ctx.registry
            .register_user(&author, handle, None, fee)
            .await?;

        // Register org.
        ctx.registry
            .register_org(&author, org_id.clone(), fee)
            .await?;

        // Register project
        let project_name = "upstream";

        let res = request()
            .method("POST")
            .path(&format!("/{}/projects/{}", org_id, project_name))
            .json(&http::RegisterProjectInput {
                maybe_coco_id: Some(urn.to_string()),
                transaction_fee: registry::MINIMUM_FEE,
            })
            .reply(&api)
            .await;

        assert_eq!(res.status(), StatusCode::CREATED);

        let txs = ctx.registry.list_transactions(vec![])?;
        let tx = txs.first().unwrap();

        let have: Value = serde_json::from_slice(res.body()).unwrap();
        assert_eq!(have, json!(tx));

        let tx_msg = tx.messages.first().unwrap();
        match tx_msg {
            registry::Message::ProjectRegistration {
                project_name,
                domain_type,
                domain_id,
            } => {
                assert_eq!(
                    project_name.clone(),
                    registry::ProjectName::try_from("upstream").unwrap()
                );
                assert_eq!(domain_type.clone(), registry::DomainType::Org);
                assert_eq!(domain_id.clone(), org_id);
            },
            _ => panic!("The tx message is an unexpected variant."),
        }

        Ok(())
    }

    #[tokio::test]
    async fn get_project() -> Result<(), error::Error> {
        let tmp_dir = tempfile::tempdir()?;
        let ctx = http::Context::tmp(tmp_dir).await?;
        let api = super::filters(ctx);

        let author = radicle_registry_client::ed25519::Pair::from_legacy_string("//Alice", None);
        let handle = registry::Id::try_from("alice")?;
        let org_id = registry::Id::try_from("radicle")?;
        let project_name = registry::ProjectName::try_from("upstream")?;
        let project_domain = registry::ProjectDomain::Org(org_id.clone());

        let ctx = ctx.lock().await;

        // Register the user
        let fee: registry::Balance = 10;
        ctx.registry
            .register_user(&author, handle, None, fee)
            .await?;

        // Register the org.
        ctx.registry
            .register_org(&author, org_id.clone(), fee)
            .await?;

        // Register the project.
        ctx.registry
            .register_project(
                &author,
                project_domain.clone(),
                project_name.clone(),
                None,
                fee,
            )
            .await?;

        let res = request()
            .method("GET")
            .path(&format!("/{}/projects/{}", org_id, project_name))
            .reply(&api)
            .await;

        http::test::assert_response(&res, StatusCode::OK, |have| {
            assert_eq!(
                have,
                json!(registry::Project {
                    name: project_name,
                    domain: project_domain,
                    maybe_project_id: None,
                })
            );
        });

        Ok(())
    }

    #[tokio::test]
    async fn get_projects() -> Result<(), error::Error> {
        let tmp_dir = tempfile::tempdir()?;
<<<<<<< HEAD
        let ctx = http::Context::tmp(tmp_dir).await?;
        let api = super::filters(ctx);

        let ctx = ctx.lock().await;
=======
        let key = SecretKey::new();
        let config = coco::config::default(key.clone(), tmp_dir.path())?;
        let peer = coco::create_peer_api(config).await?;
        let owner = coco::init_user(&peer, key.clone(), "cloudhead")?;
        let owner = coco::verify_user(owner)?;
        let registry = {
            let (client, _) = radicle_registry_client::Client::new_emulator();
            Arc::new(RwLock::new(registry::Registry::new(client)))
        };
        let subscriptions = notification::Subscriptions::default();
>>>>>>> 1df3725e

        let owner = coco::init_user(&ctx.peer_api, ctx.key()?, "cloudhead")?;
        let owner = coco::verify_user(owner).await?;
        let project_name = "upstream";
        let project_description = "desktop client for radicle";
        let default_branch = "master";

        let platinum_project = coco::control::replicate_platinum(
            &ctx.peer_api,
            ctx.key()?,
            &owner,
            project_name,
            project_description,
            default_branch,
        )?;
        let urn = platinum_project.urn();

        // Register the user
        let author = radicle_registry_client::ed25519::Pair::from_legacy_string("//Alice", None);
        let handle = registry::Id::try_from("alice")?;
        let org_id = registry::Id::try_from("radicle")?;
        let project_name = registry::ProjectName::try_from(project_name)?;
        let project_domain = registry::ProjectDomain::Org(org_id.clone());
        let fee: registry::Balance = 10;

        ctx.registry
            .register_user(&author, handle, None, fee)
            .await?;

        // Register the org.
        ctx.registry
            .register_org(&author, org_id.clone(), fee)
            .await?;

        // Register the project.
        ctx.registry
            .register_project(
                &author,
                project_domain,
                project_name.clone(),
                Some(urn.clone()),
                fee,
            )
            .await?;

        let res = request()
            .method("GET")
            .path(&format!("/{}/projects", org_id.to_string()))
            .reply(&api)
            .await;

        let want = json!([{
            "name": project_name.to_string(),
            "orgId": org_id.to_string(),
            "shareableEntityIdentifier": format!("%{}/{}", org_id.to_string(), project_name.to_string()),
            "maybeProject": {
                "id": urn.to_string(),
                "metadata": {
                    "defaultBranch": default_branch.to_string(),
                    "description": project_description.to_string(),
                    "name": project_name.to_string(),
                },
                "registration": Value::Null,
                "shareableEntityIdentifier": format!("%{}", urn),
                "stats": {
                  "branches": 2,
                  "commits": 14,
                  "contributors": 4
                }
            },
        }]);

        http::test::assert_response(&res, StatusCode::OK, |have| {
            assert_eq!(have, want);
        });

        Ok(())
    }

    #[tokio::test]
    async fn register() -> Result<(), error::Error> {
        let tmp_dir = tempfile::tempdir()?;
        let ctx = http::Context::tmp(tmp_dir).await?;
        let api = super::filters(ctx);

        let ctx = ctx.lock().await;
        let author = protocol::ed25519::Pair::from_legacy_string("//Alice", None);
        let handle = registry::Id::try_from("alice")?;
        let org_id = registry::Id::try_from("radicle")?;
        let fee: registry::Balance = 10;

        // Register the user
        ctx.registry
            .register_user(&author, handle, None, fee)
            .await?;

        let res = request()
            .method("POST")
            .path("/")
            .json(&super::RegisterInput {
                id: org_id.to_string(),
                transaction_fee: registry::MINIMUM_FEE,
            })
            .reply(&api)
            .await;

        let txs = ctx.registry.list_transactions(vec![])?;

        // Get the registered org
        let org = ctx.registry.get_org(org_id.clone()).await?.unwrap();

        assert_eq!(res.status(), StatusCode::CREATED);
        assert_eq!(txs.len(), 2);
        assert_eq!(org.id, org_id);

        Ok(())
    }

    #[tokio::test]
    async fn register_member() -> Result<(), error::Error> {
        let tmp_dir = tempfile::tempdir()?;
        let ctx = http::Context::tmp(tmp_dir).await?;
        let api = super::filters(ctx);

        let ctx = ctx.lock().await;
        let author = protocol::ed25519::Pair::from_legacy_string("//Alice", None);
        let handle = registry::Id::try_from("alice")?;
        let org_id = registry::Id::try_from("radicle")?;
        let fee: registry::Balance = 10;

        // Register the user
        ctx.registry
            .register_user(&author, handle.clone(), None, fee)
            .await?;

        // Register the org
        ctx.registry
            .register_org(&author, org_id.clone(), fee)
            .await?;

        // Register a second user
        let author2 = protocol::ed25519::Pair::from_legacy_string("//Bob", None);
        let handle2 = registry::Id::try_from("bob")?;
        ctx.registry
            .register_user(&author2, handle2.clone(), None, fee)
            .await?;

        // Register the second user as a member of the org
        let res = request()
            .method("POST")
            .path(&format!("/{}/members", org_id.clone()))
            .json(&super::RegisterMemberInput {
                handle: handle2.clone().to_string(),
                transaction_fee: registry::MINIMUM_FEE,
            })
            .reply(&api)
            .await;

        let txs = ctx.registry.list_transactions(vec![])?;

        // Get the org and its members
        let org = ctx.registry.get_org(org_id).await?.unwrap();
        let member_handles: Vec<registry::Id> =
            org.members.iter().map(|user| user.handle.clone()).collect();

        assert_eq!(res.status(), StatusCode::CREATED);
        assert_eq!(txs.len(), 4);
        assert_eq!(org.members.len(), 2);
        assert!(member_handles.contains(&handle));
        assert!(member_handles.contains(&handle2));

        Ok(())
    }
}<|MERGE_RESOLUTION|>--- conflicted
+++ resolved
@@ -703,26 +703,12 @@
     #[tokio::test]
     async fn get_projects() -> Result<(), error::Error> {
         let tmp_dir = tempfile::tempdir()?;
-<<<<<<< HEAD
         let ctx = http::Context::tmp(tmp_dir).await?;
         let api = super::filters(ctx);
 
         let ctx = ctx.lock().await;
-=======
-        let key = SecretKey::new();
-        let config = coco::config::default(key.clone(), tmp_dir.path())?;
-        let peer = coco::create_peer_api(config).await?;
-        let owner = coco::init_user(&peer, key.clone(), "cloudhead")?;
+        let owner = coco::init_user(&ctx.peer_api, ctx.key()?, "cloudhead")?;
         let owner = coco::verify_user(owner)?;
-        let registry = {
-            let (client, _) = radicle_registry_client::Client::new_emulator();
-            Arc::new(RwLock::new(registry::Registry::new(client)))
-        };
-        let subscriptions = notification::Subscriptions::default();
->>>>>>> 1df3725e
-
-        let owner = coco::init_user(&ctx.peer_api, ctx.key()?, "cloudhead")?;
-        let owner = coco::verify_user(owner).await?;
         let project_name = "upstream";
         let project_description = "desktop client for radicle";
         let default_branch = "master";
