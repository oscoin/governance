//! Endpoints and serialisation for [`crate::project::Project`] related types.

use std::path::PathBuf;

use serde::{Deserialize, Serialize};
use warp::{filters::BoxedFilter, path, Filter, Rejection, Reply};

use crate::{context, http};

/// Combination of all routes.
pub fn filters(ctx: context::Context) -> BoxedFilter<(impl Reply,)> {
    tracked_filter(ctx.clone())
        .or(contributed_filter(ctx.clone()))
        .or(user_filter(ctx.clone()))
        .or(checkout_filter(ctx.clone()))
        .or(create_filter(ctx.clone()))
        .or(discover_filter(ctx.clone()))
        .or(request_filter(ctx.clone()))
        .or(get_filter(ctx))
        .boxed()
}

/// `POST /<id>/checkout`
fn checkout_filter(
    ctx: context::Context,
) -> impl Filter<Extract = impl Reply, Error = Rejection> + Clone {
    http::with_context(ctx)
        .and(warp::post())
        .and(path::param::<coco::Urn>())
        .and(warp::body::json())
        .and_then(handler::checkout)
}

/// `POST /`
fn create_filter(
    ctx: context::Context,
) -> impl Filter<Extract = impl Reply, Error = Rejection> + Clone {
    warp::post()
        .and(path::end())
        .and(http::with_context(ctx.clone()))
        .and(http::with_owner_guard(ctx))
        .and(warp::body::json())
        .and_then(handler::create)
}

/// `GET /<id>`
fn get_filter(
    ctx: context::Context,
) -> impl Filter<Extract = impl Reply, Error = Rejection> + Clone {
    http::with_context(ctx)
        .and(warp::get())
        .and(path::param::<coco::Urn>())
        .and(path::end())
        .and_then(handler::get)
}

/// `GET /request/<id>`
fn request_filter(ctx: context::Ctx) -> impl Filter<Extract = impl Reply, Error = Rejection> + Clone {
// TODO(sos): This should be part of the logic in the `get` endpoint -- 
//          e.g. 

//              client requests GET projects/<id>
//              if (project exists in monorepo) {
//                  return project
//              } else {
//                  kick off search request
//                  return a request that can be subscribed to / monitored
//                  for updates
//              }
            
// For now, this is a sandbox for the cloning process until it's running 
// smoothly
    path("request")
        .and(warp::get())
        .and(http::with_context(ctx))
        .and(path::param::<coco::Urn>())
        .and(path::end())
        .and_then(handler::get_request)
}

/// `GET /tracked`
fn tracked_filter(
    ctx: context::Context,
) -> impl Filter<Extract = impl Reply, Error = Rejection> + Clone {
    path("tracked")
        .and(warp::get())
        .and(http::with_context(ctx))
        .and(path::end())
        .and_then(handler::list_tracked)
}

/// `GET /contributed`
fn contributed_filter(
    ctx: context::Context,
) -> impl Filter<Extract = impl Reply, Error = Rejection> + Clone {
    path("contributed")
        .and(warp::get())
        .and(http::with_context(ctx))
        .and(path::end())
        .and_then(handler::list_contributed)
}

/// `GET /user/<id>
fn user_filter(
    ctx: context::Context,
) -> impl Filter<Extract = impl Reply, Error = Rejection> + Clone {
    path("user")
        .and(warp::get())
        .and(http::with_context(ctx))
        .and(path::param::<coco::Urn>())
        .and(path::end())
        .and_then(handler::list_for_user)
}

/// `GET /discover`
fn discover_filter(
    ctx: context::Context,
) -> impl Filter<Extract = impl Reply, Error = Rejection> + Clone {
    path("discover")
        .and(warp::get())
        .and(http::with_context(ctx))
        .and(path::end())
        .and_then(handler::discover)
}

/// Project handlers to implement conversion and translation between core domain and http request
/// fullfilment.
mod handler {
    use std::{path::PathBuf, time::Instant};

    use warp::{http::StatusCode, reply, Rejection, Reply};

    use crate::{context, error::Error, project};

    /// Create a new [`project::Project`].
    pub async fn create(
        ctx: context::Context,
        owner: coco::user::User,
        input: coco::project::Create<PathBuf>,
    ) -> Result<impl Reply, Rejection> {
        let meta = ctx
            .state
            .init_project(&ctx.signer, &owner, input)
            .await
            .map_err(Error::from)?;
        let urn = meta.urn();

        let stats = ctx
            .state
            .with_browser(urn, |browser| Ok(browser.get_stats()?))
            .await
            .map_err(Error::from)?;
        let project: project::Project = (meta, stats).into();

        Ok(reply::with_status(
            reply::json(&project),
            StatusCode::CREATED,
        ))
    }

    /// Checkout a [`project::Project`]'s source code.
    pub async fn checkout(
        ctx: context::Context,
        urn: coco::Urn,
        super::CheckoutInput { path, peer_id }: super::CheckoutInput,
    ) -> Result<impl Reply, Rejection> {
        let path = ctx
            .state
            .checkout(urn, peer_id, path)
            .await
            .map_err(Error::from)?;
        Ok(reply::with_status(reply::json(&path), StatusCode::CREATED))
    }

    /// Get the [`project::Project`] for the given `id`.
<<<<<<< HEAD
    pub async fn get(ctx: context::Ctx, urn: coco::Urn) -> Result<impl Reply, Rejection> {
        let ctx = ctx.read().await;
        let state = ctx.state.lock().await;

        let project = project::get(&state, &urn)?;

        Ok(reply::json(&project))
    }

    /// Kick off a network request for the [`project::Project`] of the given `id`.
    pub async fn get_request(ctx: context::Ctx, urn: coco::Urn) -> Result<impl Reply, Rejection> {
        // TODO(finto): Check the request exists in the monorepo
        let ctx = ctx.write().await;
        let mut waiting_room = ctx.waiting_room.write().await;
        let request = waiting_room.request(urn, Instant::now());

        Ok(reply::json(&request))
=======
    pub async fn get(ctx: context::Context, urn: coco::Urn) -> Result<impl Reply, Rejection> {
        Ok(reply::json(&project::get(&ctx.state, urn).await?))
>>>>>>> f78bde61
    }

    /// List all projects tracked by the current user.
    pub async fn list_tracked(ctx: context::Context) -> Result<impl Reply, Rejection> {
        let projects = project::Projects::list(&ctx.state).await?.tracked;

        Ok(reply::json(&projects))
    }

    /// List all projects the current user has contributed to.
    pub async fn list_contributed(ctx: context::Context) -> Result<impl Reply, Rejection> {
        let projects = project::Projects::list(&ctx.state).await?;

        Ok(reply::json(&projects.contributed))
    }

    /// This lists all the projects for a given `user`. This `user` should not be your particular
    /// `user` (i.e. the "default user"), but rather should be another user that you are tracking.
    ///
    /// See [`project::list_for_user`] for more information.
    pub async fn list_for_user(
        ctx: context::Context,
        user_id: coco::Urn,
    ) -> Result<impl Reply, Rejection> {
        let projects = project::list_for_user(&ctx.state, &user_id).await?;

        Ok(reply::json(&projects))
    }

    /// Get a feed of untracked projects.
    pub async fn discover(_ctx: context::Context) -> Result<impl Reply, Rejection> {
        let feed = project::discover()?;

        Ok(reply::json(&feed))
    }
}

/// Bundled input data for project creation.
#[derive(Deserialize, Serialize)]
#[serde(rename_all = "camelCase")]
pub struct CreateInput {
    /// Location on the filesystem of the project, an empty directory means we set up a fresh git
    /// repo at the path before initialising the project.
    path: PathBuf,
    /// User provided metadata for the project.
    metadata: MetadataInput,
}

/// Bundled input data for project checkout.
#[derive(Deserialize, Serialize)]
#[serde(rename_all = "camelCase")]
pub struct CheckoutInput {
    /// Location on the filesystem where the working copy should be created.
    path: PathBuf,
    /// Which peer are we checking out from. If it's `None`, we're checking out our own project.
    peer_id: Option<coco::PeerId>,
}

/// User provided metadata for project manipulation.
#[derive(Deserialize, Serialize)]
#[serde(rename_all = "camelCase")]
pub struct MetadataInput {
    /// Name of the project.
    name: String,
    /// Long form outline.
    description: String,
    /// Configured default branch.
    default_branch: String,
}

#[allow(clippy::panic, clippy::unwrap_used)]
#[cfg(test)]
mod test {
    use pretty_assertions::assert_eq;
    use serde_json::{json, Value};
    use warp::{http::StatusCode, test::request};

    use radicle_surf::vcs::git::git2;

    use crate::{context, error, http, identity, project, session};

    use coco::{
        request::{
            SomeRequest,
            Request
        }
    };

    #[tokio::test]
    async fn checkout() -> Result<(), error::Error> {
        let tmp_dir = tempfile::tempdir()?;
        let repos_dir = tempfile::tempdir_in(tmp_dir.path())?;
        let dir = tempfile::tempdir_in(repos_dir.path())?;
        let ctx = context::Context::tmp(&tmp_dir).await?;
        let api = super::filters(ctx.clone());

        let urn = {
            let handle = "cloudhead";
            let owner = ctx.state.init_owner(&ctx.signer, handle).await?;
            session::set_identity(&ctx.store, (ctx.state.peer_id(), owner.clone()).into())?;

            let platinum_project = coco::control::replicate_platinum(
                &ctx.state,
                &ctx.signer,
                &owner,
                "git-platinum",
                "fixture data",
                "master",
            )
            .await?;
            platinum_project.urn()
        };

        let input = super::CheckoutInput {
            path: dir.path().to_path_buf(),
            peer_id: None,
        };
        let res = request()
            .method("POST")
            .path(&format!("/{}/checkout", urn.clone()))
            .json(&input)
            .reply(&api)
            .await;

        http::test::assert_response(&res, StatusCode::CREATED, |_| {});
        assert!(dir.path().exists());

        let repo =
            git2::Repository::open(dir.path().join("git-platinum")).map_err(coco::Error::from)?;
        let refs = repo
            .branches(None)
            .map_err(coco::Error::from)?
            .map(|branch| {
                branch
                    .expect("failed to get branch")
                    .0
                    .name()
                    .expect("failed to get name")
                    .expect("utf-8 error")
                    .to_string()
            })
            .collect::<Vec<_>>();
        let remote = repo
            .find_remote(coco::config::RAD_REMOTE)
            .map_err(coco::Error::from)?;
        assert_eq!(
            remote.url(),
            Some(
                coco::LocalUrl::from_urn(urn.clone(), ctx.state.peer_id())
                    .to_string()
                    .as_str()
            )
        );
        assert_eq!(refs, vec!["master", "rad/dev", "rad/master"]);

        // Verify presence of include file.
        let config = repo.config().map_err(coco::Error::from)?;
        let include_path = config
            .get_entry(coco::include::GIT_CONFIG_PATH_KEY)
            .map_err(coco::Error::from)?
            .value()
            .unwrap()
            .to_string();
        assert_eq!(
            include_path,
            format!(
                "{}/git-includes/{}.inc",
                tmp_dir.path().display().to_string(),
                urn.id
            ),
        );

        Ok(())
    }

    #[tokio::test]
    async fn create_new() -> Result<(), error::Error> {
        let tmp_dir = tempfile::tempdir()?;
        let repos_dir = tempfile::tempdir_in(tmp_dir.path())?;
        let dir = tempfile::tempdir_in(repos_dir.path())?;
        let ctx = context::Context::tmp(&tmp_dir).await?;
        let api = super::filters(ctx.clone());

        {
            let handle = "cloudhead";
            let id = identity::create(&ctx.state, &ctx.signer, handle).await?;

            session::set_identity(&ctx.store, id)?;
        };

        let project = coco::project::Create {
            repo: coco::project::Repo::New {
                path: dir.path(),
                name: "Upstream".to_string(),
            },
            description: "Desktop client for radicle.".into(),
            default_branch: "master".into(),
        };

        let res = request()
            .method("POST")
            .path("/")
            .json(&project)
            .reply(&api)
            .await;

        let projects = project::Projects::list(&ctx.state).await?;
        let meta = projects.into_iter().next().unwrap();
        let maintainer = meta.metadata.maintainers.iter().next().unwrap();

        let have: Value = serde_json::from_slice(res.body()).unwrap();
        let want = json!({
            "id": meta.id,
            "metadata": {
                "defaultBranch": "master",
                "description": "Desktop client for radicle.",
                "maintainers": [
                    maintainer
                ],
                "name": "Upstream",
            },
            "shareableEntityIdentifier": format!("%{}", meta.id.to_string()),
            "stats": {
                "branches": 1,
                "commits": 1,
                "contributors": 1,
            },
        });

        assert_eq!(res.status(), StatusCode::CREATED);
        assert_eq!(have, want);

        Ok(())
    }

    #[tokio::test]
    async fn create_existing() -> Result<(), error::Error> {
        let tmp_dir = tempfile::tempdir()?;
        let repos_dir = tempfile::tempdir_in(tmp_dir.path())?;
        let dir = tempfile::tempdir_in(repos_dir.path())?;
        let repo_path = dir.path().join("Upstream");
        let ctx = context::Context::tmp(&tmp_dir).await?;
        let api = super::filters(ctx.clone());

        {
            let handle = "cloudhead";
            let id = identity::create(&ctx.state, &ctx.signer, handle).await?;
            session::set_identity(&ctx.store, id)?;
        };

        let project = coco::project::Create {
            repo: coco::project::Repo::Existing {
                path: repo_path.clone(),
            },
            description: "Desktop client for radicle.".into(),
            default_branch: "master".into(),
        };

        // Create the repository for which we'll create a project for
        coco::control::clone_platinum(repo_path)?;

        let res = request()
            .method("POST")
            .path("/")
            .json(&project)
            .reply(&api)
            .await;

        let projects = project::Projects::list(&ctx.state).await?;
        let meta = projects.into_iter().next().unwrap();
        let maintainer = meta.metadata.maintainers.iter().next().unwrap();

        let have: Value = serde_json::from_slice(res.body()).unwrap();
        let want = json!({
            "id": meta.id,
            "metadata": {
                "defaultBranch": "master",
                "description": "Desktop client for radicle.",
                "name": "Upstream",
                "maintainers": [
                    maintainer
                ],
            },
            "shareableEntityIdentifier": format!("%{}", meta.id.to_string()),
            "stats": {
                "branches": 1,
                "commits": 14,
                "contributors": 4,
            },
        });

        assert_eq!(res.status(), StatusCode::CREATED);
        assert_eq!(have, want);

        Ok(())
    }

    #[tokio::test]
    async fn get() -> Result<(), error::Error> {
        let tmp_dir = tempfile::tempdir()?;
        let ctx = context::Context::tmp(&tmp_dir).await?;
        let api = super::filters(ctx.clone());

        let urn = {
            let owner = ctx.state.init_owner(&ctx.signer, "cloudhead").await?;
            let platinum_project = coco::control::replicate_platinum(
                &ctx.state,
                &ctx.signer,
                &owner,
                "git-platinum",
                "fixture data",
                "master",
            )
            .await?;
            platinum_project.urn()
        };

        let project = project::get(&ctx.state, urn.clone()).await?;

        let res = request()
            .method("GET")
            .path(&format!("/{}", urn))
            .reply(&api)
            .await;

        http::test::assert_response(&res, StatusCode::OK, |have| {
            assert_eq!(have, json!(project));
        });

        Ok(())
    }

    #[tokio::test]
    async fn get_remote() -> Result<(), error::Error> {
        let api = super::filters(ctx.clone());

        let urn = coco::Urn::new(
            coco::Hash::hash(b"kisses-of-the-sun"),
            coco::uri::Protocol::Git,
            coco::uri::Path::parse("").map_err(coco::Error::from)?,
        );

        let res = request()
            .method("GET")
            .path(&format!("/remote/{}", urn))
            .reply(&api)
            .await;

        let want = SomeRequest::Created(Request::new(urn.clone(), 0));

        http::test::assert_response(&res, StatusCode::OK, |have| {
            assert_eq!(have, json!(want));
        });

        Ok(())
    }

    #[tokio::test]
    async fn list_for_user() -> Result<(), error::Error> {
        let tmp_dir = tempfile::tempdir()?;
        let ctx = context::Context::tmp(&tmp_dir).await?;
        let api = super::filters(ctx.clone());

        let owner = ctx.state.init_owner(&ctx.signer, "cloudhead").await?;
        coco::control::setup_fixtures(&ctx.state, &ctx.signer, &owner).await?;

        let projects = project::Projects::list(&ctx.state).await?;
        let project = projects.into_iter().next().unwrap();
        let coco_project = ctx.state.get_project(project.id.clone(), None).await?;

        let user: identity::Identity =
            coco::control::track_fake_peer(&ctx.state, &ctx.signer, &coco_project, "rafalca")
                .await
                .into();

        let res = request()
            .method("GET")
            .path(&format!("/user/{}", user.urn))
            .reply(&api)
            .await;

        let have: Value = serde_json::from_slice(res.body()).unwrap();
        assert_eq!(have, json!(vec![project]));

        Ok(())
    }

    #[tokio::test]
    async fn list_contributed() -> Result<(), error::Error> {
        let tmp_dir = tempfile::tempdir()?;
        let ctx = context::Context::tmp(&tmp_dir).await?;
        let api = super::filters(ctx.clone());

        let owner = ctx.state.init_owner(&ctx.signer, "cloudhead").await?;

        coco::control::setup_fixtures(&ctx.state, &ctx.signer, &owner).await?;

        let res = request()
            .method("GET")
            .path("/contributed")
            .reply(&api)
            .await;

        let projects = project::Projects::list(&ctx.state).await?;

        http::test::assert_response(&res, StatusCode::OK, |have| {
            assert_eq!(have, json!(projects.contributed));
        });

        Ok(())
    }

    #[tokio::test]
    async fn discover() -> Result<(), error::Error> {
        let tmp_dir = tempfile::tempdir()?;
        let ctx = context::Context::tmp(&tmp_dir).await?;
        let api = super::filters(ctx.clone());

        let owner = ctx.state.init_owner(&ctx.signer, "cloudhead").await?;
        coco::control::setup_fixtures(&ctx.state, &ctx.signer, &owner).await?;

        let res = request().method("GET").path("/discover").reply(&api).await;
        let want = json!([
            {
                "id": "rad:git:hwd1yrerz7sig1smr8yjs5ue1oij61bfhyx41couxqj61qn5joox5pu4o4c",
                "metadata": {
                    "defaultBranch": "main",
                    "description": "It is not the slumber of reason that engenders monsters, \
                    but vigilant and insomniac rationality.",
                    "name": "radicle-upstream",
                    "maintainers": [],
                },
                "shareableEntityIdentifier": "rad:git:hwd1yre85ddm5ruz4kgqppdtdgqgqr4wjy3fmskgebhpzwcxshei7d4ouwe",
                "stats": {
                    "branches": 36,
                    "commits": 216,
                    "contributors": 6,
                },
            },
            {
                "id": "rad:git:hwd1yrefz6xkwb46xkt7dhmwsjendiaqsaynpjwweqrqjc8muaath4gsf7o",
                "metadata": {
                    "defaultBranch": "main",
                    "description": "The monstrous complexity of our reality, a reality cross-hatched with fibre-optic cables, \
                    radio and microwaves, oil and gas pipelines, aerial and shipping routes, and the unrelenting, simultaneous execution \
                    of millions of communication protocols with every passing millisecond.",
                    "name": "radicle-link",
                    "maintainers": [],
                },
                "shareableEntityIdentifier": "rad:git:hwd1yre85ddm5ruz4kgqppdtdgqgqr4wjy3fmskgebhpzwcxshei7d4fd",
                "stats": {
                    "branches": 49,
                    "commits": 343,
                    "contributors": 7,
                },
            },
        ]);

        http::test::assert_response(&res, StatusCode::OK, |have| {
            assert_eq!(have, want);
        });

        Ok(())
    }
}<|MERGE_RESOLUTION|>--- conflicted
+++ resolved
@@ -55,7 +55,7 @@
 }
 
 /// `GET /request/<id>`
-fn request_filter(ctx: context::Ctx) -> impl Filter<Extract = impl Reply, Error = Rejection> + Clone {
+fn request_filter(ctx: context::Context) -> impl Filter<Extract = impl Reply, Error = Rejection> + Clone {
 // TODO(sos): This should be part of the logic in the `get` endpoint -- 
 //          e.g. 
 
@@ -173,28 +173,17 @@
     }
 
     /// Get the [`project::Project`] for the given `id`.
-<<<<<<< HEAD
-    pub async fn get(ctx: context::Ctx, urn: coco::Urn) -> Result<impl Reply, Rejection> {
-        let ctx = ctx.read().await;
-        let state = ctx.state.lock().await;
-
-        let project = project::get(&state, &urn)?;
-
-        Ok(reply::json(&project))
-    }
-
-    /// Kick off a network request for the [`project::Project`] of the given `id`.
-    pub async fn get_request(ctx: context::Ctx, urn: coco::Urn) -> Result<impl Reply, Rejection> {
-        // TODO(finto): Check the request exists in the monorepo
-        let ctx = ctx.write().await;
-        let mut waiting_room = ctx.waiting_room.write().await;
-        let request = waiting_room.request(urn, Instant::now());
-
-        Ok(reply::json(&request))
-=======
     pub async fn get(ctx: context::Context, urn: coco::Urn) -> Result<impl Reply, Rejection> {
         Ok(reply::json(&project::get(&ctx.state, urn).await?))
->>>>>>> f78bde61
+    }
+
+    /// Kick off a network request for the [`project::Project`] of the given `id`.
+    pub async fn get_request(ctx: context::Context, urn: coco::Urn) -> Result<impl Reply, Rejection> {
+        // TODO(finto): Check the request exists in the monorepo
+        let mut waiting_room = ctx.waiting_room.write().await;
+        let _request = waiting_room.request(urn, Instant::now());
+
+        Ok(reply::json(&true))
     }
 
     /// List all projects tracked by the current user.
