--- conflicted
+++ resolved
@@ -13,12 +13,7 @@
   const projectCardProps = (project: Project) => ({
     title: project.metadata.name,
     description: project.metadata.description,
-<<<<<<< HEAD
-    showRegisteredBadge: !!project.registration,
     showMaintainerBadge: isMaintainer(urn, project),
-=======
-    showMaintainerBadge: project.metadata.maintainers.includes(urn),
->>>>>>> a3aa1e28
   });
 </script>
 
