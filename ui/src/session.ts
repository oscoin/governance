--- conflicted
+++ resolved
@@ -16,12 +16,7 @@
   settings: Settings;
 }
 
-<<<<<<< HEAD
-export interface Session {
-  identity: identity.Identity;
-=======
 export interface Unauthenticated {
->>>>>>> 974d8101
   settings: Settings;
 }
 
@@ -99,7 +94,7 @@
       if (error instanceof api.ResponseError && error.response.status === 403) {
         sessionStore.success({} as Session);
       } else {
-        notification.error(`Could not unlock the session: ${  err.message}`);
+        notification.error(`Could not unlock the session: ${err.message}`);
       }
     })
     .then(fetchSession);
