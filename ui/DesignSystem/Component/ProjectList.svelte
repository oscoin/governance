<script>
  import { createEventDispatcher } from "svelte";

<<<<<<< HEAD
  import * as path from "../../lib/path.js";
  import { projects, projectNameStore } from "../../src/project.ts";
  import * as remote from "../../src/remote.ts";
  import { session } from "../../src/session.ts";

  import { Flex, Text, Button } from "../Primitive";
  import ProjectCard from "./ProjectCard.svelte";
  import Placeholder from "./Placeholder.svelte";

  // TODO(rudolfs): how do we make sure that this gets loaded before we render
  // the component?
  let registrarId = null;

  if ($session.status === remote.Status.Success) {
    registrarId = $session.data.identity.id;
  }
=======
  import ProjectCard from "./ProjectCard.svelte";

  export let projects = null;

  const dispatch = createEventDispatcher();
>>>>>>> 105a4308
</script>

<style>
  ul {
    min-width: 500px;
  }

  li {
    display: flex;
    width: 100%;
    height: 96px;
    flex: 1;
    border-bottom: 1px solid var(--color-foreground-level-3);
    cursor: pointer;
    padding: 22px 15px 26px 12px;
  }

  li:hover {
    background-color: var(--color-foreground-level-1);
  }

  li:last-child {
    border-bottom: 0;
  }
</style>

<<<<<<< HEAD
{#if $projects.status === remote.Status.Success}
  {#if $projects.data.length > 0}
    <ul>
      {#each $projects.data as project}
        <li
          on:click={() => {
            projectNameStore.set(project.metadata.name);
            push(path.projectSource(project.id));
          }}
          class="project-card">
          <ProjectCard
            projectId={project.id}
            {registrarId}
            title={project.metadata.name}
            description={project.metadata.description}
            isRegistered={false}
            stats={project.stats} />
        </li>
      {/each}
    </ul>
  {:else}
    <div class="wrapper">
      <div class="create-project">
        <Placeholder style="width: 420px; height: 217px;" />
        <Flex style="margin-top: 27px;">
          <div slot="left" style="align-items: center; justify-content: center">
            <Text
              style="margin-bottom: 24px; text-align: left; color:
              var(--color-foreground-level-6);">
              Create a new project because that's why you're here.
            </Text>
            <Button
              variant="vanilla"
              on:click={() => {
                push(path.createProject());
              }}>
              Start a new project
            </Button>
          </div>
          <div
            slot="right"
            style="margin-left: 24px; display: flex; flex-direction: column;
            align-items: center; justify-content: center">
            <Text
              style="margin-bottom: 24px; text-align: left; color:
              var(--color-foreground-level-6);">
              Register so your friends can find you!
            </Text>
            <Button
              variant="vanilla"
              on:click={() => {
                push(path.registerUser());
              }}>
              Register handle
            </Button>
          </div>
        </Flex>
      </div>
    </div>
  {/if}
{:else if $projects.status === remote.Status.Error}
  <Text>{`Error`}</Text>
{/if}
=======
<ul>
  {#each projects as project}
    <li
      on:click={() => {
        dispatch('select', project);
      }}
      class="project-card">
      <ProjectCard
        title={project.metadata.name}
        description={project.metadata.description}
        isRegistered={false}
        stats={project.stats} />
    </li>
  {/each}
</ul>
>>>>>>> 105a4308
<|MERGE_RESOLUTION|>--- conflicted
+++ resolved
@@ -1,15 +1,9 @@
 <script>
   import { createEventDispatcher } from "svelte";
 
-<<<<<<< HEAD
-  import * as path from "../../lib/path.js";
-  import { projects, projectNameStore } from "../../src/project.ts";
+  import ProjectCard from "./ProjectCard.svelte";
   import * as remote from "../../src/remote.ts";
   import { session } from "../../src/session.ts";
-
-  import { Flex, Text, Button } from "../Primitive";
-  import ProjectCard from "./ProjectCard.svelte";
-  import Placeholder from "./Placeholder.svelte";
 
   // TODO(rudolfs): how do we make sure that this gets loaded before we render
   // the component?
@@ -18,13 +12,10 @@
   if ($session.status === remote.Status.Success) {
     registrarId = $session.data.identity.id;
   }
-=======
-  import ProjectCard from "./ProjectCard.svelte";
 
   export let projects = null;
 
   const dispatch = createEventDispatcher();
->>>>>>> 105a4308
 </script>
 
 <style>
@@ -51,71 +42,6 @@
   }
 </style>
 
-<<<<<<< HEAD
-{#if $projects.status === remote.Status.Success}
-  {#if $projects.data.length > 0}
-    <ul>
-      {#each $projects.data as project}
-        <li
-          on:click={() => {
-            projectNameStore.set(project.metadata.name);
-            push(path.projectSource(project.id));
-          }}
-          class="project-card">
-          <ProjectCard
-            projectId={project.id}
-            {registrarId}
-            title={project.metadata.name}
-            description={project.metadata.description}
-            isRegistered={false}
-            stats={project.stats} />
-        </li>
-      {/each}
-    </ul>
-  {:else}
-    <div class="wrapper">
-      <div class="create-project">
-        <Placeholder style="width: 420px; height: 217px;" />
-        <Flex style="margin-top: 27px;">
-          <div slot="left" style="align-items: center; justify-content: center">
-            <Text
-              style="margin-bottom: 24px; text-align: left; color:
-              var(--color-foreground-level-6);">
-              Create a new project because that's why you're here.
-            </Text>
-            <Button
-              variant="vanilla"
-              on:click={() => {
-                push(path.createProject());
-              }}>
-              Start a new project
-            </Button>
-          </div>
-          <div
-            slot="right"
-            style="margin-left: 24px; display: flex; flex-direction: column;
-            align-items: center; justify-content: center">
-            <Text
-              style="margin-bottom: 24px; text-align: left; color:
-              var(--color-foreground-level-6);">
-              Register so your friends can find you!
-            </Text>
-            <Button
-              variant="vanilla"
-              on:click={() => {
-                push(path.registerUser());
-              }}>
-              Register handle
-            </Button>
-          </div>
-        </Flex>
-      </div>
-    </div>
-  {/if}
-{:else if $projects.status === remote.Status.Error}
-  <Text>{`Error`}</Text>
-{/if}
-=======
 <ul>
   {#each projects as project}
     <li
@@ -125,10 +51,10 @@
       class="project-card">
       <ProjectCard
         title={project.metadata.name}
+        {registrarId}
         description={project.metadata.description}
         isRegistered={false}
         stats={project.stats} />
     </li>
   {/each}
-</ul>
->>>>>>> 105a4308
+</ul>