--- conflicted
+++ resolved
@@ -30,12 +30,7 @@
 # radicle-link dependencies. These are patched in the workspace.
 librad = { version = "0", features= [ "replication-v3" ] }
 link-identities = { version = "0" }
-<<<<<<< HEAD
-rad-identities = { version = "0" }
-
+lnk-identities = { version = "0" }
 # Only required until signal handling woes in git-tempfile are resolved
 # https://github.com/Byron/gitoxide/issues/336
-git-tempfile = "1.0.6"
-=======
-lnk-identities = { version = "0" }
->>>>>>> ff28562d
+git-tempfile = "1.0.6"