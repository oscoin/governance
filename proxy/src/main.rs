--- conflicted
+++ resolved
@@ -36,8 +36,6 @@
 mod schema;
 /// Server infrastructure used to power the API.
 mod server_warp;
-/// Origin of data required like the on-chain Registry.
-mod source;
 
 /// Flags accepted by the proxy binary.
 struct Args {
@@ -48,8 +46,8 @@
 }
 
 fn main() -> Result<(), Box<dyn std::error::Error>> {
-    env::set_if_unset("RUST_BACKTRACE", "full")?;
-    env::set_if_unset("RUST_LOG", "info")?;
+    env::set_if_unset("RUST_BACKTRACE", "full");
+    env::set_if_unset("RUST_LOG", "info");
     pretty_env_logger::init();
 
     let mut args = pico_args::Arguments::from_env();
@@ -58,21 +56,10 @@
         test: args.contains("--test"),
     };
 
-<<<<<<< HEAD
-    let dummy_repo = if args.test {
-        "../fixtures/git-platinum"
-    } else {
-        ".."
-    };
-    let context = if "memory" == args.source_type {
-        let client = radicle_registry_client::Client::new_emulator();
-        let mut src = source::Ledger::new(client);
-=======
     let temp_dir = tempfile::tempdir().expect("test dir creation failed");
     let (dummy_repo, librad_paths) = if args.test {
         let librad_paths =
             librad::paths::Paths::from_root(temp_dir.path()).expect("librad paths failed");
->>>>>>> 3a63aa52
 
         crate::schema::git::setup_fixtures(
             &librad_paths,
@@ -82,17 +69,10 @@
 
         ("../fixtures/git-platinum", librad_paths)
     } else {
-<<<<<<< HEAD
-        let client = radicle_registry_client::Client::create_with_executor()
-            .expect("creating registry client failed");
-        let src = source::Ledger::new(client);
-        schema::Context::new(dummy_repo.into(), src)
-=======
         (
             "..",
             librad::paths::Paths::new().expect("librad paths failed"),
         )
->>>>>>> 3a63aa52
     };
 
     let context = schema::Context::new(dummy_repo.into(), librad_paths);
