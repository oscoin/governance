<<<<<<< HEAD
import { derived, writable, Readable } from "svelte/store";
import { push } from "ui/src/router";
=======
import { push } from "svelte-spa-router";
>>>>>>> 2686c82d
import * as zod from "zod";

import type * as identity from "./identity";
import * as config from "./config";
import * as notifiation from "./notification";
import * as remote from "./remote";
import * as session from "./session";
import type * as urn from "./urn";
import * as error from "./error";
import * as bacon from "./bacon";

import ProjectScreen from "ui/Screen/Project.svelte";

// TYPES
export enum StatusType {
  Stopped = "stopped",
  Offline = "offline",
  Started = "started",
  Syncing = "syncing",
  Online = "online",
}

interface Stopped {
  type: StatusType.Stopped;
}

interface Offline {
  type: StatusType.Offline;
}

interface Started {
  type: StatusType.Started;
}

interface Syncing {
  type: StatusType.Syncing;
  syncs: number;
}

interface Online {
  type: StatusType.Online;
  connected: number;
}

type Status = Stopped | Offline | Started | Syncing | Online;

const statusSchema = zod.union([
  zod.object({
    type: zod.literal(StatusType.Stopped),
  }),
  zod.object({
    type: zod.literal(StatusType.Offline),
  }),
  zod.object({
    type: zod.literal(StatusType.Started),
  }),
  zod.object({
    type: zod.literal(StatusType.Syncing),
    syncs: zod.number(),
  }),
  zod.object({
    type: zod.literal(StatusType.Online),
    connected: zod.number(),
  }),
]);

enum EventType {
  ProjectUpdated = "projectUpdated",
  RequestCreated = "requestCreated",
  RequestQueried = "requestQueried",
  RequestCloned = "requestCloned",
  RequestTimedOut = "requestTimedOut",
  StatusChanged = "statusChanged",
}

interface ProjectUpdated {
  type: EventType.ProjectUpdated;
  provider: identity.PeerId;
  urn: urn.Urn;
}

interface RequestCreated {
  type: EventType.RequestCreated;
  urn: urn.Urn;
}

interface RequestCloned {
  type: EventType.RequestCloned;
  peer: identity.PeerId;
  urn: urn.Urn;
}

interface RequestQueried {
  type: EventType.RequestQueried;
  urn: urn.Urn;
}

interface RequestTimedOut {
  type: EventType.RequestTimedOut;
  urn: urn.Urn;
}

type RequestEvent =
  | RequestCreated
  | RequestCloned
  | RequestQueried
  | RequestTimedOut;

export type Event =
  | ProjectUpdated
  | RequestEvent
  | { type: EventType.StatusChanged; old: Status; new: Status };

const eventSchema: zod.Schema<Event> = zod.union([
  zod.object({
    type: zod.literal(EventType.ProjectUpdated),
    provider: zod.string(),
    urn: zod.string(),
  }),
  zod.object({
    type: zod.literal(EventType.RequestCreated),
    urn: zod.string(),
  }),
  zod.object({
    type: zod.literal(EventType.RequestCloned),
    peer: zod.string(),
    urn: zod.string(),
  }),
  zod.object({
    type: zod.literal(EventType.RequestQueried),
    urn: zod.string(),
  }),
  zod.object({
    type: zod.literal(EventType.RequestTimedOut),
    urn: zod.string(),
  }),
  zod.object({
    type: zod.literal(EventType.StatusChanged),
    old: statusSchema,
    new: statusSchema,
  }),
]);

let eventSource: EventSource | null = null;

session.session.subscribe(sess => {
  if (
    sess.status === remote.Status.Success &&
    sess.data.status === session.Status.UnsealedSession
  ) {
    if (eventSource === null || eventSource.readyState === EventSource.CLOSED) {
      eventSource = new EventSource(
        `http://${config.proxyAddress}/v1/notifications/local_peer_events`,
        { withCredentials: true }
      );
      eventSource.addEventListener("message", msg => {
        const data = JSON.parse(msg.data);
        const result = eventSchema.safeParse(data);
        if (result.success) {
          eventBus.push(result.data);
        } else {
          error.show(
            new error.Error({
              code: error.Code.ProxyEventParseFailure,
              message: "Failed to parse proxy event",
              details: {
                errors: result.error.errors,
              },
            })
          );
        }
      });
    }
  }
});

const eventBus = new bacon.Bus<Event>();

eventBus.onValue(event => {
  switch (event.type) {
    case EventType.RequestCloned:
      notifiation.info({
        message: `Project for "${event.urn}" found and cloned.`,
        actions: [
          {
            label: "Show Project",
            handler: () =>
              push({ component: ProjectScreen, props: { urn: event.urn } }),
          },
        ],
      });

      break;

    case EventType.RequestTimedOut:
      notifiation.error({ message: `Search for "${event.urn}" failed.` });

      break;
  }
});

export const projectEvents: bacon.EventStream<ProjectUpdated> = bacon.filterMap(
  eventBus,
  event => {
    if (event.type === EventType.ProjectUpdated) {
      return event;
    }
  }
);

export const requestEvents: bacon.EventStream<RequestEvent> = bacon.filterMap(
  eventBus,
  event => {
    switch (event.type) {
      case EventType.RequestCloned:
      case EventType.RequestQueried:
      case EventType.RequestTimedOut:
      case EventType.RequestCreated:
        return event;

      default:
        return undefined;
    }
  }
);

export const status = remote.createStore<Status>();

eventBus.onValue(event => {
  if (event.type === EventType.StatusChanged) {
    status.success(event.new);
  }
});<|MERGE_RESOLUTION|>--- conflicted
+++ resolved
@@ -1,9 +1,4 @@
-<<<<<<< HEAD
-import { derived, writable, Readable } from "svelte/store";
 import { push } from "ui/src/router";
-=======
-import { push } from "svelte-spa-router";
->>>>>>> 2686c82d
 import * as zod from "zod";
 
 import type * as identity from "./identity";
