--- conflicted
+++ resolved
@@ -179,7 +179,7 @@
     ///
     ///   * Failed to setup the repository
     pub fn setup_repo(self, description: &str) -> Result<git2::Repository, super::Error> {
-        let (repo, url, default_branch) = match self {
+        match self {
             Self::Existing {
                 repo,
                 url,
@@ -189,7 +189,8 @@
                     "Setting up existing repository @ '{}'",
                     repo.path().display()
                 );
-                Ok::<_, Error>((repo, url, default_branch))
+                Self::setup_remote(&repo, url, &default_branch)?;
+                Ok(repo)
             },
             Self::New {
                 path,
@@ -198,54 +199,14 @@
                 default_branch,
             } => {
                 let path = path.join(name);
-<<<<<<< HEAD
                 log::debug!("Setting up new repository @ '{}'", path.display());
-                let mut options = git2::RepositoryInitOptions::new();
-                options.no_reinit(true);
-                options.mkpath(true);
-                options.description(description);
-                options.initial_head(default_branch.as_str());
-
-                let repo = git2::Repository::init_opts(path, &options)?;
-                // First use the config to initialize a commit signature for the user.
-                let sig = repo.signature()?;
-                // Now let's create an empty tree for this commit
-                let tree_id = {
-                    let mut index = repo.index()?;
-
-                    // For our purposes, we'll leave the index empty for now.
-                    index.write_tree()?
-                };
-                {
-                    let tree = repo.find_tree(tree_id)?;
-                    // Normally creating a commit would involve looking up the current HEAD
-                    // commit and making that be the parent of the initial commit, but here this
-                    // is the first commit so there will be no parent.
-                    repo.commit(
-                        Some(&format!("refs/heads/{}", default_branch.as_str())),
-                        &sig,
-                        &sig,
-                        "Initial commit",
-                        &tree,
-                        &[],
-                    )?;
-                }
-                Self::setup_remote(&repo, url, &default_branch)?;
-
-                log::debug!("Setting upstream to default branch");
-                crate::project::set_rad_upstream(&repo, &default_branch)?;
-
-                Ok(repo)
-=======
                 let repo = Self::initialise(path, description, &default_branch)?;
                 Self::initial_commit(&repo, &default_branch)?;
-                Ok::<_, Error>((repo, url, default_branch))
->>>>>>> 06cc6102
-            },
-        }?;
-
-        Self::setup_remote(&repo, url, &default_branch)?;
-        Ok(repo)
+                Self::setup_remote(&repo, url, &default_branch)?;
+                crate::project::set_rad_upstream(&repo, &default_branch)?;
+                Ok(repo)
+            },
+        }
     }
 
     fn initialise(
