--- conflicted
+++ resolved
@@ -99,33 +99,21 @@
     0 0 0.5rem rgba(0, 255, 0, 0.19);
 }
 
-<<<<<<< HEAD
-[data-primarycolor="blue"] {
-=======
 [data-primary-color="blue"] {
->>>>>>> 90fc87df
   --color-primary: rgba(85, 85, 255, 1);
   --color-primary-level-1: rgba(85, 85, 255, 0.17);
   --color-primary-level-2: rgba(85, 85, 255, 0.37);
   --color-primary-level-6: rgba(85, 85, 255, 0.87);
 }
 
-<<<<<<< HEAD
-[data-primarycolor="pink"] {
-=======
 [data-primary-color="pink"] {
->>>>>>> 90fc87df
   --color-primary: rgba(255, 85, 255, 1);
   --color-primary-level-1: rgba(255, 85, 255, 0.17);
   --color-primary-level-2: rgba(255, 85, 255, 0.37);
   --color-primary-level-6: rgba(255, 85, 255, 0.87);
 }
 
-<<<<<<< HEAD
-[data-primarycolor="orange"] {
-=======
 [data-primary-color="orange"] {
->>>>>>> 90fc87df
   --color-primary: rgba(255, 123, 0, 1);
   --color-primary-level-1: rgba(255, 123, 0, 0.17);
   --color-primary-level-2: rgba(255, 123, 0, 0.37);
