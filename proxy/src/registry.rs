//! Integrations with the radicle Registry.

#![allow(clippy::empty_line_after_outer_attr)]

use async_trait::async_trait;
use hex::ToHex;
use serde::{Deserialize, Deserializer, Serialize, Serializer};
use serde_cbor::from_reader;
use std::convert::TryFrom;
use std::fmt;
use std::str::FromStr;

use radicle_registry_client::{self as protocol, ClientT, CryptoPair};
pub use radicle_registry_client::{Balance, MINIMUM_FEE};

use crate::avatar;
use crate::error;

mod transaction;
pub use transaction::{Cache, Cacher, Message, State, Timestamp, Transaction, MIN_CONFIRMATIONS};

/// Wrapper for [`protocol::Id`] to add serialization.
#[derive(Clone, Debug, Eq, PartialEq)]
pub struct Id(protocol::Id);

impl fmt::Display for Id {
    fn fmt(&self, f: &mut fmt::Formatter<'_>) -> fmt::Result {
        write!(f, "{}", self.0.to_string())
    }
}

impl TryFrom<String> for Id {
    type Error = error::Error;

    fn try_from(input: String) -> Result<Self, error::Error> {
        Ok(Self(protocol::Id::try_from(input)?))
    }
}

impl TryFrom<&str> for Id {
    type Error = error::Error;

    fn try_from(input: &str) -> Result<Self, error::Error> {
        Ok(Self(protocol::Id::try_from(input)?))
    }
}

// TODO(xla): This should go into the radicle-registry.
impl<'de> Deserialize<'de> for Id {
    fn deserialize<D>(deserializer: D) -> Result<Self, D::Error>
    where
        D: Deserializer<'de>,
    {
        let s: &str = Deserialize::deserialize(deserializer)?;
        Self::try_from(s).map_err(|_err| {
            serde::de::Error::invalid_value(serde::de::Unexpected::Str(s), &"a Registry Id")
        })
    }
}

// TODO(xla): This should go into the radicle-registry.
impl Serialize for Id {
    fn serialize<S>(&self, serializer: S) -> Result<S::Ok, S::Error>
    where
        S: Serializer,
    {
        serializer.serialize_str(&self.0.to_string())
    }
}

/// Wrapper for [`protocol::ProjectName`] to add serialization.
#[derive(Clone, Debug, PartialEq)]
pub struct ProjectName(protocol::ProjectName);

impl fmt::Display for ProjectName {
    fn fmt(&self, f: &mut fmt::Formatter<'_>) -> fmt::Result {
        write!(f, "{}", self.0.to_string())
    }
}

impl<'de> Deserialize<'de> for ProjectName {
    fn deserialize<D>(deserializer: D) -> Result<Self, D::Error>
    where
        D: Deserializer<'de>,
    {
        let s: &str = Deserialize::deserialize(deserializer)?;
        Self::try_from(s).map_err(|_err| {
            serde::de::Error::invalid_value(
                serde::de::Unexpected::Str(s),
                &"a Registry ProjectName",
            )
        })
    }
}

impl Serialize for ProjectName {
    fn serialize<S>(&self, serializer: S) -> Result<S::Ok, S::Error>
    where
        S: Serializer,
    {
        serializer.serialize_str(&self.0.to_string())
    }
}

impl TryFrom<String> for ProjectName {
    type Error = error::Error;

    fn try_from(input: String) -> Result<Self, error::Error> {
        Ok(Self(protocol::ProjectName::try_from(input)?))
    }
}

impl TryFrom<&str> for ProjectName {
    type Error = error::Error;

    fn try_from(input: &str) -> Result<Self, error::Error> {
        Ok(Self(protocol::ProjectName::try_from(input)?))
    }
}

/// Wrapper for [`protocol::Hash`] to add serialization.
#[derive(Clone, Debug, PartialEq)]
pub struct Hash(pub protocol::Hash);

// TODO(xla): This should go into the radicle-registry.
impl<'de> Deserialize<'de> for Hash {
    fn deserialize<D>(deserializer: D) -> Result<Self, D::Error>
    where
        D: Deserializer<'de>,
    {
        let s: &str = Deserialize::deserialize(deserializer)?;

        let hash = protocol::TxHash::from_str(s).map_err(|err| {
            serde::de::Error::custom(err)
            // serde::de::Error::invalid_value(serde::de::Unexpected::Str(s), &"a TxHash")
        })?;

        Ok(Self(hash))
    }
}

// TODO(xla): This should go into the radicle-registry.
impl Serialize for Hash {
    fn serialize<S>(&self, serializer: S) -> Result<S::Ok, S::Error>
    where
        S: Serializer,
    {
        serializer.serialize_str(&self.0.encode_hex::<String>())
    }
}

/// `ProjectID` wrapper for serde de/serialization
#[derive(Serialize, Deserialize)]
#[serde(rename_all = "camelCase")]
pub struct Metadata {
    /// Librad project ID.
    pub id: String,
    /// Metadata version.
    pub version: u8,
}

/// Configured thresholds for acceptance criteria of transaction progress.
pub struct Thresholds {
    /// Number of blocks after which a [`Transaction`] is assumed to be confirmed.
    pub confirmation: u64,
    /// Number of blocks after which a [`Transaction`] is assumed to be settled.
    pub settlement: u64,
}

/// The registered org with identifier and avatar
#[derive(Clone, Debug, Deserialize, Serialize)]
#[serde(rename_all = "camelCase")]
pub struct Org {
    /// The unique identifier of the org
    pub id: Id,
    /// Unambiguous identifier pointing at this identity.
    pub shareable_entity_identifier: String,
    /// Generated fallback avatar
    pub avatar_fallback: avatar::Avatar,
    /// List of members of the org
    pub members: Vec<User>,
}

/// A project registered under an [`Org`] or [`User`] on the Registry.
pub struct Project {
    /// Name of the project, unique under the top-level entity.
    pub name: ProjectName,
    /// The domain of the project.
    pub domain: ProjectDomain,
    /// Optionally associated project id for attestation in other systems.
    pub maybe_project_id: Option<String>,
}

/// The registered user with associated coco id.
#[derive(Clone, Debug, Deserialize, Serialize)]
#[serde(rename_all = "camelCase")]
pub struct User {
    /// Unique handle regsistered on the Regisry.
    pub handle: Id,
    /// Associated entity id for attestion.
    pub maybe_entity_id: Option<String>,
}

/// Default transaction fees and deposits.
#[derive(Clone, Default, Debug, Deserialize, Serialize)]
#[serde(rename_all = "camelCase")]
pub struct Deposits {
    /// User registration deposit.
    user_registration: Balance,
    /// Organization registration deposit.
    org_registration: Balance,
    /// Project registration deposit.
    project_registration: Balance,
    /// Member registration on org deposit.
    member_registration: Balance,
}

/// Return a list of costs for all supported transactions.
#[must_use]
pub const fn get_deposits() -> Deposits {
    Deposits {
        user_registration: protocol::REGISTER_USER_DEPOSIT,
        org_registration: protocol::REGISTER_ORG_DEPOSIT,
        project_registration: protocol::REGISTER_PROJECT_DEPOSIT,
        member_registration: protocol::REGISTER_MEMBER_DEPOSIT,
    }
}

/// The domain of a project
#[derive(Clone, Debug, Eq, PartialEq, Deserialize, Serialize)]
pub enum ProjectDomain {
    /// An org
    Org(Id),
    /// A user
    User(Id),
}

impl ProjectDomain {
    /// Extract the Id of the domain.
    #[must_use]
    pub fn id(&self) -> Id {
        match self.clone() {
            Self::Org(id) | Self::User(id) => id,
        }
    }
}

impl From<protocol::ProjectDomain> for ProjectDomain {
    fn from(pd: protocol::ProjectDomain) -> Self {
        match pd {
            protocol::ProjectDomain::Org(id) => Self::Org(Id(id)),
            protocol::ProjectDomain::User(id) => Self::User(Id(id)),
        }
    }
}

impl From<ProjectDomain> for protocol::ProjectDomain {
    fn from(pd: ProjectDomain) -> Self {
        match pd {
            ProjectDomain::Org(id) => Self::Org(id.0),
            ProjectDomain::User(id) => Self::User(id.0),
        }
    }
}

/// Methods to interact with the Registry in a uniform way.
#[async_trait]
pub trait Client: Clone + Send + Sync {
    /// Fetch the current best height by virtue of checking the block header of the best chain.
    ///
    /// # Errors
    ///
    /// Will return `Err` if a protocol error occurs.
    async fn best_height(&self) -> Result<u32, error::Error>;
    /// Try to retrieve org from the Registry by id.
    ///
    /// # Errors
    ///
    /// Will return `Err` if a protocol error occurs.
    async fn get_org(&self, id: Id) -> Result<Option<Org>, error::Error>;

    /// List orgs of the Registry.
    ///
    /// # Errors
    ///
    /// Will return `Err` if a protocol error occurs.
    async fn list_orgs(&self, handle: Id) -> Result<Vec<Org>, error::Error>;

    /// Create a new unique Org on the Registry.
    ///
    /// # Errors
    ///
    /// Will return `Err` if a protocol error occurs.
    async fn register_org(
        &self,
        author: &protocol::ed25519::Pair,
        org_id: Id,
        fee: Balance,
    ) -> Result<Transaction, error::Error>;

    /// Remove a registered Org from the Registry.
    ///
    /// # Errors
    ///
    /// Will return `Err` if a protocol error occurs.
    async fn unregister_org(
        &self,
        author: &protocol::ed25519::Pair,
        org_id: Id,
        fee: Balance,
    ) -> Result<Transaction, error::Error>;

    /// Register a User as a member of an Org on the Registry.
    ///
    /// # Errors
    ///
    /// Will return `Err` if a protocol error occurs.
    async fn register_member(
        &self,
        author: &protocol::ed25519::Pair,
        org_id: Id,
        user_id: Id,
        fee: Balance,
    ) -> Result<Transaction, error::Error>;

    /// Try to retrieve project from the Registry by name for an id.
    ///
    /// # Errors
    ///
    /// Will return `Err` if a protocol error occurs.
    async fn get_project(
        &self,
        project_domain: ProjectDomain,
        project_name: ProjectName,
    ) -> Result<Option<Project>, error::Error>;

    /// List all projects of the Registry for an org.
    ///
    /// # Errors
    ///
    /// Will return `Err` if a protocol error occurs.
    async fn list_org_projects(&self, id: Id) -> Result<Vec<Project>, error::Error>;

    /// List projects of the Registry.
    ///
    /// # Errors
    ///
    /// Will return `Err` if a protocol error occurs.
    async fn list_projects(&self) -> Result<Vec<protocol::ProjectId>, error::Error>;

    /// Register a new project on the chain.
    ///
    /// # Errors
    ///
    /// Will return `Err` if a protocol error occurs.
    async fn register_project(
        &self,
        author: &protocol::ed25519::Pair,
        project_domain: ProjectDomain,
        project_name: ProjectName,
<<<<<<< HEAD
        maybe_project_id: Option<librad::uri::RadUrn>,
        fee: protocol::Balance,
=======
        maybe_project_id: Option<librad::project::ProjectId>,
        fee: Balance,
>>>>>>> 408d3553
    ) -> Result<Transaction, error::Error>;

    /// Try to retrieve user from the Registry by handle.
    ///
    /// # Errors
    ///
    /// Will return `Err` if a protocol error occurs.
    async fn get_user(&self, handle: Id) -> Result<Option<User>, error::Error>;

    /// Create a new unique user on the Registry.
    ///
    /// # Errors
    ///
    /// Will return `Err` if a protocol error occurs.
    async fn register_user(
        &self,
        author: &protocol::ed25519::Pair,
        handle: Id,
        id: Option<String>,
        fee: Balance,
    ) -> Result<Transaction, error::Error>;

    /// Graciously pay some tokens to the recipient out of Alices pocket.
    ///
    /// # Errors
    ///
    /// Will return `Err` if a protocol error occurs.
    async fn prepay_account(
        &self,
        recipient: protocol::AccountId,
        balance: Balance,
    ) -> Result<(), error::Error>;

    /// Replaces the underlying client. Useful to reset the state of an emulator client, or connect
    /// to a different nework.
    fn reset(&mut self, client: protocol::Client);
}

/// Registry client wrapper.
#[derive(Clone)]
pub struct Registry {
    /// Registry client, whether an emulator or otherwise.
    client: protocol::Client,
}

/// Registry client wrapper methods
impl Registry {
    /// Wraps a registry client.
    #[must_use]
    pub const fn new(client: protocol::Client) -> Self {
        Self { client }
    }

    /// Returns the configured thresholds for [`Transaction`] acceptance stages.
    #[must_use]
    pub const fn thresholds() -> Thresholds {
        Thresholds {
            confirmation: 3,
            settlement: 9,
        }
    }
}

#[async_trait]
impl Client for Registry {
    async fn best_height(&self) -> Result<u32, error::Error> {
        let header = self.client.block_header_best_chain().await?;

        Ok(header.number)
    }

    async fn get_org(&self, org_id: Id) -> Result<Option<Org>, error::Error> {
        if let Some(org) = self.client.get_org(org_id.clone().0).await? {
            let mut members = Vec::new();
            for member in org.members.clone() {
                members.push(
                    self.get_user(Id(member))
                        .await?
                        .expect("Couldn't retrieve org member"),
                );
            }
            Ok(Some(Org {
                id: org_id.clone(),
                shareable_entity_identifier: format!("%{}", org_id.clone()),
                avatar_fallback: avatar::Avatar::from(&org_id.to_string(), avatar::Usage::Org),
                members,
            }))
        } else {
            Ok(None)
        }
    }

    async fn list_orgs(&self, handle: Id) -> Result<Vec<Org>, error::Error> {
        let mut orgs = Vec::new();
        for id in &self.client.list_orgs().await? {
            let org = self
                .get_org(Id(id.clone()))
                .await?
                .expect("org missing for id");
            if org.members.iter().any(|m| m.handle == handle) {
                orgs.push(org);
            }
        }

        Ok(orgs)
    }

    async fn register_org(
        &self,
        author: &protocol::ed25519::Pair,
        org_id: Id,
        fee: Balance,
    ) -> Result<Transaction, error::Error> {
        // Prepare and submit org registration transaction.
        let register_message = protocol::message::RegisterOrg {
            org_id: org_id.0.clone(),
        };
        let register_tx = protocol::Transaction::new_signed(
            author,
            register_message,
            protocol::TransactionExtra {
                genesis_hash: self.client.genesis_hash(),
                nonce: self.client.account_nonce(&author.public()).await?,
                fee,
            },
        );
        let applied = self.client.submit_transaction(register_tx).await?.await?;
        applied.result?;
        let block = self.client.block_header(applied.block).await?;
        let tx = Transaction::confirmed(
            Hash(applied.tx_hash),
            block.number,
            Message::OrgRegistration { id: org_id.clone() },
            fee,
        );

        // TODO(xla): Remove automatic prepayment once we have proper balances.
        let org = self
            .client
            .get_org(org_id.0)
            .await?
            .expect("org not present");
        self.prepay_account(org.account_id, 1000).await?;

        Ok(tx)
    }

    async fn unregister_org(
        &self,
        author: &protocol::ed25519::Pair,
        org_id: Id,
        fee: Balance,
    ) -> Result<Transaction, error::Error> {
        // Prepare and submit org unregistration transaction.
        let unregister_message = protocol::message::UnregisterOrg {
            org_id: org_id.0.clone(),
        };
        let register_tx = protocol::Transaction::new_signed(
            author,
            unregister_message,
            protocol::TransactionExtra {
                genesis_hash: self.client.genesis_hash(),
                nonce: self.client.account_nonce(&author.public()).await?,
                fee,
            },
        );

        let applied = self.client.submit_transaction(register_tx).await?.await?;
        applied.result?;
        let block = self.client.block_header(applied.block).await?;

        Ok(Transaction::confirmed(
            Hash(applied.tx_hash),
            block.number,
            Message::OrgUnregistration { id: org_id },
            fee,
        ))
    }

    async fn register_member(
        &self,
        author: &protocol::ed25519::Pair,
        org_id: Id,
        user_id: Id,
        fee: Balance,
    ) -> Result<Transaction, error::Error> {
        // Prepare and submit member registration transaction.
        let register_message = protocol::message::RegisterMember {
            org_id: org_id.0.clone(),
            user_id: user_id.0.clone(),
        };
        let register_tx = protocol::Transaction::new_signed(
            author,
            register_message,
            protocol::TransactionExtra {
                genesis_hash: self.client.genesis_hash(),
                nonce: self.client.account_nonce(&author.public()).await?,
                fee,
            },
        );
        let applied = self.client.submit_transaction(register_tx).await?.await?;
        applied.result?;
        let block = self.client.block_header(applied.block).await?;
        let tx = Transaction::confirmed(
            Hash(applied.tx_hash),
            block.number,
            Message::MemberRegistration {
                org_id: org_id.clone(),
                handle: user_id,
            },
            fee,
        );

        Ok(tx)
    }

    async fn get_project(
        &self,
        project_domain: ProjectDomain,
        project_name: ProjectName,
    ) -> Result<Option<Project>, error::Error> {
        Ok(self
            .client
            .get_project(project_name.clone().0, project_domain.clone().into())
            .await?
            .map(|project| {
                let metadata_vec: Vec<u8> = project.metadata.into();
                Project {
                    name: project_name.clone(),
                    domain: project_domain,
                    maybe_project_id: if metadata_vec[..].is_empty() {
                        None
                    } else {
                        let maybe_metadata: Result<Metadata, serde_cbor::error::Error> =
                            from_reader(&metadata_vec[..]);
                        Some(maybe_metadata.expect("Could not read Metadata").id)
                    },
                }
            }))
    }

    async fn list_org_projects(&self, org_id: Id) -> Result<Vec<Project>, error::Error> {
        let ids = self.client.list_projects().await?;
        let mut projects = Vec::new();
        let domain = ProjectDomain::Org(org_id.clone());
        for id in &ids {
            if id.1 == protocol::ProjectDomain::Org(org_id.clone().0) {
                projects.push(
                    self.get_project(domain.clone(), ProjectName(id.clone().0))
                        .await?
                        .expect("project not present"),
                );
            }
        }
        Ok(projects)
    }

    async fn list_projects(&self) -> Result<Vec<protocol::ProjectId>, error::Error> {
        self.client.list_projects().await.map_err(|e| e.into())
    }

    async fn register_project(
        &self,
        author: &protocol::ed25519::Pair,
        project_domain: ProjectDomain,
        project_name: ProjectName,
<<<<<<< HEAD
        maybe_project_id: Option<librad::uri::RadUrn>,
        fee: protocol::Balance,
=======
        maybe_project_id: Option<librad::project::ProjectId>,
        fee: Balance,
>>>>>>> 408d3553
    ) -> Result<Transaction, error::Error> {
        // Prepare and submit checkpoint transaction.
        let checkpoint_message = protocol::message::CreateCheckpoint {
            project_hash: protocol::H256::random(),
            previous_checkpoint_id: None,
        };
        let checkpoint_tx = protocol::Transaction::new_signed(
            author,
            checkpoint_message,
            protocol::TransactionExtra {
                genesis_hash: self.client.genesis_hash(),
                nonce: self.client.account_nonce(&author.public()).await?,
                fee,
            },
        );
        let checkpoint_id = self
            .client
            .submit_transaction(checkpoint_tx)
            .await?
            .await?
            .result?;

        let register_metadata_vec = if let Some(pid_string) = maybe_project_id {
            let pid_cbor = Metadata {
                id: pid_string.to_string(),
                version: 1,
            };
            // TODO(garbados): unpanic
            serde_cbor::to_vec(&pid_cbor).expect("unable to serialize project metadata")
        } else {
            vec![]
        };

        // TODO: remove .expect() call, see: https://github.com/radicle-dev/radicle-registry/issues/185
        let register_metadata =
            protocol::Bytes128::from_vec(register_metadata_vec).expect("unable construct metadata");

        // Prepare and submit project registration transaction.
        let register_message = protocol::message::RegisterProject {
            project_name: project_name.0.clone(),
            project_domain: project_domain.clone().into(),
            checkpoint_id,
            metadata: register_metadata,
        };
        let register_tx = protocol::Transaction::new_signed(
            author,
            register_message,
            protocol::TransactionExtra {
                genesis_hash: self.client.genesis_hash(),
                nonce: self.client.account_nonce(&author.public()).await?,
                fee,
            },
        );
        let applied = self.client.submit_transaction(register_tx).await?.await?;
        applied.result?;
        let block = self.client.block_header(applied.block).await?;

        Ok(Transaction::confirmed(
            Hash(applied.tx_hash),
            block.number,
            Message::ProjectRegistration {
                project_name,
                project_domain,
            },
            fee,
        ))
    }

    async fn get_user(&self, handle: Id) -> Result<Option<User>, error::Error> {
        Ok(self
            .client
            .get_user(handle.0.clone())
            .await?
            .map(|_user| User {
                handle,
                maybe_entity_id: None,
            }))
    }

    async fn register_user(
        &self,
        author: &protocol::ed25519::Pair,
        handle: Id,
        id: Option<String>,
        fee: Balance,
    ) -> Result<Transaction, error::Error> {
        // TODO(xla): Remove automatic prepayment once we have proper balances.
        self.prepay_account(author.public(), 1000).await?;
        // Prepare and submit user registration transaction.
        let register_message = protocol::message::RegisterUser {
            user_id: handle.0.clone(),
        };
        let register_tx = protocol::Transaction::new_signed(
            author,
            register_message,
            protocol::TransactionExtra {
                genesis_hash: self.client.genesis_hash(),
                nonce: self.client.account_nonce(&author.public()).await?,
                fee,
            },
        );
        let applied = self.client.submit_transaction(register_tx).await?.await?;
        applied.result?;
        let block = self.client.block_header(applied.block).await?;

        Ok(Transaction::confirmed(
            Hash(applied.tx_hash),
            block.number,
            Message::UserRegistration { handle, id },
            fee,
        ))
    }

    async fn prepay_account(
        &self,
        recipient: protocol::AccountId,
        balance: Balance,
    ) -> Result<(), error::Error> {
        let alice = protocol::ed25519::Pair::from_legacy_string("//Alice", None);

        self.client
            .sign_and_submit_message(
                &alice,
                protocol::message::Transfer { recipient, balance },
                1,
            )
            .await?
            .await?
            .result?;

        Ok(())
    }

    fn reset(&mut self, client: protocol::Client) {
        self.client = client;
    }
}

#[allow(clippy::indexing_slicing, clippy::panic, clippy::unwrap_used)]
#[cfg(test)]
mod test {
    use radicle_registry_client::{self as protocol, ClientT};
    use serde_cbor::from_reader;
    use std::convert::TryFrom as _;

    use crate::avatar;
    use crate::error;

    use super::{Client, Id, Metadata, ProjectDomain, ProjectName, Registry};

    #[tokio::test]
    async fn test_register_org() -> Result<(), error::Error> {
        // Test that org registration submits valid transactions and they succeed.
        let (client, _) = protocol::Client::new_emulator();
        let registry = Registry::new(client.clone());
        let author = protocol::ed25519::Pair::from_legacy_string("//Alice", None);
        let handle = Id::try_from("alice")?;
        let org_id = Id::try_from("monadic")?;

        // Register the user
        let user_registration = registry
            .register_user(&author, handle, Some("123abcd.git".into()), 100)
            .await;
        assert!(user_registration.is_ok());

        let result = registry.register_org(&author, org_id, 10).await;
        assert!(result.is_ok());

        let org_id = protocol::Id::try_from("monadic")?;
        let maybe_org = client.get_org(org_id.clone()).await?;
        assert!(maybe_org.is_some());
        let org = maybe_org.unwrap();
        assert_eq!(org.id, org_id);
        assert_eq!(org.members[0], protocol::Id::try_from("alice")?);

        Ok(())
    }

    #[tokio::test]
    async fn test_unregister_org() -> Result<(), error::Error> {
        // Test that org unregistration submits valid transactions and they succeed.
        let (client, _) = protocol::Client::new_emulator();
        let registry = Registry::new(client.clone());
        let author = protocol::ed25519::Pair::from_legacy_string("//Alice", None);
        let handle = Id::try_from("alice")?;
        let org_id = Id::try_from("monadic")?;

        // Register the user
        let user_registration = registry
            .register_user(&author, handle, Some("123abcd.git".into()), 100)
            .await;
        assert!(user_registration.is_ok());

        // Register the org
        let registration = registry.register_org(&author, org_id.clone(), 10).await;
        assert!(registration.is_ok());

        // Unregister the org
        let unregistration = registry.unregister_org(&author, org_id, 10).await;
        assert!(unregistration.is_ok());

        Ok(())
    }

    #[tokio::test]
    async fn test_register_member() -> Result<(), error::Error> {
        // Test that member registration submits valid transactions and they succeed.
        let (client, _) = protocol::Client::new_emulator();
        let registry = Registry::new(client.clone());
        let author = protocol::ed25519::Pair::from_legacy_string("//Alice", None);
        let handle = Id::try_from("alice")?;
        let org_id = Id::try_from("monadic")?;

        // Register the user
        let user_registration = registry
            .register_user(&author, handle, Some("123abcd.git".into()), 100)
            .await;
        assert!(user_registration.is_ok());

        let result = registry.register_org(&author, org_id.clone(), 10).await;
        assert!(result.is_ok());

        // Register the second user
        let author2 = protocol::ed25519::Pair::from_legacy_string("//Bob", None);
        let handle2 = Id::try_from("bob")?;
        let user_registration2 = registry
            .register_user(&author2, handle2.clone(), Some("456efgh.git".into()), 100)
            .await;
        assert!(user_registration2.is_ok());

        // Register the second user as a member
        let member_registration = registry
            .register_member(&author, org_id, handle2, 100)
            .await;
        assert!(member_registration.is_ok());

        let org_id = protocol::Id::try_from("monadic")?;
        let org = client.get_org(org_id).await?.unwrap();
        assert_eq!(org.members.len(), 2);
        assert!(org.members.contains(&protocol::Id::try_from("alice")?));
        assert!(org.members.contains(&protocol::Id::try_from("bob")?));

        Ok(())
    }

    #[tokio::test]
    async fn test_get_org() -> Result<(), error::Error> {
        // Test that a registered org can be retrieved.
        let (client, _) = protocol::Client::new_emulator();
        let registry = Registry::new(client.clone());
        let author = protocol::ed25519::Pair::from_legacy_string("//Alice", None);
        let handle = Id::try_from("alice")?;
        let org_id = Id::try_from("monadic")?;

        // Register the user
        let user_registration = registry
            .register_user(&author, handle, Some("123abcd.git".into()), 100)
            .await;
        assert!(user_registration.is_ok());

        // Register the org
        let registration = registry.register_org(&author, org_id.clone(), 10).await;
        assert!(registration.is_ok());

        // Query the org
        let org = registry.get_org(org_id.clone()).await?.unwrap();
        assert_eq!(org.id, org_id);
        assert_eq!(
            org.avatar_fallback,
            avatar::Avatar::from("monadic", avatar::Usage::Org)
        );

        Ok(())
    }

    #[tokio::test]
    async fn test_list_org() -> Result<(), error::Error> {
        // Test that a registered org can be retrieved.
        let (client, _) = protocol::Client::new_emulator();
        let registry = Registry::new(client.clone());
        let author = protocol::ed25519::Pair::from_legacy_string("//Alice", None);
        let handle = Id::try_from("alice")?;
        let org_id = Id::try_from("monadic")?;

        // Register the user
        let user_registration = registry
            .register_user(&author, handle.clone(), Some("123abcd.git".into()), 100)
            .await;
        assert!(user_registration.is_ok());

        // Register the org
        let org_registration = registry.register_org(&author, org_id.clone(), 10).await;
        assert!(org_registration.is_ok());

        // List the orgs
        let orgs = registry.list_orgs(handle).await?;
        assert_eq!(orgs.len(), 1);
        assert_eq!(orgs[0].id, org_id);

        Ok(())
    }

    #[tokio::test]
    async fn test_list_org_projects() -> Result<(), error::Error> {
        // Test that a registered project is included in the list of org projects.
        let (client, _) = protocol::Client::new_emulator();
        let registry = Registry::new(client.clone());
        let author = protocol::ed25519::Pair::from_legacy_string("//Alice", None);
        let handle = Id::try_from("alice")?;
        let org_id = Id::try_from("monadic")?;
        let project_name = ProjectName::try_from("upstream")?;
        let urn = librad::uri::RadUrn::new(
            librad::hash::Hash::hash(b"cloudhead"),
            librad::uri::Protocol::Git,
            librad::uri::Path::new(),
        );

        // Register the user
        let user_registration = registry
            .register_user(&author, handle, Some("123abcd.git".into()), 100)
            .await;
        assert!(user_registration.is_ok());

        // Register the org
        let org_registration = registry.register_org(&author, org_id.clone(), 10).await;
        assert!(org_registration.is_ok());

        // Register the project
        let result = registry
            .register_project(
                &author,
                ProjectDomain::Org(org_id.clone()),
                project_name.clone(),
                Some(urn),
                10,
            )
            .await;
        assert!(result.is_ok());

        // List the projects
        let projects = registry.list_org_projects(org_id).await?;
        assert_eq!(projects.len(), 1);
        assert_eq!(projects[0].name, project_name);
        assert_eq!(
            projects[0].maybe_project_id,
            Some("rad:git:hwd1yrerjqujexs8p9barieeoo3q6nwczgdn48g9zf8msw5bn9dnsy5eqph".to_string())
        );

        Ok(())
    }

    #[tokio::test]
    async fn test_register_project_under_org() -> Result<(), error::Error> {
        // Test that project registration submits valid transactions and they succeed.
        let (client, _) = protocol::Client::new_emulator();
        let registry = Registry::new(client.clone());
        let author = protocol::ed25519::Pair::from_legacy_string("//Alice", None);
        let handle = Id::try_from("alice")?;
        let org_id = Id::try_from("monadic")?;
        let project_name = ProjectName::try_from("radicle")?;
        let urn = librad::uri::RadUrn::new(
            librad::hash::Hash::hash(b"cloudhead"),
            librad::uri::Protocol::Git,
            librad::uri::Path::new(),
        );

        // Register the user
        let user_registration = registry
            .register_user(&author, handle, Some("123abcd.git".into()), 100)
            .await;
        assert!(user_registration.is_ok());

        // Register the org
        let org_result = registry.register_org(&author, org_id.clone(), 10).await;
        assert!(org_result.is_ok());

        // Register the project
        let result = registry
            .register_project(
                &author,
                ProjectDomain::Org(org_id.clone()),
                project_name.clone(),
                Some(urn),
                10,
            )
            .await;
        assert!(result.is_ok());

        let maybe_project = client
            .get_project(
                project_name.clone().0,
                protocol::ProjectDomain::Org(org_id.clone().0),
            )
            .await?;

        assert!(maybe_project.is_some());

        let project = maybe_project.unwrap();
        assert_eq!(project.name, project_name.0);
        assert_eq!(project.domain, protocol::ProjectDomain::Org(org_id.0));
        let metadata_vec: Vec<u8> = project.metadata.into();
        let metadata: Metadata = from_reader(&metadata_vec[..]).unwrap();
        assert_eq!(metadata.version, 1);

        Ok(())
    }

    #[tokio::test]
    async fn test_register_project() -> Result<(), error::Error> {
        // Test that project registration submits valid transactions and they succeed.
        let (client, _) = protocol::Client::new_emulator();
        let registry = Registry::new(client.clone());
        let author = protocol::ed25519::Pair::from_legacy_string("//Alice", None);
        let handle = Id::try_from("alice")?;
        let project_name = ProjectName::try_from("radicle")?;
        let urn = librad::uri::RadUrn::new(
            librad::hash::Hash::hash(b"upstream"),
            librad::uri::Protocol::Git,
            librad::uri::Path::new(),
        );

        // Register the user
        let user_registration = registry
            .register_user(&author, handle.clone(), Some("123abcd.git".into()), 100)
            .await;
        assert!(user_registration.is_ok());

        // Register the project
        let result = registry
            .register_project(
                &author,
                ProjectDomain::User(handle.clone()),
                project_name.clone(),
                Some(urn),
                10,
            )
            .await;
        assert!(result.is_ok());

        let maybe_project = client
            .get_project(
                project_name.clone().0,
                protocol::ProjectDomain::User(handle.clone().0),
            )
            .await?;

        assert!(maybe_project.is_some());

        let project = maybe_project.unwrap();
        assert_eq!(project.name, project_name.0);
        assert_eq!(project.domain, protocol::ProjectDomain::User(handle.0));
        let metadata_vec: Vec<u8> = project.metadata.into();
        let metadata: Metadata = from_reader(&metadata_vec[..]).unwrap();
        assert_eq!(metadata.version, 1);

        Ok(())
    }

    #[tokio::test]
    async fn register_user() -> Result<(), error::Error> {
        let (client, _) = protocol::Client::new_emulator();
        let registry = Registry::new(client);
        let author = protocol::ed25519::Pair::from_legacy_string("//Alice", None);
        let handle = Id::try_from("cloudhead")?;

        let res = registry
            .register_user(&author, handle, Some("123abcd.git".into()), 100)
            .await;
        assert!(res.is_ok());

        Ok(())
    }
}<|MERGE_RESOLUTION|>--- conflicted
+++ resolved
@@ -358,13 +358,8 @@
         author: &protocol::ed25519::Pair,
         project_domain: ProjectDomain,
         project_name: ProjectName,
-<<<<<<< HEAD
         maybe_project_id: Option<librad::uri::RadUrn>,
-        fee: protocol::Balance,
-=======
-        maybe_project_id: Option<librad::project::ProjectId>,
         fee: Balance,
->>>>>>> 408d3553
     ) -> Result<Transaction, error::Error>;
 
     /// Try to retrieve user from the Registry by handle.
@@ -631,13 +626,8 @@
         author: &protocol::ed25519::Pair,
         project_domain: ProjectDomain,
         project_name: ProjectName,
-<<<<<<< HEAD
         maybe_project_id: Option<librad::uri::RadUrn>,
-        fee: protocol::Balance,
-=======
-        maybe_project_id: Option<librad::project::ProjectId>,
         fee: Balance,
->>>>>>> 408d3553
     ) -> Result<Transaction, error::Error> {
         // Prepare and submit checkpoint transaction.
         let checkpoint_message = protocol::message::CreateCheckpoint {
