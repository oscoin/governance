--- conflicted
+++ resolved
@@ -37,16 +37,7 @@
     .await?;
     let alice_events = alice_peer.subscribe();
 
-<<<<<<< HEAD
-    tokio::task::spawn(alice_peer.run(
-        RunConfig::default(),
-        alice_state.clone(),
-        alice_store,
-        WaitingRoom::new(waiting_room::Config::default()),
-    ));
-=======
     let _alice_runs = alice_peer.into_running();
->>>>>>> 91c1f190
 
     let alice = alice_state.init_owner(&alice_signer, "alice").await?;
 
@@ -106,29 +97,9 @@
     let bob_connected = bob_peer.subscribe();
     let bob_events = bob_peer.subscribe();
 
-<<<<<<< HEAD
-    tokio::task::spawn(alice_peer.run(
-        RunConfig {
-            announce: AnnounceConfig {
-                interval: Duration::from_millis(100),
-            },
-            ..RunConfig::default()
-        },
-        alice_state.clone(),
-        alice_store,
-        WaitingRoom::new(waiting_room::Config::default()),
-    ));
-    tokio::task::spawn(bob_peer.run(
-        RunConfig::default(),
-        bob_state.clone(),
-        bob_store,
-        WaitingRoom::new(waiting_room::Config::default()),
-    ));
-=======
     tokio::task::spawn(alice_peer.into_running());
     tokio::task::spawn(bob_peer.into_running());
 
->>>>>>> 91c1f190
     connected(bob_connected, &alice_peer_id).await?;
 
     let project = alice_state
@@ -164,16 +135,7 @@
     let tmp_dir = tempfile::tempdir()?;
     let (peer, state, _signer) = build_peer(&tmp_dir, RunConfig::default()).await?;
 
-<<<<<<< HEAD
-    tokio::task::spawn(peer.run(
-        RunConfig::default(),
-        state.clone(),
-        store,
-        WaitingRoom::new(waiting_room::Config::default()),
-    ));
-=======
     tokio::task::spawn(peer.into_running());
->>>>>>> 91c1f190
 
     let unkown_urn = Urn {
         id: Hash::hash(b"project0"),
@@ -216,24 +178,9 @@
     .await?;
     let bob_events = bob_peer.subscribe();
 
-<<<<<<< HEAD
-    tokio::spawn(alice_peer.run(
-        RunConfig::default(),
-        alice_state.clone(),
-        alice_store,
-        WaitingRoom::new(waiting_room::Config::default()),
-    ));
-    tokio::spawn(bob_peer.run(
-        RunConfig::default(),
-        bob_state.clone(),
-        bob_store,
-        WaitingRoom::new(waiting_room::Config::default()),
-    ));
-=======
     tokio::task::spawn(alice_peer.into_running());
     tokio::task::spawn(bob_peer.into_running());
 
->>>>>>> 91c1f190
     connected(bob_events, &alice_peer_id).await?;
 
     let target_urn = {
@@ -260,85 +207,55 @@
     Ok(())
 }
 
-#[tokio::test]
+#[tokio::test(core_threads = 2)]
 async fn can_ask_and_clone_project() -> Result<(), Box<dyn std::error::Error>> {
     init_logging();
 
     let alice_tmp_dir = tempfile::tempdir()?;
-    let alice_store = kv::Store::new(kv::Config::new(alice_tmp_dir.path().join("store")))?;
-    let alice_repo_path = alice_tmp_dir.path().join("radicle");
-    let (alice_peer, alice_state, alice_signer) = build_peer(&alice_tmp_dir).await?;
-    let alice_addr = alice_state.lock().await.listen_addr();
-    let alice_peer_id = alice_state.lock().await.peer_id();
+    let alice_repo_path = alice_tmp_dir.path().join("radicle");
+    let (alice_peer, alice_state, alice_signer) = build_peer(&alice_tmp_dir, RunConfig::default()).await?;
+    let alice_addr = alice_state.listen_addr();
+    let alice_peer_id = alice_state.peer_id();
 
     let bob_tmp_dir = tempfile::tempdir()?;
-    let bob_store = kv::Store::new(kv::Config::new(bob_tmp_dir.path().join("store")))?;
     let (bob_peer, bob_state, bob_signer) = build_peer_with_seeds(
         &bob_tmp_dir,
         vec![Seed {
             addr: alice_addr,
             peer_id: alice_peer_id.clone(),
         }],
+        RunConfig::default(),
     )
     .await?;
     let bob_events = bob_peer.subscribe();
     let clone_listener = bob_peer.subscribe();
     let query_listener = bob_peer.subscribe();
-    let bob_waiting_room = Shared::from(WaitingRoom::new(waiting_room::Config::default()));
-
-    tokio::spawn(alice_peer.run(
-        RunConfig::default(),
-        alice_state.clone(),
-        alice_store,
-        WaitingRoom::new(waiting_room::Config::default()),
-    ));
+    let waiting_room: WaitingRoom<Instant, Duration> = WaitingRoom::new(waiting_room::Config::default());
+    let bob_waiting_room = Shared::from(waiting_room);
+
+    tokio::task::spawn(alice_peer.into_running());
+    tokio::task::spawn(bob_peer.into_running());
+
+    connected(bob_events, &alice_peer_id).await?;
+
+    bob_state.init_owner(&bob_signer, "bob").await?;
+
+    let urn = {
+        let alice = alice_state.init_owner(&alice_signer, "alice").await?;
+        let project = radicle_project(alice_repo_path.clone());
+        alice_state.init_project(&alice_signer, &alice, project).await?.urn()
+    };
+
     {
-        let span = tracing::trace_span!("Peer::run", who = "bob");
-        let _guard = span.enter();
-
-        tokio::spawn(bob_peer.run(
-            RunConfig::default(),
-            bob_state.clone(),
-            bob_store,
-            bob_waiting_room.clone(),
-        ));
-    }
-    connected(bob_events, &alice_peer_id).await?;
-
-    {
-        let bobby = bob_state.clone().lock_owned().await;
-        tokio::task::spawn_blocking(move || {
-            let _ = bobby.init_owner(&bob_signer, "bob").unwrap();
-        })
-        .await?;
-    }
-
-    let urn = {
-        let ally = alice_state.lock_owned().await;
-        tokio::task::spawn_blocking(move || {
-            let alice = ally.init_owner(&alice_signer, "alice").unwrap();
-            let project = radicle_project(alice_repo_path.clone());
-            ally.init_project(&alice_signer, &alice, &project)
-        })
-        .await??
-        .urn()
-    };
-
-    {
-        println!("Placing request in the waiting room '{}'", urn);
         let mut bob_waiting_room = bob_waiting_room.write().await;
         let _ = bob_waiting_room.request(urn.clone(), Instant::now());
-        println!(
-            "Placed request in the waiting room '{}' - {:?}",
-            urn, *bob_waiting_room
-        );
     }
 
     requested(query_listener, &urn).await?;
     assert_cloned(clone_listener, &urn.clone().into_rad_url(alice_peer_id)).await?;
 
     // TODO(finto): List projects
-    let project = bob_state.lock().await.get_project(&urn, None);
+    let project = bob_state.get_project(urn, None).await;
     assert!(project.is_ok());
 
     Ok(())
