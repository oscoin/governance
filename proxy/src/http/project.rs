--- conflicted
+++ resolved
@@ -261,16 +261,12 @@
     }
 
     /// List all known projects.
-<<<<<<< HEAD
-    pub async fn list<R, S>(ctx: http::Ctx<R, S>) -> Result<impl Reply, Rejection>
-=======
     ///
     /// If [`super::ListUser::user`] is given we only return projects that this user tracks.
-    pub async fn list<R>(
-        ctx: http::Ctx<R>,
+    pub async fn list<R, S>(
+        ctx: http::Ctx<R, S>,
         opt_query: Option<super::ListQuery>,
     ) -> Result<impl Reply, Rejection>
->>>>>>> 4fe22e61
     where
         R: Send + Sync,
         S: coco::Signer,
@@ -351,7 +347,7 @@
         match self {
             Self::Org(org_id) => {
                 serializer.serialize_newtype_variant("Registration", 0, "Org", &org_id.to_string())
-            },
+            }
             Self::User(user_id) => serializer.serialize_newtype_variant(
                 "Registration",
                 1,
@@ -728,20 +724,23 @@
     #[allow(clippy::indexing_slicing)]
     async fn list_for_user() -> Result<(), error::Error> {
         let tmp_dir = tempfile::tempdir()?;
-        let ctx = http::Context::tmp(&tmp_dir).await?;
+        let ctx = http::Ctx::from(http::Context::tmp(&tmp_dir).await?);
         let api = super::filters(ctx.clone());
 
         let ctx = ctx.read().await;
-        let key = ctx.keystore.get_librad_key()?;
-        let owner = ctx.peer_api.init_owner(&key, "cloudhead")?;
-
-        coco::control::setup_fixtures(&ctx.peer_api, &key, &owner)?;
+        let owner = ctx.peer_api.init_owner(&ctx.signer, "cloudhead")?;
+
+        coco::control::setup_fixtures(&ctx.peer_api, &ctx.signer, &owner)?;
         let project = &project::list_projects(&ctx.peer_api)?[0];
         let librad_project = ctx.peer_api.get_project(&project.id, None)?;
 
-        let fintohaps: identity::Identity =
-            coco::control::track_fake_peer(&ctx.peer_api, &key, &librad_project, "fintohaps")
-                .into();
+        let fintohaps: identity::Identity = coco::control::track_fake_peer(
+            &ctx.peer_api,
+            &ctx.signer,
+            &librad_project,
+            "fintohaps",
+        )
+        .into();
 
         let res = request()
             .method("GET")
