--- conflicted
+++ resolved
@@ -403,13 +403,8 @@
   const walletStore = svelteStore.get(wallet.store);
   const address = await Contract.getOwner(orgAddress, walletStore.provider);
   if (await isMultiSig(address)) {
-<<<<<<< HEAD
-    const { members, threshold } = await fetchMembers(walletStore, address);
-    return { type: "gnosis-safe", address, members, threshold };
-=======
     const metadata = await Safe.getMetadata(walletStore.environment, address);
     return { type: "gnosis-safe", address, metadata };
->>>>>>> e08bb45a
   } else {
     return { type: "wallet", address };
   }
@@ -417,41 +412,12 @@
 
 export interface Member {
   ethereumAddress: string;
-<<<<<<< HEAD
-  identity?: identity.RemoteIdentity;
-}
-
-const fetchMembers = memoizeLru(
-  async (
-    wallet: wallet.Wallet,
-    gnosisSafeAddress: string
-  ): Promise<OrgMembers> => {
-    const response = await Safe.getMetadata(
-      wallet.environment,
-      gnosisSafeAddress
-    );
-
-    return {
-      threshold: response.threshold,
-      members: response.members.map(address => {
-        return { ethereumAddress: address };
-      }),
-    };
-  },
-  (_wallet, gnosisSafeAddress) => gnosisSafeAddress,
-  { maxAge: 15 * 60 * 1000 } // TTL 15 minutes
-);
-
-export async function resolveMemberIdentities(
-  unresolvedMembers: Member[]
-=======
   // The identity is `undefined` if we tried to fetch it, but it didn't exist.
   identity: identity.RemoteIdentity | undefined;
 }
 
 export async function resolveMemberIdentities(
   unresolvedMembers: string[]
->>>>>>> e08bb45a
 ): Promise<Member[]> {
   const walletStore = svelteStore.get(wallet.store);
 
@@ -462,16 +428,8 @@
 
   const members = await Promise.all(
     unresolvedMembers.map(async unresolvedMember => {
-<<<<<<< HEAD
-      const identity = await getClaimedIdentity(
-        contract,
-        unresolvedMember.ethereumAddress
-      );
-      return { ethereumAddress: unresolvedMember.ethereumAddress, identity };
-=======
       const identity = await getClaimedIdentity(contract, unresolvedMember);
       return { ethereumAddress: unresolvedMember, identity };
->>>>>>> e08bb45a
     })
   );
 
