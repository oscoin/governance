--- conflicted
+++ resolved
@@ -1,9 +1,5 @@
 <script lang="typescript">
-<<<<<<< HEAD
-  import { getContext as svelteGetContext } from "svelte";
-=======
   import { onMount, getContext } from "svelte";
->>>>>>> e097dd71
   import { push } from "svelte-spa-router";
 
   import * as localPeer from "../src/localPeer";
@@ -30,7 +26,7 @@
   export let params: { urn: Urn };
 
   const { urn } = params;
-  const session: UnsealedSession = svelteGetContext("session");
+  const session: UnsealedSession = getContext("session");
   const trackTooltipMaintainer = "You can't unfollow your own project";
   const trackTooltip = "Unfollowing is not yet supported";
 
