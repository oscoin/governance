<script lang="typescript">
  import Router, { push, location } from "svelte-spa-router";

<<<<<<< HEAD
  import * as hotkeys from "./src/hotkeys.ts";
  import "./src/localPeer.ts";
  import * as path from "./src/path.ts";
  import * as remote from "./src/remote.ts";
  import * as error from "./src/error.ts";
  import * as customProtocolHandler from "./src/customProtocolHandler.ts";
  import { fetch, session as store, Status } from "./src/session.ts";
=======
  import * as hotkeys from "./src/hotkeys";
  import { isExperimental } from "./src/config";
  import "./src/localPeer";
  import * as path from "./src/path";
  import * as remote from "./src/remote";
  import * as error from "./src/error";
  import * as customProtocolHandler from "./src/customProtocolHandler";
  import { fetch, session as store, Status } from "./src/session";
>>>>>>> 62ed2144

  import {
    EmptyState,
    NotificationFaucet,
    Remote,
    ModalOverlay,
  } from "./DesignSystem/Component";

  import Hotkeys from "./Hotkeys.svelte";
  import Theme from "./Theme.svelte";

  import Blank from "./Screen/Blank.svelte";
  import Bsod from "./Screen/Bsod.svelte";
  import Onboarding from "./Screen/Onboarding.svelte";
  import Lock from "./Screen/Lock.svelte";
  import DesignSystemGuide from "./Screen/DesignSystemGuide.svelte";
  import NotFound from "./Screen/NotFound.svelte";
  import Profile from "./Screen/Profile.svelte";
  import Project from "./Screen/Project.svelte";
  import Settings from "./Screen/Settings.svelte";
  import Wallet from "./Screen/Wallet.svelte";
  import UserProfile from "./Screen/UserProfile.svelte";
  import NetworkDiagnostics from "./Screen/NetworkDiagnostics.svelte";

  const routes = {
    "/": Blank,
    "/onboarding": Onboarding,
    "/lock": Lock,
    "/settings": Settings,
    "/wallet/*": Wallet,
    "/wallet": Wallet,
    "/profile/*": Profile,
    "/projects/:urn/*": Project,
    "/projects/:urn": Project,
    "/user/:urn": UserProfile,
    "/user/:urn/*": UserProfile,
    "/design-system-guide": DesignSystemGuide,
    "/network-diagnostics/*": NetworkDiagnostics,
    "*": NotFound,
  };

  $: switch ($store.status) {
    case remote.Status.NotAsked:
      fetch();
      break;

    case remote.Status.Success:
      if ($store.data.status === Status.NoSession) {
        hotkeys.disable();
        push(path.onboarding());
      } else if ($store.data.status === Status.UnsealedSession) {
        hotkeys.enable();
        if (
          $location === path.blank() ||
          $location === path.onboarding() ||
          $location === path.lock()
        ) {
          push(path.profileProjects());
        }
      } else {
        hotkeys.disable();
        push(path.lock());
      }
      break;

    case remote.Status.Error:
      error.show($store.error);
      break;
  }

  $: sessionIsUnsealed =
    $store.status === remote.Status.Success &&
    $store.data.status === Status.UnsealedSession;

  customProtocolHandler.register();
</script>

<style>
  .error {
    width: 100vw;
    height: 100vh;
    display: flex;
    flex-direction: column;
    justify-content: center;
    align-items: center;
  }
</style>

<Bsod />
<Hotkeys />
<ModalOverlay />
<NotificationFaucet />
<Theme />

<Remote {store} context="session" disableErrorLogging={true}>
  <Router {routes} />

  <div slot="loading" class="error">
    <EmptyState headerText="Loading..." emoji="🕵️" text="" />
  </div>
</Remote><|MERGE_RESOLUTION|>--- conflicted
+++ resolved
@@ -1,24 +1,13 @@
 <script lang="typescript">
   import Router, { push, location } from "svelte-spa-router";
 
-<<<<<<< HEAD
-  import * as hotkeys from "./src/hotkeys.ts";
-  import "./src/localPeer.ts";
-  import * as path from "./src/path.ts";
-  import * as remote from "./src/remote.ts";
-  import * as error from "./src/error.ts";
-  import * as customProtocolHandler from "./src/customProtocolHandler.ts";
-  import { fetch, session as store, Status } from "./src/session.ts";
-=======
   import * as hotkeys from "./src/hotkeys";
-  import { isExperimental } from "./src/config";
   import "./src/localPeer";
   import * as path from "./src/path";
   import * as remote from "./src/remote";
   import * as error from "./src/error";
   import * as customProtocolHandler from "./src/customProtocolHandler";
   import { fetch, session as store, Status } from "./src/session";
->>>>>>> 62ed2144
 
   import {
     EmptyState,
