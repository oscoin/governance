--- conflicted
+++ resolved
@@ -1,11 +1,3 @@
-<<<<<<< HEAD
-use std::{convert::TryFrom, fs::remove_dir_all, io, time::Duration};
-
-use coco::{
-    control, keystore,
-    request::waiting_room::{self, WaitingRoom},
-    seed, signer, RunConfig, SyncConfig,
-=======
 use std::{convert::TryFrom, time::Duration};
 
 use tempfile::TempDir;
@@ -13,11 +5,16 @@
 use tokio::{
     signal::unix::{signal, SignalKind},
     sync::mpsc,
->>>>>>> 91c1f190
 };
 
 use api::{config, context, env, http, notification, session};
-use coco::{keystore, seed, signer, Peer, RunConfig};
+use coco::{
+    keystore,
+    request::waiting_room::{self, WaitingRoom},
+    seed,
+    shared::Shared,
+    signer, Peer, RunConfig,
+};
 
 /// Flags accepted by the proxy binary.
 #[derive(Clone, Copy)]
@@ -158,6 +155,13 @@
 
     let signer = signer::BoxedSigner::new(signer::SomeSigner { signer: key });
 
+    // TODO(finto): We should store and load the waiting room
+    let waiting_room = {
+        let mut config = waiting_room::Config::default();
+        config.delta = Duration::from_secs(10);
+        Shared::from(WaitingRoom::new(config))
+    };
+
     let (peer, state) = {
         let seeds = session::settings(&store).await?.coco.seeds;
         let seeds = seed::resolve(&seeds).await.unwrap_or_else(|err| {
@@ -166,73 +170,21 @@
         });
         let config = coco::config::configure(paths, key, *coco::config::INADDR_ANY, seeds);
 
-        coco::into_peer_state(config, signer.clone(), store.clone(), RunConfig::default()).await?
+        coco::into_peer_state(
+            config,
+            signer.clone(),
+            store.clone(),
+            waiting_room,
+            RunConfig::default(),
+        )
+        .await?
     };
 
     let subscriptions = notification::Subscriptions::default();
-<<<<<<< HEAD
-    let ctx = context::Ctx::from(context::Context {
-        state: state.clone(),
-        signer,
-        store: store.clone(),
-    });
-
-    log::info!("starting coco peer");
-
-    // TODO(finto): We should store and load the waiting room
-    let waiting_room = {
-        let mut config = waiting_room::Config::default();
-        config.delta = Duration::from_secs(10);
-        WaitingRoom::new(config)
-    };
-
-    tokio::spawn(peer.run(
-        RunConfig {
-            sync: SyncConfig {
-                on_startup: true,
-                ..SyncConfig::default()
-            },
-            ..RunConfig::default()
-        },
-        state,
-        store,
-        waiting_room,
-    ));
-
-    log::info!("Starting API");
-    let api = http::api(ctx, subscriptions, args.test);
-
-    warp::serve(api).run(([127, 0, 0, 1], 8080)).await;
-
-    Ok(())
-}
-
-fn reset_state() -> Result<(), io::Error> {
-    log::info!("Resetting application state...");
-    if let Err(err) = remove_dir_all(config::dirs().data_dir()) {
-        if err.kind() == io::ErrorKind::NotFound {
-            log::info!("already gone");
-        } else {
-            log::error!("{:?}", err);
-            return Err(err);
-        }
-    };
-    log::info!("done");
-
-    log::info!("Resetting CoCo state...");
-    if let Err(err) = control::reset_monorepo() {
-        if err.kind() == io::ErrorKind::NotFound {
-            log::info!("already gone");
-        } else {
-            log::error!("{:?}", err);
-            return Err(err);
-        }
-=======
     let ctx = context::Context {
         state,
         signer,
         store,
->>>>>>> 91c1f190
     };
 
     Ok(Rigging {
