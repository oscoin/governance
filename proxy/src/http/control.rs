//! Endpoints to manipulate app state in test mode.

use serde::{Deserialize, Serialize};
use std::sync::Arc;
use tokio::sync::{Mutex, RwLock};
use warp::{path, reject, Filter, Rejection, Reply};

use crate::coco;
use crate::http;
use crate::registry;

/// Prefixed control filters.
pub fn routes<R>(
    enable: bool,
    peer: Arc<Mutex<coco::Peer>>,
    owner: http::Shared<coco::User>,
    registry: http::Shared<R>,
<<<<<<< HEAD
    store: Arc<RwLock<kv::Store>>,
) -> impl Filter<Extract = impl Reply, Error = Rejection> + Clone
where
    R: registry::Client,
{
=======
) -> impl Filter<Extract = impl Reply, Error = Rejection> + Clone {
>>>>>>> 408d3553
    path("control")
        .map(move || enable)
        .and_then(|enable| async move {
            if enable {
                Ok(())
            } else {
                Err(reject::not_found())
            }
        })
        .untuple_one()
        .and(
            create_project_filter(Arc::clone(&peer), owner)
                .or(nuke_coco_filter(peer))
                .or(nuke_registry_filter(Arc::clone(&registry)))
                .or(register_user_filter(registry)),
        )
}

/// Combination of all control filters.
#[allow(dead_code)]
fn filters<R>(
    peer: Arc<Mutex<coco::Peer>>,
    owner: http::Shared<coco::User>,
    registry: http::Shared<R>,
<<<<<<< HEAD
    store: Arc<RwLock<kv::Store>>,
) -> impl Filter<Extract = impl Reply, Error = Rejection> + Clone
where
    R: registry::Client,
{
    create_project_filter(Arc::clone(&peer), owner)
        .or(nuke_coco_filter(peer))
=======
) -> impl Filter<Extract = impl Reply, Error = Rejection> + Clone {
    create_project_filter(Arc::clone(&librad_paths))
        .or(nuke_coco_filter(librad_paths))
>>>>>>> 408d3553
        .or(nuke_registry_filter(Arc::clone(&registry)))
        .or(register_user_filter(registry))
}

/// POST /create-project
fn create_project_filter(
    peer: Arc<Mutex<coco::Peer>>,
    owner: http::Shared<coco::User>,
) -> impl Filter<Extract = impl Reply, Error = Rejection> + Clone {
    path!("create-project")
        .and(super::with_peer(peer))
        .and(super::with_shared(owner))
        .and(warp::body::json())
        .and_then(handler::create_project)
}

/// POST /register-user
fn register_user_filter<R: registry::Client>(
    registry: http::Shared<R>,
) -> impl Filter<Extract = impl Reply, Error = Rejection> + Clone {
    path!("register-user")
        .and(http::with_shared(registry))
        .and(warp::body::json())
        .and_then(handler::register_user)
}

/// GET /nuke/coco
fn nuke_coco_filter(
    peer: Arc<Mutex<coco::Peer>>,
) -> impl Filter<Extract = impl Reply, Error = Rejection> + Clone {
    path!("nuke" / "coco")
        .and(super::with_peer(peer))
        .and_then(handler::nuke_coco)
}

/// GET /nuke/registry
fn nuke_registry_filter<R: registry::Client>(
    registry: http::Shared<R>,
) -> impl Filter<Extract = impl Reply, Error = Rejection> + Clone {
    path!("nuke" / "registry")
        .and(http::with_shared(registry))
        .and_then(handler::nuke_registry)
}

/// Control handlers for conversion between core domain and http request fulfilment.
mod handler {
<<<<<<< HEAD
    use kv::Store;
    use radicle_registry_client::Balance;
=======
    use librad::paths::Paths;
>>>>>>> 408d3553
    use std::convert::TryFrom;
    use std::sync::Arc;
    use tokio::sync::{Mutex, RwLock};
    use warp::http::StatusCode;
    use warp::{reply, Rejection, Reply};

    use librad::keys::SecretKey;

    use crate::coco;
    use crate::http;
    use crate::project;
    use crate::registry;

    /// Create a project from the fixture repo.
    pub async fn create_project(
        peer: Arc<Mutex<coco::Peer>>,
        owner: http::Shared<coco::User>,
        input: super::CreateInput,
    ) -> Result<impl Reply, Rejection> {
        let owner = &*owner.read().await;
        let mut peer = peer.lock().await;

        let meta = peer
            .replicate_platinum(
                owner,
                &input.name,
                &input.description,
                &input.default_branch,
            )
            .await?;

        Ok(reply::with_status(
            reply::json(&project::Project {
                id: meta.urn(),
                shareable_entity_identifier: format!("%{}", meta.urn()),
                metadata: meta.into(),
                registration: None,
                stats: project::Stats {
                    branches: 11,
                    commits: 267,
                    contributors: 8,
                },
            }),
            StatusCode::CREATED,
        ))
    }

    /// Register a user with another key
    pub async fn register_user<R: registry::Client>(
        registry: http::Shared<R>,
        input: super::RegisterInput,
    ) -> Result<impl Reply, Rejection> {
        let fake_pair =
            radicle_registry_client::ed25519::Pair::from_legacy_string(&input.handle, None);

        let handle = registry::Id::try_from(input.handle)?;
        let reg = registry.write().await;
        reg.register_user(&fake_pair, handle.clone(), None, input.transaction_fee)
            .await
            .expect("unable to register user");

        Ok(reply::json(&true))
    }

    /// Reset the coco state by creating a new temporary directory for the librad paths.
    pub async fn nuke_coco(peer: Arc<Mutex<coco::Peer>>) -> Result<impl Reply, Rejection> {
        // TmpDir deletes the temporary directory once it DROPS.
        // This means our new directory goes missing, and future calls will fail.
        // The Peer creates the directory again.
        //
        // N.B. this may gather lot's of tmp files on your system. We're sorry.
        let tmp_path = {
            let temp_dir = tempfile::tempdir().expect("test dir creation failed");
            temp_dir.path().to_path_buf()
        };

        let config = coco::default_config(
            SecretKey::new(),
            tmp_path.to_str().expect("path extraction failed"),
        )?;
        let new_peer = coco::Peer::new(config).await?;

        let mut peer = peer.lock().await;
        *peer = new_peer;

        Ok(reply::json(&true))
    }

    /// Reset the Registry state by replacing the emulator in place.
    pub async fn nuke_registry<R: registry::Client>(
        registry: http::Shared<R>,
    ) -> Result<impl Reply, Rejection> {
        let (client, _) = radicle_registry_client::Client::new_emulator();
        registry.write().await.reset(client);

        Ok(reply::json(&true))
    }
<<<<<<< HEAD

    /// Reset the session state by clearing all buckets of the underlying store.
    pub async fn nuke_session(store: Arc<RwLock<Store>>) -> Result<impl Reply, Rejection> {
        let store = store.read().await;
        session::clear_current(&store)?;

        Ok(reply::json(&true))
    }

    #[allow(clippy::unwrap_used, clippy::panic)]
    #[cfg(test)]
    mod test {
        use pretty_assertions::assert_ne;
        use std::sync::Arc;
        use tokio::sync::Mutex;

        use crate::coco;
        use crate::error;

        #[tokio::test]
        async fn nuke_coco() -> Result<(), error::Error> {
            let tmp_dir = tempfile::tempdir()?;
            let key = librad::keys::SecretKey::new();
            let config = coco::default_config(key, tmp_dir)?;
            let peer = Arc::new(Mutex::new(coco::Peer::new(config).await?));

            let (old_paths, old_key, old_peer_id) = {
                let p = peer.lock().await;
                p.with_api(|api| (api.paths().clone(), api.public_key(), api.peer_id()))?
            };

            super::nuke_coco(Arc::clone(&peer)).await.unwrap();

            let (new_paths, new_key, new_peer_id) = {
                let p = peer.lock().await;
                p.with_api(|api| (api.paths().clone(), api.public_key(), api.peer_id()))?
            };

            assert_ne!(old_paths.all_dirs(), new_paths.all_dirs());
            assert_ne!(old_key, new_key);
            assert_ne!(old_peer_id, new_peer_id);

            let can_open = {
                let p = peer.lock().await;
                p.with_api(|api| {
                    let _ = api.storage().reopen().expect("failed to reopen Storage");
                    true
                })?
            };
            assert!(can_open);

            Ok(())
        }
    }
=======
>>>>>>> 408d3553
}

/// Inputs for project creation.
#[derive(Deserialize, Serialize)]
#[serde(rename_all = "camelCase")]
pub struct CreateInput {
    /// Name of the project.
    name: String,
    /// Long form outline.
    description: String,
    /// Configured default branch.
    default_branch: String,
}
/// Input for user registration.
#[derive(Deserialize, Serialize)]
#[serde(rename_all = "camelCase")]
pub struct RegisterInput {
    /// Handle of the user.
    handle: String,
<<<<<<< HEAD
}

#[cfg(test)]
mod test {
    use pretty_assertions::assert_eq;
    use std::sync::Arc;
    use tokio::sync::{Mutex, RwLock};
    use warp::http::StatusCode;
    use warp::test::request;

    use crate::coco;
    use crate::error;
    use crate::http;
    use crate::registry;

    #[tokio::test]
    async fn create_project_after_nuke() -> Result<(), error::Error> {
        let tmp_dir = tempfile::tempdir()?;
        let key = librad::keys::SecretKey::new();
        let config = coco::default_config(key, tmp_dir.path())?;
        let peer = coco::Peer::new(config).await?;
        let owner = coco::fake_owner(&peer).await;
        let registry = {
            let (client, _) = radicle_registry_client::Client::new_emulator();
            registry::Registry::new(client)
        };
        let store = kv::Store::new(kv::Config::new(tmp_dir.path().join("store")))?;

        let api = super::filters(
            Arc::new(Mutex::new(peer)),
            Arc::new(RwLock::new(owner)),
            Arc::new(RwLock::new(registry)),
            Arc::new(RwLock::new(store)),
        );

        // Create project before nuke.
        let res = request()
            .method("POST")
            .path("/create-project")
            .json(&super::CreateInput {
                name: "Monadic".into(),
                description: "blabla".into(),
                default_branch: "master".into(),
            })
            .reply(&api)
            .await;
        http::test::assert_response(&res, StatusCode::CREATED, |_have| {});

        // Reset state.
        let res = request().method("GET").path("/nuke/coco").reply(&api).await;
        assert_eq!(res.status(), StatusCode::OK);

        let res = request()
            .method("POST")
            .path("/create-project")
            .json(&super::CreateInput {
                name: "Monadic".into(),
                description: "blabla".into(),
                default_branch: "master".into(),
            })
            .reply(&api)
            .await;

        http::test::assert_response(&res, StatusCode::CREATED, |_have| {});

        Ok(())
    }
=======
    /// User specified transaction fee.
    transaction_fee: registry::Balance,
>>>>>>> 408d3553
}<|MERGE_RESOLUTION|>--- conflicted
+++ resolved
@@ -2,7 +2,7 @@
 
 use serde::{Deserialize, Serialize};
 use std::sync::Arc;
-use tokio::sync::{Mutex, RwLock};
+use tokio::sync::Mutex;
 use warp::{path, reject, Filter, Rejection, Reply};
 
 use crate::coco;
@@ -15,15 +15,10 @@
     peer: Arc<Mutex<coco::Peer>>,
     owner: http::Shared<coco::User>,
     registry: http::Shared<R>,
-<<<<<<< HEAD
-    store: Arc<RwLock<kv::Store>>,
 ) -> impl Filter<Extract = impl Reply, Error = Rejection> + Clone
 where
     R: registry::Client,
 {
-=======
-) -> impl Filter<Extract = impl Reply, Error = Rejection> + Clone {
->>>>>>> 408d3553
     path("control")
         .map(move || enable)
         .and_then(|enable| async move {
@@ -48,19 +43,12 @@
     peer: Arc<Mutex<coco::Peer>>,
     owner: http::Shared<coco::User>,
     registry: http::Shared<R>,
-<<<<<<< HEAD
-    store: Arc<RwLock<kv::Store>>,
 ) -> impl Filter<Extract = impl Reply, Error = Rejection> + Clone
 where
     R: registry::Client,
 {
     create_project_filter(Arc::clone(&peer), owner)
         .or(nuke_coco_filter(peer))
-=======
-) -> impl Filter<Extract = impl Reply, Error = Rejection> + Clone {
-    create_project_filter(Arc::clone(&librad_paths))
-        .or(nuke_coco_filter(librad_paths))
->>>>>>> 408d3553
         .or(nuke_registry_filter(Arc::clone(&registry)))
         .or(register_user_filter(registry))
 }
@@ -107,15 +95,9 @@
 
 /// Control handlers for conversion between core domain and http request fulfilment.
 mod handler {
-<<<<<<< HEAD
-    use kv::Store;
-    use radicle_registry_client::Balance;
-=======
-    use librad::paths::Paths;
->>>>>>> 408d3553
     use std::convert::TryFrom;
     use std::sync::Arc;
-    use tokio::sync::{Mutex, RwLock};
+    use tokio::sync::Mutex;
     use warp::http::StatusCode;
     use warp::{reply, Rejection, Reply};
 
@@ -210,15 +192,6 @@
 
         Ok(reply::json(&true))
     }
-<<<<<<< HEAD
-
-    /// Reset the session state by clearing all buckets of the underlying store.
-    pub async fn nuke_session(store: Arc<RwLock<Store>>) -> Result<impl Reply, Rejection> {
-        let store = store.read().await;
-        session::clear_current(&store)?;
-
-        Ok(reply::json(&true))
-    }
 
     #[allow(clippy::unwrap_used, clippy::panic)]
     #[cfg(test)]
@@ -265,8 +238,6 @@
             Ok(())
         }
     }
-=======
->>>>>>> 408d3553
 }
 
 /// Inputs for project creation.
@@ -286,7 +257,8 @@
 pub struct RegisterInput {
     /// Handle of the user.
     handle: String,
-<<<<<<< HEAD
+    /// User specified transaction fee.
+    transaction_fee: registry::Balance,
 }
 
 #[cfg(test)]
@@ -313,13 +285,11 @@
             let (client, _) = radicle_registry_client::Client::new_emulator();
             registry::Registry::new(client)
         };
-        let store = kv::Store::new(kv::Config::new(tmp_dir.path().join("store")))?;
 
         let api = super::filters(
             Arc::new(Mutex::new(peer)),
             Arc::new(RwLock::new(owner)),
             Arc::new(RwLock::new(registry)),
-            Arc::new(RwLock::new(store)),
         );
 
         // Create project before nuke.
@@ -354,8 +324,4 @@
 
         Ok(())
     }
-=======
-    /// User specified transaction fee.
-    transaction_fee: registry::Balance,
->>>>>>> 408d3553
 }