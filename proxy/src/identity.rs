--- conflicted
+++ resolved
@@ -3,11 +3,8 @@
 use serde::{Deserialize, Serialize};
 
 use librad::keys;
-<<<<<<< HEAD
 use librad::meta::user;
-=======
 use librad::peer;
->>>>>>> e3d22a1e
 
 use crate::avatar;
 use crate::coco;
@@ -34,20 +31,21 @@
     pub avatar_fallback: avatar::Avatar,
 }
 
-impl<S> From<user::User<S>> for Identity {
-    fn from(user: user::User<S>) -> Self {
-        let id = user.urn();
+impl<S> From<(peer::PeerId, user::User<S>)> for Identity {
+    fn from((peer_id, user): (peer::PeerId, user::User<S>)) -> Self {
+        let urn = user.urn();
         Self {
-            id: id.clone(),
+            peer_id: peer_id.clone(),
+            urn: urn.clone(),
             shareable_entity_identifier: SharedIdentifier {
                 handle: user.name().to_string(),
-                urn: id.clone(),
+                peer_id,
             },
             metadata: Metadata {
                 handle: user.name().to_string(),
             },
             registered: None,
-            avatar_fallback: avatar::Avatar::from(&id.to_string(), avatar::Usage::Identity),
+            avatar_fallback: avatar::Avatar::from(&urn.to_string(), avatar::Usage::Identity),
         }
     }
 }
@@ -68,24 +66,8 @@
     key: keys::SecretKey,
     handle: &str,
 ) -> Result<Identity, error::Error> {
-<<<<<<< HEAD
     let user = coco::init_owner(peer, key, handle)?;
-    Ok(user.into())
-=======
-    let user = coco::init_owner(peer, key, &handle)?;
-    let peer_id = peer.peer_id().clone();
-
-    let urn = user.urn();
-    let shareable_entity_identifier = (peer_id.clone(), user).into();
-    Ok(Identity {
-        peer_id,
-        urn: urn.clone(),
-        shareable_entity_identifier,
-        metadata: Metadata { handle },
-        registered: None,
-        avatar_fallback: avatar::Avatar::from(&urn.to_string(), avatar::Usage::Identity),
-    })
->>>>>>> e3d22a1e
+    Ok((peer.peer_id().clone(), user).into())
 }
 
 /// Retrieve an identity by id. We assume the `Identity` is owned by this peer.
@@ -95,22 +77,7 @@
 /// Errors if access to coco state on the filesystem fails, or the id is malformed.
 pub fn get(peer: &coco::PeerApi, id: &coco::Urn) -> Result<Identity, error::Error> {
     let user = coco::get_user(peer, id)?;
-<<<<<<< HEAD
-    Ok(user.into())
-=======
-    let handle = user.name().to_string();
-    let urn = user.urn();
-    let peer_id = peer.peer_id().clone();
-    let shareable_entity_identifier = (peer_id.clone(), user).into();
-    Ok(Identity {
-        peer_id,
-        urn: urn.clone(),
-        shareable_entity_identifier,
-        metadata: Metadata { handle },
-        registered: None,
-        avatar_fallback: avatar::Avatar::from(&urn.to_string(), avatar::Usage::Identity),
-    })
->>>>>>> e3d22a1e
+    Ok((peer.peer_id().clone(), user).into())
 }
 
 /// A `SharedIdentifier` is the combination of a user handle and the [`coco::Urn`] that identifies
