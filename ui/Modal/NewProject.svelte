--- conflicted
+++ resolved
@@ -62,44 +62,6 @@
   };
 
   const createProject = async () => {
-<<<<<<< HEAD
-    try {
-      loading = true;
-      screen.lock();
-
-      const response = await proxy.client.project.create({
-        description,
-        defaultBranch: isNew
-          ? await defaultBranchForNewRepository()
-          : $defaultBranch,
-        repo: isNew
-          ? { type: "new", name, path: newRepositoryPath }
-          : { type: "existing", path: existingRepositoryPath },
-      });
-
-      router.push({
-        type: "project",
-        urn: response.urn,
-        activeView: { type: "files" },
-      });
-      notification.info({
-        message: `Project ${response.metadata.name} was created!`,
-      });
-    } catch (err) {
-      router.push({ type: "profile", activeTab: "projects" });
-      error.show(
-        new error.Error({
-          code: error.Code.ProjectCreationFailure,
-          message: `Could not create project: ${err.message}`,
-          source: err,
-        })
-      );
-    } finally {
-      modal.hide();
-      loading = false;
-      screen.unlock();
-    }
-=======
     screen.withLock(async () => {
       try {
         loading = true;
@@ -120,7 +82,7 @@
           activeView: { type: "files" },
         });
         notification.info({
-          message: `Project ${response.metadata.name} successfully created`,
+          message: `Project ${response.metadata.name} was created!`,
         });
       } catch (err) {
         router.push({ type: "profile", activeTab: "projects" });
@@ -136,7 +98,6 @@
         loading = false;
       }
     });
->>>>>>> a5019dd4
   };
 
   // We unlock the screen already after the request, this is just a fail-safe
