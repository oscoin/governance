<script>
  import { getContext } from "svelte";
  import Router, { link, push } from "svelte-spa-router";

  import * as path from "../src/path.ts";
  import { fetch, project as store } from "../src/project.ts";

  import {
    AdditionalActionsDropdown,
    HorizontalMenu,
    Remote,
    SidebarLayout,
    Topbar,
    TrackToggle,
  } from "../DesignSystem/Component";
  import { Icon } from "../DesignSystem/Primitive";

  import Breadcrumb from "./Project/Breadcrumb.svelte";
  import Source from "./Project/Source.svelte";
  import Issues from "./Project/Issues.svelte";
  import Issue from "./Project/Issue.svelte";
  import Revisions from "./Project/Revisions.svelte";
  import Commit from "./Project/Commit.svelte";
  import Commits from "./Project/Commits.svelte";

  import SourceMenu from "./Project/SourceMenu.svelte";
  import IssuesMenu from "./Project/IssuesMenu.svelte";
  import RevisionsMenu from "./Project/RevisionsMenu.svelte";

  const routes = {
    "/projects/:id/": Source,
    "/projects/:id/source": Source,
    "/projects/:id/source/*": Source,
    "/projects/:id/issues": Issues,
    "/projects/:id/issue": Issue,
    "/projects/:id/commit/:hash": Commit,
    "/projects/:id/commits/:branch": Commits,
    "/projects/:id/revisions": Revisions,
  };

  const menuRoutes = {
    "/projects/:id/": SourceMenu,
    "/projects/:id/source": SourceMenu,
    "/projects/:id/source/*": SourceMenu,
    "/projects/:id/issues": IssuesMenu,
    "/projects/:id/revisions": RevisionsMenu,
  };

  export let params = null;

  const topbarMenuItems = (projectId) => [
    {
      icon: Icon.Home,
      title: "Source",
      href: path.projectSource(projectId),
      looseActiveStateMatching: true,
    },
    {
      icon: Icon.Issue,
      title: "Issues",
      href: path.projectIssues(projectId),
      looseActiveStateMatching: false,
    },
    {
      icon: Icon.Revisions,
      title: "Revisions",
      href: path.projectRevisions(projectId),
      looseActiveStateMatching: false,
    },
  ];

  $: dropdownMenuItems = [
    registerProjectMenuItem,
    {
      title: "New issue",
      icon: Icon.Issue,
      event: () => console.log("event(new-issue)"),
    },
    {
      title: "New revision",
      icon: Icon.Revisions,
      event: () => console.log("event(new-revision)"),
    },
  ];

  const session = getContext("session");

  let registerProjectMenuItem;

  if (session.identity.registered) {
    registerProjectMenuItem = {
      dataCy: "register-project",
      title: "Register project",
      icon: Icon.Register,
      event: () =>
        push(path.registerExistingProject(params.id, session.identity.id)),
    };
  } else {
    registerProjectMenuItem = {
      dataCy: "register-project",
      title: "Register project",
      icon: Icon.Register,
      disabled: true,
      tooltip:
        "To unlock project registration, register your own handle first.",
    };
  }

  fetch({ id: params.id });
</script>

<SidebarLayout
<<<<<<< HEAD
  style="margin: calc(var(--topbar-height)) 2em 0 2em; min-width: 60em;"
  dataCy="page-container">
=======
  style="margin: calc(var(--topbar-height)) 0 0 0"
  dataCy="project-screen">
>>>>>>> 5999e00b
  <Remote {store} let:data={project} context="project">
    <Topbar style="position: fixed; top: 0;">
      <a slot="left" href={path.projectSource(params.id)} use:link>
        <!-- TODO(rudolfs): show whether the project is registered under user or org -->
        <Breadcrumb
          title={project.metadata.name}
          user={project.registered}
          org={project.registered} />
      </a>

      <div slot="middle">
        <HorizontalMenu items={topbarMenuItems(params.id)} />
      </div>

      <div slot="right" style="display: flex">
        <Router routes={menuRoutes} />
        <TrackToggle style="margin-left: 16px" peerCount="1.3k" />
        <AdditionalActionsDropdown
          dataCy="context-menu"
          style="margin: 0 24px 0 16px"
          headerTitle={params.id}
          menuItems={dropdownMenuItems} />
      </div>
    </Topbar>
    <Router {routes} />
  </Remote>
</SidebarLayout><|MERGE_RESOLUTION|>--- conflicted
+++ resolved
@@ -110,13 +110,8 @@
 </script>
 
 <SidebarLayout
-<<<<<<< HEAD
   style="margin: calc(var(--topbar-height)) 2em 0 2em; min-width: 60em;"
-  dataCy="page-container">
-=======
-  style="margin: calc(var(--topbar-height)) 0 0 0"
   dataCy="project-screen">
->>>>>>> 5999e00b
   <Remote {store} let:data={project} context="project">
     <Topbar style="position: fixed; top: 0;">
       <a slot="left" href={path.projectSource(params.id)} use:link>
