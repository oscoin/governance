<script>
  import Router, { push, location } from "svelte-spa-router";
  import wrap from "svelte-spa-router/wrap";

  import * as hotkeys from "./src/hotkeys.ts";
  import { isExperimental } from "./src/config";
  import "./src/localPeer.ts";
  import * as path from "./src/path.ts";
  import * as remote from "./src/remote.ts";
  import * as screen from "./src/screen.ts";
  import * as error from "./src/error.ts";
  import * as org from "./src/org.ts";
  import * as wallet from "./src/wallet.ts";
  import * as customProtocolHandler from "./src/customProtocolHandler.ts";
  import { fetch, session as store, Status } from "./src/session.ts";

  import {
    EmptyState,
    NotificationFaucet,
    Remote,
    ModalOverlay,
  } from "./DesignSystem/Component";

  import Hotkeys from "./Hotkeys.svelte";
  import Theme from "./Theme.svelte";

  import TransactionCenter from "./App/TransactionCenter.svelte";

  import Blank from "./Screen/Blank.svelte";
  import Bsod from "./Screen/Bsod.svelte";
  import Onboarding from "./Screen/Onboarding.svelte";
  import Lock from "./Screen/Lock.svelte";
  import DesignSystemGuide from "./Screen/DesignSystemGuide.svelte";
  import Org from "./Screen/Org.svelte";
  import Profile from "./Screen/Profile.svelte";
  import Project from "./Screen/Project.svelte";
  import Settings from "./Screen/Settings.svelte";
  import UserProfile from "./Screen/UserProfile.svelte";

  const orgWrap = wrap({
    component: Org,
    conditions: [
      async detail => {
        try {
          screen.lock();

          // TODO(rudolfs): clean this up.
          const orgAddress = detail.location.match(/\/org\/(.{42})/)[1];
          await org.fetchOrg(orgAddress);

          return true;
        } catch {
          return false;
        } finally {
          screen.unlock();
        }
      },
    ],
  });

  const routes = {
    "/": Blank,
    "/onboarding": Onboarding,
    "/lock": Lock,
    "/settings": Settings,
    "/profile/*": Profile,
    "/projects/:urn/*": Project,
    "/projects/:urn": Project,
    "/org/:address/*": orgWrap,
    "/org/:address": orgWrap,
    "/user/:urn": UserProfile,
    "/user/:urn/*": UserProfile,
    "/design-system-guide": DesignSystemGuide,
  };

  $: switch ($store.status) {
    case remote.Status.NotAsked:
      fetch();
      break;

    case remote.Status.Success:
      if ($store.data.status === Status.NoSession) {
        hotkeys.disable();
        push(path.onboarding());
      } else if ($store.data.status === Status.UnsealedSession) {
        hotkeys.enable();
        if (
          $location === path.blank() ||
          $location === path.onboarding() ||
          $location === path.lock()
        ) {
          push(path.profileProjects());
        }
      } else {
        hotkeys.disable();
        push(path.lock());
      }
      break;

    case remote.Status.Error:
      error.show($store.error);
      break;
  }

  $: sessionIsUnsealed =
    $store.status === remote.Status.Success &&
    $store.data.status === Status.UnsealedSession;

  customProtocolHandler.register();

<<<<<<< HEAD
  const walletStore = wallet.store;
  $: w = $walletStore;

  $: if ($w.status === wallet.Status.Connected) {
    (async () => {
      await org.fetchOrgs();
    })();
  }
=======
>>>>>>> 30433ea3
</script>

<style>
  .error {
    width: 100vw;
    height: 100vh;
    display: flex;
    flex-direction: column;
    justify-content: center;
    align-items: center;
  }

</style>

<Bsod />
<Hotkeys />
<ModalOverlay />
<NotificationFaucet />
<Theme />

{#if isExperimental && sessionIsUnsealed && $location !== path.designSystemGuide()}
  <TransactionCenter />
{/if}

<Remote {store} context="session" disableErrorLogging={true}>
  <Router {routes} />

  <div slot="loading" class="error">
    <EmptyState headerText="Loading..." emoji="🕵️" text="" />
  </div>
</Remote><|MERGE_RESOLUTION|>--- conflicted
+++ resolved
@@ -108,7 +108,6 @@
 
   customProtocolHandler.register();
 
-<<<<<<< HEAD
   const walletStore = wallet.store;
   $: w = $walletStore;
 
@@ -117,8 +116,7 @@
       await org.fetchOrgs();
     })();
   }
-=======
->>>>>>> 30433ea3
+
 </script>
 
 <style>
