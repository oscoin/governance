--- conflicted
+++ resolved
@@ -11,18 +11,16 @@
 
 pub mod config;
 pub mod control;
-<<<<<<< HEAD
+pub mod git_helper;
+mod peer;
+pub use peer::{verify_user, Api, User};
+
+pub mod project;
+
 mod signer;
 pub use signer::{
     Error as SignerError, Reset as ResetSigner, SecUtf8, Signer, Store as StoreSigner,
 };
-=======
-pub mod git_helper;
->>>>>>> a308cb0f
-mod peer;
-pub use peer::{verify_user, Api, User};
-
-pub mod project;
 
 mod source;
 pub use source::{
