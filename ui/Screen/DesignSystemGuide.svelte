<script>
  import * as notification from "../src/notification.ts";
  import * as transaction from "../src/transaction.ts";

  import { Avatar, Button, Icon, Input } from "../DesignSystem/Primitive";
  import {
    AdditionalActionsDropdown,
    Copyable,
    EmptyState,
    Dropdown,
    ModalLayout,
    Notification,
    Placeholder,
    ProjectCard,
    Rad,
    Row,
    SegmentedControl,
    Spinner,
    Stats,
    SupportButton,
    TrackToggle,
    TransactionCenter,
    TransactionSpinner,
    TransactionStatusbar,
    Tooltip,
    Urn,
  } from "../DesignSystem/Component";

  import Section from "./DesignSystemGuide/Section.svelte";
  import Swatch from "./DesignSystemGuide/Swatch.svelte";
  import TypographySwatch from "./DesignSystemGuide/TypographySwatch.svelte";
  import IconSwatch from "./DesignSystemGuide/IconSwatch.svelte";
  import ColorSwatch from "./DesignSystemGuide/ColorSwatch.svelte";
  import { ValidationStatus } from "../src/validation.ts";
  import { Variant as IllustrationVariant } from "../src/illustration.ts";

  const colors = Array.from(document.styleSheets)
    .filter(
      sheet =>
        sheet.href === null || sheet.href.startsWith(window.location.origin)
    )
    .reduce(
      (acc, sheet) =>
        (acc = [
          ...acc,
          ...Array.from(sheet.cssRules).reduce(
            (def, rule) =>
              (def =
                rule.selectorText === ":root"
                  ? [
                      ...def,
                      ...Array.from(rule.style).filter(name =>
                        name.startsWith("--color")
                      ),
                    ]
                  : def),
            []
          ),
        ]),
      []
    );

  const colorGroups = [
    ...new Set(
      colors.map(color => {
        return color.match(/--color-(\w*)-?/)[1];
      })
    ),
  ];

  const avatarFallback1 = {
    emoji: "📐",
    background: {
      r: 24,
      g: 105,
      b: 216,
    },
  };

  const avatarFallback2 = {
    background: {
      r: 122,
      g: 112,
      b: 90,
    },
    emoji: "💡",
  };

  const additionalActionsDropdownItems = [
    {
      title: "Add something",
      icon: Icon.Plus,
      event: () => console.log("event(Add Something)"),
    },
    {
      title: "Add something else",
      icon: Icon.Plus,
      event: () => console.log("event(Add Something Else)"),
    },
    {
      title: "Send something",
      icon: Icon.ArrowUp,
      event: () => console.log("event(Send Something)"),
    },
    {
      title: "Send something",
      icon: Icon.ArrowUp,
      event: () => console.log("event(Send Something)"),
      disabled: true,
      tooltip: "This item is disabled because of reason!",
    },
  ];

  const transactions1 = [
    {
      id: "0a1b2c3a",
      messages: [
        {
          type: transaction.MessageType.UserRegistration,
          handle: "xla",
          id: "xla@123abcd.git",
        },
      ],
      state: {
        type: transaction.StateType.Settled,
        minConfirmations: 6,
        timestamp: {
          nanos: 0,
          secs: 1589806729,
        },
      },
    },
    {
      id: "0a1b2c3b",
      messages: [
        {
          type: transaction.MessageType.OrgRegistration,
          orgId: "monadic",
        },
      ],
      state: {
        type: transaction.StateType.Confirmed,
        confirmations: 2,
        minConfirmations: 6,
        timestamp: {
          nanos: 0,
          secs: 1589806729,
        },
      },
    },
    {
      id: "0a1b2c3c",
      messages: [
        {
          type: transaction.MessageType.OrgRegistration,
          orgId: "monadic",
        },
      ],
      state: {
        type: transaction.StateType.Pending,
        timestamp: {
          nanos: 0,
          secs: 1589806729,
        },
      },
    },
    {
      id: "0a1b2c3d",
      messages: [
        {
          type: transaction.MessageType.MemberRegistration,
          orgId: "monadic",
          handle: "xla",
        },
      ],
      state: {
        type: transaction.StateType.Failed,
        timestamp: {
          nanos: 0,
          secs: 1589806729,
        },
      },
    },
  ];

  const transactions2 = [
    {
      id: "0a1b2c3a",
      messages: [
        {
          type: transaction.MessageType.OrgRegistration,
          orgId: "monadic",
        },
      ],
      state: {
        type: transaction.StateType.Pending,
        timestamp: {
          nanos: 0,
          secs: 1589806729,
        },
      },
    },
    {
      id: "0a1b2c3b",
      messages: [
        {
          type: transaction.MessageType.ProjectRegistration,
          domainType: "org",
          domainId: "monadic",
          projectName: "upstream",
          cocId: "upstream@123abcd.git",
        },
      ],
      state: {
        type: transaction.StateType.Pending,
        timestamp: {
          nanos: 0,
          secs: 1589806729,
        },
      },
    },
  ];

  const transactions3 = [
    {
      id: "0a1b2c3a",
      messages: [
        {
          type: transaction.MessageType.OrgRegistration,
          orgId: "monadic",
        },
      ],
      state: {
        type: transaction.StateType.Settled,
        minConfirmations: 6,
        timestamp: {
          nanos: 0,
          secs: 1589806729,
        },
      },
    },
  ];

  const orgs = [
    {
      id: "%monadic",
      metadata: {
        name: "monadic",
      },
      avatarFallback: {
        emoji: "☔️",
        background: {
          b: 61,
          g: 187,
          r: 148,
        },
      },
    },
    {
      id: "%sveltejs",
      metadata: {
        name: "sveltejs",
      },
      avatarFallback: {
        emoji: "🚊",
        background: {
          b: 112,
          g: 27,
          r: 205,
        },
      },
    },
  ];

  const identity = {
    id: "123abcd.git",
    shareableEntityIdentifier: "cloudhead@123abcd.git",
    metadata: {
      handle: "cloudhead",
    },
    registered: null,
    avatarFallback: { background: { r: 122, g: 112, b: 90 }, emoji: "💡" },
  };

  const dropdownOptions1 = [
    { variant: "text", value: "1", textProps: { title: "Option 1" } },
    {
      variant: "text",
      value: "2",
      textProps: { title: "Longer option keeps going" },
    },
    { variant: "text", value: "3", textProps: { title: "Option 3" } },
  ];

  const dropdownOptions2 = [
    {
      variant: "avatar",
      value: "1",
      avatarProps: {
        variant: "circle",
        title: identity.metadata.handle,
        avatarFallback: identity.avatarFallback,
        imageUrl: identity.imageUrl,
      },
    },
    {
      variant: "avatar",
      value: "2",
      avatarProps: {
        variant: "square",
        title: orgs[0].metadata.name,
        avatarFallback: orgs[0].avatarFallback,
      },
    },
    {
      variant: "avatar",
      value: "3",
      avatarProps: {
        variant: "square",
        title: orgs[1].metadata.name,
        avatarFallback: orgs[1].avatarFallback,
      },
    },
  ];

  const segmentedControlOptions = [
    {
      title: "Open",
      value: 0,
    },
    {
      title: "Closed",
      value: 1,
    },
    {
      title: "All",
      value: 2,
    },
  ];
</script>

<style>
  table {
    margin-bottom: 32px;
  }

  td {
    vertical-align: middle;
    padding: 5px;
  }

  .layout {
    padding: 32px;
  }
</style>

<ModalLayout full>
  <div class="layout">
    <h1 style="margin-bottom: 92px">Primitives</h1>

    <Section title="Colors" subTitle="Primary, secondary and grays">
<<<<<<< HEAD
      {#each colorGroups as colorGroup}
        <div>
          {#each colors.filter(color => {
            return color.match(colorGroup);
          }) as color}
            <ColorSwatch {color} style="margin: 0 1rem 1rem 0;" />
          {/each}
        </div>
=======
      {#each colors as color}
        <p
          style="background-color: var({color}); margin-bottom: 8px;
          border-radius: 2px; padding: 4px 8px;">
          {color}
        </p>
>>>>>>> bd9aed43
      {/each}
    </Section>

    <Section
      title="Typography"
      subTitle="Using Inter and Source Code Pro fonts">
      <TypographySwatch title="<h1>">
        <h1>Radicle Upstream</h1>
      </TypographySwatch>

      <TypographySwatch title="<h2>">
        <h2>Radicle Upstream</h2>
      </TypographySwatch>

      <TypographySwatch title="<h3>">
        <h3>Radicle Upstream</h3>
      </TypographySwatch>

      <TypographySwatch title={`<h3 class="typo-mono-bold">`}>
        <h3 class="typo-mono-bold">Radicle Upstream</h3>
      </TypographySwatch>

      <TypographySwatch title="<h4>">
        <h4>Radicle Upstream</h4>
      </TypographySwatch>

      <TypographySwatch title={`<p> or <p class="typo-text">`}>
        <p>Radicle Upstream</p>
      </TypographySwatch>

      <TypographySwatch title={`<p class="typo-text-bold">`}>
        <p class="typo-text-bold">Radicle Upstream</p>
      </TypographySwatch>

      <TypographySwatch title={`<p class="typo-text-mono">`}>
        <p class="typo-text-mono">Radicle Upstream</p>
      </TypographySwatch>

      <TypographySwatch title={`<p class="typo-mono-bold">`}>
        <p class="typo-mono-bold">Radicle Upstream</p>
      </TypographySwatch>

      <TypographySwatch title={`<p class="typo-text-small">`}>
        <p class="typo-text-small">Radicle Upstream</p>
      </TypographySwatch>

      <TypographySwatch title={`<p class="typo-text-small-bold">`}>
        <p class="typo-text-small-bold">Radicle Upstream</p>
      </TypographySwatch>

      <TypographySwatch title={`<p class="typo-text-small-bold">`}>
        <p class="typo-text-small-bold">0123456789</p>
      </TypographySwatch>

      <TypographySwatch title={`<a href="/" class="typo-link">`}>
        <a href="/" class="typo-link">Radicle Upstream</a>
      </TypographySwatch>

      <TypographySwatch title={`<p class="typo-all-caps">`}>
        <p class="typo-all-caps">Radicle Upstream</p>
      </TypographySwatch>
    </Section>

    <Section title="Icons" subTitle="Icons at 24px width and height">
      <IconSwatch>
        {#each Object.keys(Icon) as iconName}
          <Tooltip value={`<Icon.${iconName} />`} position="top">
            <Copyable
              notificationText="Icon markup copied to your clipboard"
              iconBeforeCopy={null}
              styleContent={false}
              copyContent={`<Icon.${iconName} />`}>
              <svelte:component this={Icon[iconName]} />
            </Copyable>
          </Tooltip>
        {/each}
      </IconSwatch>
    </Section>

    <Section
      title="Buttons"
      subTitle="Vanilla, Primary, Secondary, Cancel, disabled state">
      <table>
        <thead>
          <tr>
            <td>
              <h5>Variant</h5>
            </td>
            <td>
              <h5>Disabled</h5>
            </td>
            <td>
              <h5>Variant</h5>
            </td>
            <td>
              <h5>Disabled</h5>
            </td>
          </tr>
        </thead>
        <tr>
          <td>
            <Button variant="primary">Primary</Button>
          </td>
          <td>
            <Button variant="primary" disabled>Primary</Button>
          </td>
          <td>
            <Button icon={Icon.Minus} variant="primary">Primary</Button>
          </td>
          <td>
            <Button icon={Icon.Minus} variant="primary" disabled>
              Primary
            </Button>
          </td>
        </tr>
        <tr>
          <td>
            <Button variant="secondary">Secondary</Button>
          </td>
          <td>
            <Button variant="secondary" disabled>Secondary</Button>
          </td>
          <td>
            <Button icon={Icon.MagnifyingGlass} variant="secondary">
              Secondary
            </Button>
          </td>
          <td>
            <Button icon={Icon.MagnifyingGlass} variant="secondary" disabled>
              Secondary
            </Button>
          </td>
        </tr>
        <tr>
          <td>
            <Button variant="vanilla">Vanilla</Button>
          </td>
          <td>
            <Button variant="vanilla" disabled>Vanilla</Button>
          </td>
          <td>
            <Button icon={Icon.Plus} variant="vanilla">Vanilla</Button>
          </td>
          <td>
            <Button icon={Icon.Plus} variant="vanilla" disabled>Vanilla</Button>
          </td>
        </tr>
        <tr>
          <td>
            <Button variant="outline">Outline</Button>
          </td>
          <td>
            <Button variant="outline" disabled>Outline</Button>
          </td>
          <td>
            <Button icon={Icon.Fork} variant="outline">Outline</Button>
          </td>
          <td>
            <Button icon={Icon.Fork} variant="outline" disabled>Outline</Button>
          </td>
        </tr>
        <tr>
          <td>
            <Button variant="transparent">Transparent</Button>
          </td>
          <td>
            <Button variant="transparent" disabled>Transparent</Button>
          </td>
          <td>
            <Button icon={Icon.Check} variant="transparent">Transparent</Button>
          </td>
          <td>
            <Button icon={Icon.Check} variant="transparent" disabled>
              Transparent
            </Button>
          </td>
        </tr>
        <tr>
          <td>
            <Button variant="destructive">Destructive</Button>
          </td>
          <td>
            <Button variant="destructive" disabled>Destructive</Button>
          </td>
          <td>
            <Button icon={Icon.Cross} variant="destructive">Destructive</Button>
          </td>
          <td>
            <Button icon={Icon.Cross} variant="destructive" disabled>
              Destructive
            </Button>
          </td>
        </tr>
      </table>
    </Section>

    <Section
      title="Form elements"
      subTitle="Inputs, text areas, dropdowns, etc.">
      <Swatch>
        <Input.Text placeholder="Hey, I'm an input." />
      </Swatch>

      <Swatch>
        <Input.Text
          placeholder="Hey, I'm a full-width input."
          style="flex: 1" />
      </Swatch>

      <Swatch>
        <Input.Text
          style="flex: 1;"
          disabled
          placeholder="Hey, I'm a disabled input with a placeholder." />
      </Swatch>

      <Swatch>
        <Input.Text
          style="flex: 1;"
          disabled
          value="I'm a disabled input with a value." />
      </Swatch>

      <Swatch>
        <Input.Text
          placeholder="And I'm an input with a validation error."
          style="flex: 1"
          validation={{ status: ValidationStatus.Error, message: "Well, that didn't go well..." }} />
      </Swatch>

      <Swatch>
        <Input.Text
          placeholder="Enter user name"
          style="width: 100%"
          showSuccessCheck
          validation={{ status: ValidationStatus.Success }}
          on:input={() => {
            console.log('event(Input changed)');
          }} />
      </Swatch>

      <Swatch>
        <Input.Text
          placeholder="Enter user name"
          style="width: 100%"
          showSuccessCheck
          validation={{ status: ValidationStatus.Success }}
          value="user123">
          <div slot="left">
            <Avatar
              size="small"
              imageUrl="https://avatars1.githubusercontent.com/u/40774" />
          </div>
        </Input.Text>
      </Swatch>

      <Swatch>
        <Input.Text
          placeholder="Enter user name"
          style="width: 100%"
          validation={{ status: ValidationStatus.Loading }}
          value="user123">
          <div slot="left">
            <Avatar size="small" avatarFallback={avatarFallback1} />
          </div>
        </Input.Text>
      </Swatch>

      <Swatch>
        <Input.Text
          avatarFallback={avatarFallback2}
          placeholder="Enter user name."
          style="width: 100%"
          valid={false}
          validation={{ status: ValidationStatus.Error, message: 'Id already taken' }}
          value="myUser">
          <div slot="left">
            <Avatar size="small" avatarFallback={avatarFallback2} />
          </div>
        </Input.Text>
      </Swatch>

      <Swatch>
        <Input.Password
          style="width: 100%;"
          placeholder="Please enter a password" />
      </Swatch>

      <Swatch>
        <Input.Password style="width: 100%;" value="my super long password" />
      </Swatch>

      <Swatch>
        <Input.Password
          style="width: 100%;"
          value="too short"
          validation={{ status: ValidationStatus.Error, message: 'Password too short.' }} />
      </Swatch>

      <Swatch>
        <Input.Checkbox>How about a checkbox?</Input.Checkbox>
      </Swatch>

      <Swatch>
        <Dropdown placeholder="Select option..." options={dropdownOptions1} />
      </Swatch>

      <Swatch>
        <Dropdown
          placeholder="Select option..."
          options={dropdownOptions1}
          disabled={true} />
      </Swatch>

      <Swatch>
        <Dropdown
          placeholder="Select domain..."
          value="2"
          options={dropdownOptions2} />
      </Swatch>
    </Section>

    <h1 style="margin-bottom: 92px">Components</h1>

    <Section
      title="Avatars"
      subTitle="User, project, etc avatars in various sizes and shapes.">
      <Swatch>
        <Avatar
          style="margin-right: 16px"
          size="small"
          variant="circle"
          avatarFallback={avatarFallback1} />
        <Avatar
          style="margin-right: 16px"
          size="small"
          variant="square"
          avatarFallback={avatarFallback2} />
        <Avatar
          style="margin-right: 16px"
          size="small"
          variant="circle"
          imageUrl="https://avatars1.githubusercontent.com/u/40774" />
        <Avatar
          style="margin-right: 16px"
          size="small"
          variant="circle"
          avatarFallback={avatarFallback1}
          title="cloudhead" />
      </Swatch>

      <Swatch>
        <Avatar
          style="margin-right: 16px"
          size="regular"
          variant="circle"
          avatarFallback={avatarFallback1} />
        <Avatar
          style="margin-right: 16px"
          size="regular"
          variant="square"
          avatarFallback={avatarFallback2} />
        <Avatar
          style="margin-right: 16px"
          size="regular"
          variant="circle"
          imageUrl="https://avatars1.githubusercontent.com/u/40774" />
        <Avatar
          style="margin-right: 16px"
          size="regular"
          variant="circle"
          registered={true}
          avatarFallback={avatarFallback1}
          title="cloudhead" />
      </Swatch>

      <Swatch>
        <Avatar
          style="margin-right: 16px"
          size="medium"
          variant="circle"
          avatarFallback={avatarFallback1} />
        <Avatar
          style="margin-right: 16px"
          size="medium"
          variant="square"
          avatarFallback={avatarFallback2} />
        <Avatar
          style="margin-right: 16px"
          size="medium"
          variant="circle"
          imageUrl="https://avatars1.githubusercontent.com/u/40774" />
        <Avatar
          style="margin-right: 16px"
          size="medium"
          variant="circle"
          avatarFallback={avatarFallback1}
          title="cloudhead" />
      </Swatch>

      <Swatch>
        <Avatar
          style="margin-right: 16px"
          size="big"
          variant="circle"
          avatarFallback={avatarFallback1} />
        <Avatar
          style="margin-right: 16px"
          size="big"
          variant="square"
          avatarFallback={avatarFallback2} />
        <Avatar
          style="margin-right: 16px"
          size="big"
          variant="circle"
          imageUrl="https://avatars1.githubusercontent.com/u/40774" />
        <Avatar
          style="margin-right: 16px"
          size="big"
          variant="circle"
          avatarFallback={avatarFallback1}
          title="cloudhead" />
      </Swatch>

      <Swatch>
        <Avatar
          style="margin-right: 16px"
          size="huge"
          variant="circle"
          avatarFallback={avatarFallback1} />
        <Avatar
          style="margin-right: 16px"
          size="huge"
          variant="square"
          avatarFallback={avatarFallback2} />
        <Avatar
          style="margin-right: 16px"
          size="huge"
          variant="circle"
          imageUrl="https://avatars1.githubusercontent.com/u/40774" />
        <Avatar
          style="margin-right: 16px"
          size="huge"
          variant="circle"
          avatarFallback={avatarFallback1}
          title="cloudhead" />
      </Swatch>
    </Section>

    <Section title="Notifications" subTitle="Info, Warnings and Errors">
      <Swatch>
        <Notification message="Snackbar" />
      </Swatch>

      <Swatch>
        <Notification message="Snackbar with icon" showIcon={true} />
      </Swatch>

      <Swatch>
        <Notification message="Snackbar with" actionText="Action" />
      </Swatch>

      <Swatch>
        <Notification
          message="Snackbar with icon and"
          showIcon={true}
          actionText="Action" />
      </Swatch>

      <Swatch>
        <Notification
          level={notification.Level.Error}
          message="Just plain error" />
      </Swatch>

      <Swatch>
        <Notification
          level={notification.Level.Error}
          message="Error with icon"
          showIcon={true} />
      </Swatch>

      <Swatch>
        <Notification
          level={notification.Level.Error}
          message="Error with"
          actionText="Action" />
      </Swatch>

      <Swatch>
        <Notification
          level={notification.Level.Error}
          message="Error with icon and"
          showIcon={true}
          actionText="Action" />
      </Swatch>
    </Section>

    <Section title="Cards" subTitle="Project, user, etc">
      <Swatch>
        <ProjectCard title="Radicle" />
      </Swatch>

      <Swatch>
        <ProjectCard
          title="Radicle"
          description="Best project in the world"
          showRegisteredBadge={true} />
      </Swatch>
    </Section>

    <Section title="Transaction" subTitle="Row, Accordion and Statusbar">
      <Swatch>
        <Row style="width:100%" disabled={false}>
          <div slot="left">
            <p class="typo-text-bold">Your Wallet</p>
          </div>

          <div slot="right">
            <Avatar title="user" avatarFallback={avatarFallback1} />
          </div>
        </Row>
      </Swatch>

      <Swatch>
        <div style="flex-direction: column; width: 100%">
          <Row variant="top">
            <div slot="left">
              <p class="typo-text-bold">Cost 1</p>
            </div>

            <div slot="right">
              <Rad rad={4} usd={4} />
            </div>
          </Row>
          <Row variant="middle">
            <div slot="left">
              <p class="typo-text-bold">Cost 2</p>
            </div>

            <div slot="right">
              <Rad rad={4} usd={4} />
            </div>
          </Row>
          <Row variant="bottom">
            <div slot="left">
              <p class="typo-text-bold">Total</p>
            </div>

            <div slot="right">
              <Rad rad={8} usd={8} size="big" />
            </div>
          </Row>
        </div>
      </Swatch>

      <Swatch>
        <div style="display: flex;">
          <div style="position: relative; height: 200px; width: 280px;">
            <TransactionCenter
              summary={transaction.summarizeTransactions(transactions1)}
              transactions={transactions1}
              style="position: absolute; bottom: 0; right: 0;" />
          </div>
          <div style="position: relative; height: 200px; width: 280px;">
            <TransactionCenter
              summary={transaction.summarizeTransactions(transactions2)}
              transactions={transactions2}
              style="position: absolute; bottom: 0; right: 0;" />
          </div>
          <div style="position: relative; height: 200px; width: 280px;">
            <TransactionCenter
              summary={transaction.summarizeTransactions(transactions3)}
              transactions={transactions3}
              style="position: absolute; bottom: 0; right: 0;" />
          </div>
        </div>
      </Swatch>

      <Swatch>
        <div style="flex-direction: column; width: 100%">
          <TransactionStatusbar
            text={transaction.statusText({
              type: transaction.StateType.Pending,
              timestamp: {
                nanos: 0,
                secs: 1589806729,
              },
            })}
            progress={0}
            variant="caution"
            style="margin-bottom: 5px;" />
          <TransactionStatusbar
            text={transaction.statusText({
              type: transaction.StateType.Confirmed,
              confirmations: 2,
              minConfirmations: 6,
              timestamp: {
                nanos: 0,
                secs: 1589806729,
              },
            })}
            progress={(2 / 6) * 100}
            variant="caution"
            style="margin-bottom: 5px;" />
          <TransactionStatusbar
            text={transaction.statusText({
              type: transaction.StateType.Failed,
              timestamp: {
                nanos: 0,
                secs: 1585819617,
              },
            })}
            variant="negative"
            style="margin-bottom: 5px;" />
          <TransactionStatusbar
            text={transaction.statusText({
              type: transaction.StateType.Settled,
              minConfirmations: 6,
              timestamp: {
                nanos: 0,
                secs: 1585819617,
              },
            })}
            variant="positive" />
        </div>
      </Swatch>
    </Section>

    <Section title="Misc" subTitle="Everything else">
      <Swatch>
        <Placeholder style="width: 300px; height: 100px" />
      </Swatch>

      <Swatch>
        <Rad rad="200" usd="2" />
      </Swatch>

      <Swatch>
        <Rad rad="200" usd="2" variant="debit" />
      </Swatch>

      <Swatch>
        <Rad rad="10" usd="0.1" />
      </Swatch>

      <Swatch>
        <Rad rad="20" usd="2" />
      </Swatch>

      <Swatch>
        <Rad rad="20" usd="2" />
      </Swatch>

      <Swatch>
        <AdditionalActionsDropdown
          headerTitle="Copy this title"
          menuItems={additionalActionsDropdownItems} />
      </Swatch>

      <Swatch>
        <TrackToggle />
      </Swatch>

      <Swatch>
        <TrackToggle warning expanded />
      </Swatch>

      <Swatch>
        <SupportButton />
      </Swatch>

      <Swatch>
        <SegmentedControl
          active={1}
          options={segmentedControlOptions}
          on:select={() => console.log('event(select)')} />
      </Swatch>

      <Swatch>
        <Stats branches={2} commits={12} contributors={4} />
      </Swatch>

      <Swatch>
        <Urn urn="5FA9nQDVg267DEd8m1ZypXLBnvN7SFxYwV7ndqSYGiN9TTpu" />
      </Swatch>

      <Swatch>
        <Urn
          urn="%rad:git:copy-me-to-see-the-full-urn"
          showOnHover
          truncate
          notificationText="The urn was copied to your clipboard" />
      </Swatch>

      <Swatch>
        <Spinner />
        <TransactionSpinner state="positive" />
        <TransactionSpinner variant="small" />
        <TransactionSpinner />
        <TransactionSpinner progress={(1 / 6) * 100} />
        <TransactionSpinner progress={(2 / 6) * 100} />
        <TransactionSpinner state="negative" progress={(2 / 6) * 100} rotate />
        <TransactionSpinner state="negative" progress={(4 / 6) * 100} />
        <TransactionSpinner state="negative" progress={100} />
        <TransactionSpinner state="negative" />
      </Swatch>

      <Swatch>
        <EmptyState
          illustration={IllustrationVariant.Plant}
          primaryActionText="Take some action!" />
        <EmptyState
          illustration={IllustrationVariant.Eyes}
          secondaryActionText="Take some other action!" />
        <EmptyState
          illustration={IllustrationVariant.Telescope}
          primaryActionText="Take the first action!"
          secondaryActionText="Take the secondary action!" />
        <EmptyState
          text="Hey, I'm a tent."
          illustration={IllustrationVariant.Tent} />
      </Swatch>
    </Section>
  </div>
</ModalLayout><|MERGE_RESOLUTION|>--- conflicted
+++ resolved
@@ -359,7 +359,6 @@
     <h1 style="margin-bottom: 92px">Primitives</h1>
 
     <Section title="Colors" subTitle="Primary, secondary and grays">
-<<<<<<< HEAD
       {#each colorGroups as colorGroup}
         <div>
           {#each colors.filter(color => {
@@ -368,14 +367,6 @@
             <ColorSwatch {color} style="margin: 0 1rem 1rem 0;" />
           {/each}
         </div>
-=======
-      {#each colors as color}
-        <p
-          style="background-color: var({color}); margin-bottom: 8px;
-          border-radius: 2px; padding: 4px 8px;">
-          {color}
-        </p>
->>>>>>> bd9aed43
       {/each}
     </Section>
 
