--- conflicted
+++ resolved
@@ -926,17 +926,13 @@
 
         // Register the project
         let result = registry
-<<<<<<< HEAD
-            .register_project(&author, org_id.clone(), project_name.clone(), Some(urn), 10)
-=======
             .register_project(
                 &author,
                 ProjectDomain::Org(org_id.clone()),
                 project_name.clone(),
-                Some(librad::git::ProjectId::new(librad::surf::git::git2::Oid::zero()).into()),
+                Some(urn),
                 10,
             )
->>>>>>> 2bbdeae9
             .await;
         assert!(result.is_ok());
 
@@ -979,17 +975,13 @@
 
         // Register the project
         let result = registry
-<<<<<<< HEAD
-            .register_project(&author, org_id.clone(), project_name.clone(), Some(urn), 10)
-=======
             .register_project(
                 &author,
                 ProjectDomain::Org(org_id.clone()),
                 project_name.clone(),
-                Some(librad::git::ProjectId::new(librad::surf::git::git2::Oid::zero()).into()),
+                Some(urn),
                 10,
             )
->>>>>>> 2bbdeae9
             .await;
         assert!(result.is_ok());
 
@@ -1020,6 +1012,11 @@
         let author = protocol::ed25519::Pair::from_legacy_string("//Alice", None);
         let handle = Id::try_from("alice")?;
         let project_name = ProjectName::try_from("radicle")?;
+        let urn = librad::uri::RadUrn::new(
+            librad::hash::Hash::hash(b"upstream"),
+            librad::uri::Protocol::Git,
+            librad::uri::Path::new(),
+        );
 
         // Register the user
         let user_registration = registry
@@ -1033,7 +1030,7 @@
                 &author,
                 ProjectDomain::User(handle.clone()),
                 project_name.clone(),
-                Some(librad::git::ProjectId::new(librad::surf::git::git2::Oid::zero()).into()),
+                Some(urn),
                 10,
             )
             .await;
