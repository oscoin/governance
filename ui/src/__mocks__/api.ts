--- conflicted
+++ resolved
@@ -28,13 +28,8 @@
   },
 };
 
-<<<<<<< HEAD
-export const surfProjectMock: project.Project = {
-  urn: "rad:git:hwd1yref66p4r3z1prxwdjr7ig6ihhrfzsawnc6us4zxtapfukrf6r7mupw",
-=======
 const surfProjectMock: project.Project = {
   id: "%rad:git:hwd1yref66p4r3z1prxwdjr7ig6ihhrfzsawnc6us4zxtapfukrf6r7mupw",
->>>>>>> 8207a758
   shareableEntityIdentifier: "sos@{}",
   metadata: {
     name: "radicle-surf",
