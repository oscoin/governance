--- conflicted
+++ resolved
@@ -8,18 +8,14 @@
 });
 
 context("visitor view profile page", () => {
-<<<<<<< HEAD
-  it("opens from the peer selector with the correct data", () => {
-=======
   // TODO(sos): unskip when we have a proxy testnet
-  it.skip("opens from the revision selector with the correct data", () => {
->>>>>>> 0e33c066
+  it.skip("opens from the peer selector with the correct data", () => {
     // Go to the project source page
     cy.visit("./public/index.html#/profile/projects");
     cy.contains("platinum").click();
     cy.contains("Source").click();
 
-    // Pick a user from the revision selector
+    // Pick a user from the peer selector
     cy.pick("peer-selector").click();
     cy.get(".peer-dropdown").pick("abbey").click();
 
