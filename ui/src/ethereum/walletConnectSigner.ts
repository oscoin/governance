// Copyright © 2021 The Radicle Upstream Contributors
//
// This file is part of radicle-upstream, distributed under the GPLv3
// with Radicle Linking Exception. For full terms see the included
// LICENSE file.

import * as ethers from "ethers";
import * as ethersBytes from "@ethersproject/bytes";
import type {
  Provider,
  TransactionRequest,
  TransactionReceipt,
  TransactionResponse,
} from "@ethersproject/abstract-provider";
import {
  Deferrable,
  defineReadOnly,
  resolveProperties,
} from "@ethersproject/properties";
import * as svelteStore from "svelte/store";

import { Environment } from "./environment";
import type { WalletConnect } from "./walletConnect";

export class WalletConnectSigner extends ethers.Signer {
  private walletConnect: WalletConnect;
  private _provider: ethers.providers.Provider;
  private _environment: Environment;

  constructor(
    walletConnect: WalletConnect,
    provider: Provider,
    environment: Environment
  ) {
    super();
    defineReadOnly(this, "provider", provider);
    this._provider = provider;
    this._environment = environment;
    this.walletConnect = walletConnect;
  }

  async getAddress(): Promise<string> {
    const accountAddress = svelteStore.get(
      this.walletConnect.connection
    )?.accountAddress;
    if (!accountAddress) {
      throw new Error(
        "The connected wallet has no accounts or there is a connection problem"
      );
    }
    return accountAddress;
  }

  async signMessage(message: ethers.Bytes | string): Promise<string> {
    const prefix = ethers.utils.toUtf8Bytes(
      `\x19Ethereum Signed Message:\n${message.length}`
    );
    const msg = ethers.utils.concat([prefix, message]);
    const address = await this.getAddress();
    const keccakMessage = ethers.utils.keccak256(msg);
    const signature = await this.walletConnect.signMessage(
      address.toLowerCase(),
      keccakMessage
    );
    return signature;
  }

  async sendTransaction(
    transaction: Deferrable<TransactionRequest>
  ): Promise<TransactionResponse> {
    // When using a local Ethereum environment, we want our app to send
    // the transaction to the local Ethereum node and have the external
    // wallet just sign the transaction. In all other environments, we
    // want the external wallet to submit the transaction to the network.
    if (this._environment === Environment.Local) {
      return super.sendTransaction(transaction);
    }

    const tx = await resolveProperties(transaction);
    const from = tx.from || (await this.getAddress());

    const txHash = await this.walletConnect.sendTransaction({
      from,
      to: tx.to,
      value: maybeBigNumberToString(tx.value),
      data: bytesLikeToString(tx.data),
    });

    return {
      from,
      value: ethers.BigNumber.from(tx.value || 0),
      get chainId(): number {
        throw new Error("this should never be called");
      },
      get nonce(): number {
        throw new Error("this should never be called");
      },
      get gasLimit(): ethers.BigNumber {
        throw new Error("this should never be called");
      },
      get gasPrice(): ethers.BigNumber {
        throw new Error("this should never be called");
      },
      data: bytesLikeToString(tx.data) || "",
      hash: txHash,
      confirmations: 1,
<<<<<<< HEAD
      wait: (confirmations: number = 1): Promise<TransactionReceipt> =>
=======
      wait: (confirmations: number = 1) =>
>>>>>>> 23147233
        this._provider.waitForTransaction(txHash, confirmations),
    };
  }

  async signTypedData(address: string, typedData: unknown): Promise<string> {
    return this.walletConnect.signTypedData(address, typedData);
  }

  async signTransaction(
    transaction: Deferrable<TransactionRequest>
  ): Promise<string> {
    const tx = await resolveProperties(transaction);
    const from = tx.from || (await this.getAddress());

    const signedTx = await this.walletConnect.signTransaction({
      from,
      to: tx.to,
      value: maybeBigNumberToString(tx.value),
      gasLimit: maybeBigNumberToString(tx.gasLimit),
      gasPrice: maybeBigNumberToString(tx.gasPrice),
      nonce: maybeBigNumberToString(tx.nonce),
      data: bytesLikeToString(tx.data),
    });
    return signedTx;
  }

  connect(_provider: Provider): ethers.Signer {
    throw new Error("WalletConnectSigner.connect should never be called");
  }
}

function maybeBigNumberToString(
  bn: ethers.BigNumberish | undefined
): string | undefined {
  if (bn === undefined) {
    return undefined;
  } else {
    return ethers.BigNumber.from(bn).toString();
  }
}

function bytesLikeToString(
  bytes: ethersBytes.BytesLike | undefined
): string | undefined {
  if (bytes === undefined) {
    return undefined;
  } else {
    return ethersBytes.hexlify(bytes);
  }
}<|MERGE_RESOLUTION|>--- conflicted
+++ resolved
@@ -104,11 +104,7 @@
       data: bytesLikeToString(tx.data) || "",
       hash: txHash,
       confirmations: 1,
-<<<<<<< HEAD
       wait: (confirmations: number = 1): Promise<TransactionReceipt> =>
-=======
-      wait: (confirmations: number = 1) =>
->>>>>>> 23147233
         this._provider.waitForTransaction(txHash, confirmations),
     };
   }
