import regexparam from "regexparam";

import { DEFAULT_PROJECT_REVISION } from "../config.js";
import { BLOB, TREE } from "./types.js";

const PROJECT_SOURCE_PATH_MATCH = new RegExp(
  `/source/(.*)/(${BLOB}|${TREE})/(.*)`
);

export const search = () => "/search";
export const network = () => "/network";

export const profile = () => "/profile";
export const profileProjects = () => "/profile/projects";
export const profileWallet = () => "/profile/wallet";
export const profileSettings = () => "/profile/settings";
export const registerUser = () => "/user-registration";

export const orgs = id => `/orgs/${id}`;
export const orgProjects = id => `/orgs/${id}/projects`;
export const orgFund = id => `/orgs/${id}/fund`;
export const orgMembers = id => `/orgs/${id}/members`;

export const createProject = () => "/projects/new";
export const registerProject = id => `/projects/${id}/register`;
export const projectIssues = id => `/projects/${id}/issues`;
export const projectRevisions = id => `/projects/${id}/revisions`;
export const projectSource = (id, revision, objectType, path) => {
  if (revision && path) {
    return `/projects/${id}/source/${revision}/${objectType}/${path}`;
  } else {
    return `/projects/${id}/source`;
  }
};

export const designSystemGuide = () => "/design-system-guide";
export const help = () => "/help";

export const active = (path, location, loose = false) => {
  return regexparam(path, loose).pattern.test(location);
};

export const extractProjectSourceRevision = location => {
  const rev = location.match(PROJECT_SOURCE_PATH_MATCH);
  return rev === null ? DEFAULT_PROJECT_REVISION : rev[1];
};

export const extractProjectSourceObjectPath = location => {
  const path = location.match(PROJECT_SOURCE_PATH_MATCH);
  return path === null ? "" : path[3];
};

export const extractProjectSourceObjectType = location => {
  const type = location.match(PROJECT_SOURCE_PATH_MATCH);
  return type === null ? TREE : type[2];
<<<<<<< HEAD
=======
};

export const designSystemGuide = _params => "/design-system-guide";
export const createProject = _params => "/projects/new";
export const registerProject = id => `/projects/${id}/register`;
export const wallet = _params => "/wallet";
export const profile = _params => "/profile";
export const help = _params => "/help";
export const createIdentity = _params => "/identity/new";
export const registerUser = _params => "/user-registration";

export const active = (path, location, loose = false) => {
  return regexparam(path, loose).pattern.test(location);
>>>>>>> cb328b91
};<|MERGE_RESOLUTION|>--- conflicted
+++ resolved
@@ -15,6 +15,7 @@
 export const profileWallet = () => "/profile/wallet";
 export const profileSettings = () => "/profile/settings";
 export const registerUser = () => "/user-registration";
+export const createIdentity = _params => "/identity/new";
 
 export const orgs = id => `/orgs/${id}`;
 export const orgProjects = id => `/orgs/${id}/projects`;
@@ -53,20 +54,4 @@
 export const extractProjectSourceObjectType = location => {
   const type = location.match(PROJECT_SOURCE_PATH_MATCH);
   return type === null ? TREE : type[2];
-<<<<<<< HEAD
-=======
-};
-
-export const designSystemGuide = _params => "/design-system-guide";
-export const createProject = _params => "/projects/new";
-export const registerProject = id => `/projects/${id}/register`;
-export const wallet = _params => "/wallet";
-export const profile = _params => "/profile";
-export const help = _params => "/help";
-export const createIdentity = _params => "/identity/new";
-export const registerUser = _params => "/user-registration";
-
-export const active = (path, location, loose = false) => {
-  return regexparam(path, loose).pattern.test(location);
->>>>>>> cb328b91
 };