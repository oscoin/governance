<script>
  import { getContext } from "svelte";
  import { pop } from "svelte-spa-router";

  import * as notification from "../src/notification.ts";
  import { register, projects as projectStore } from "../src/project.ts";
  import { fetch as fetchSession } from "../src/session.ts";
  import * as transaction from "../src/transaction.ts";

  import { Flex, Title } from "../DesignSystem/Primitive";
  import {
    NavigationButtons,
    ModalLayout,
    Remote,
    StepCounter,
    Transaction,
  } from "../DesignSystem/Component";

  import RegistrationDetailsStep from "./ProjectRegistration/RegistrationDetailsStep.svelte";

  export let params = null;

  const session = getContext("session");

  let projectId = params.projectId || null;
  let projectName = null;

  let domainId = params.domainId || null;
  let domainType = null;
  let domainAvatar = null;

  let skipNamePreselection = false;
  let showRegistrationDetails = true;

<<<<<<< HEAD
  const registerProject = async () => {
    try {
      await register(domainId, projectName, projectId);
      await fetchSession();
    } catch (error) {
      notification.error(`Could not register org: ${error.message}`);
    } finally {
      pop();
    }
=======
  // summary

  const onSubmitTransaction = () => {
    register(domainType, domainId, projectName, projectId);
    pop();
>>>>>>> 2bbdeae9
  };

  const wallet = () => transaction.formatPayer(session.identity);

  // TODO(sos): coordinate message format for project registration with proxy
  // See https://github.com/radicle-dev/radicle-upstream/issues/441
  const tx = () => ({
    messages: [
      {
        type: transaction.MessageType.ProjectRegistration,
        domainType: domainType,
        domainId: domainId,
        projectName: projectName,
      },
    ],
  });
</script>

<style>
  .wrapper {
    display: flex;
    justify-content: center;
    margin: 92px 0 72px 0;
  }

  .project-registration {
    width: 540px;
  }
</style>

<Remote store={projectStore} let:data={projects}>
  <ModalLayout dataCy="project-registration-screen">
    <div class="wrapper">
      <div class="project-registration">
        <Flex align="center" style="margin-bottom: 40px;">
          <StepCounter
            selectedStep={showRegistrationDetails ? 1 : 2}
            steps={['Prepare', 'Submit']}
            style="margin-bottom: 48px" />

          <Title variant="big">Register project</Title>
        </Flex>

        {#if showRegistrationDetails === true}
          <RegistrationDetailsStep
            identity={session.identity}
            {projects}
            {skipNamePreselection}
            orgs={session.orgs}
            bind:projectId
            bind:domainId
            bind:projectName
            on:next={(event) => {
              domainId = event.detail.domainId;
              domainType = event.detail.domainType;
              showRegistrationDetails = false;
              domainAvatar = event.detail.domainAvatar;
            }} />
        {:else}
          <Transaction transaction={tx()} payer={wallet()} />

          <NavigationButtons
            style={'margin-top: 32px;'}
            cancelLabel="Back"
            submitLabel="Submit transaction"
            on:cancel={() => {
              showRegistrationDetails = true;
              skipNamePreselection = true;
            }}
            on:submit={registerProject} />
        {/if}
      </div>
    </div>
  </ModalLayout>
</Remote><|MERGE_RESOLUTION|>--- conflicted
+++ resolved
@@ -32,7 +32,6 @@
   let skipNamePreselection = false;
   let showRegistrationDetails = true;
 
-<<<<<<< HEAD
   const registerProject = async () => {
     try {
       await register(domainId, projectName, projectId);
@@ -42,13 +41,6 @@
     } finally {
       pop();
     }
-=======
-  // summary
-
-  const onSubmitTransaction = () => {
-    register(domainType, domainId, projectName, projectId);
-    pop();
->>>>>>> 2bbdeae9
   };
 
   const wallet = () => transaction.formatPayer(session.identity);
