<script>
  import { push } from "svelte-spa-router";

  import * as path from "../../../src/path.ts";

  import { Flex, Icon, Text } from "../../Primitive";

  // TODO(merle): Make component responsive to transactions change
  export let transactions = null;
  export let style = null;

  const stateToColor = {
    pending: "var(--color-caution)",
    success: "var(--color-positive)",
    error: "var(--color-negative)",
  };

  const stateToDescription = {
    pending: "Pending",
    success: "Success",
    error: "Error",
  };

  const stateToIconState = {
    pending: "caution",
    success: "positive",
    error: "negative",
  };

  const stateToSummary = {
    pending: "pending",
    success: "succeeded",
    error: "failed",
  };

  const summary = {
    pending: { count: 0, progress: 0 },
    success: { count: 0, progress: 0 },
    error: { count: 0, progress: 0 },
  };

  const fillSummary = () => {
    transactions.forEach((transaction) => {
      summary[transaction.state].count += 1;
      summary[transaction.state].progress += transaction.progress || 0;
    });
    summary["success"].progress = summary["success"].count * 100;
  };

  fillSummary();

  const progressSummary =
    summary["error"].count === transactions.length
      ? null
      : (summary["pending"].progress + summary["success"].progress) /
        transactions.length;

  const iconState =
    summary["error"].count > 0
      ? "negative"
      : summary["pending"].count > 0
      ? "caution"
      : "positive";

  const summaryState =
    summary["pending"].count > 0
      ? "pending"
      : summary["error"].count > 0
      ? "error"
      : "success";

  const summaryText = () => {
    if (summary[summaryState].count > 1) {
      return `${summary[summaryState].count} Transactions ${stateToSummary[summaryState]}`;
    } else {
      return `Transaction ${stateToSummary[summaryState]}`;
    }
  };

  let hidden = true;

  const hideCards = () => {
    hidden = !hidden;
  };
</script>

<style>
  .pipeline {
    border: 1px solid var(--color-foreground-level-3);
    border-radius: 4px;
    box-shadow: var(--elevation-low);
    width: 274px;
    cursor: pointer;
    user-select: none;
  }

  .negative {
    border: 1px solid var(--color-negative);
  }

  .cards {
    background-color: var(--color-foreground-level-1);
    border-radius: 3px 3px 0 0;
  }

  .card {
    border-bottom: 1px solid var(--color-foreground-level-3);
    height: 64px;
  }

  .summary {
    height: 56px;
    background-color: var(--color-background);
    border-radius: 3px;
  }

  .description {
    align-self: center;
    display: flex;
    flex-direction: column;
  }

  .hidden {
    display: none;
  }
</style>

<div
<<<<<<< HEAD
  class="pipeline"
  class:negative={iconState === 'negative'}
  {style}
  data-cy="accordion">
  <div class="cards" class:hidden data-cy="cards">
=======
  data-cy="transaction-center"
  class="pipeline"
  class:negative={iconState === 'negative'}
  {style}>
  <div class="cards" class:hidden>
>>>>>>> 01053c14
    {#each transactions as transaction}
      <div
        class="card"
        on:click={() => {
          push(path.transactions(transaction.id));
        }}
        data-cy="card">
        <Flex style="height: 100%">
          <div slot="left" style="display: flex;">
            <Icon.TransactionState
              state={stateToIconState[transaction.state]}
              progress={transaction.progress}
              style="margin: 14px 14px 14px 18px;" />
            <div class="description">
              <Text variant="small" style="width: max-content;">
                {transaction.message}
              </Text>
              <Text
                variant="small"
                style="color: {stateToColor[transaction.state]}">
                {stateToDescription[transaction.state]}
              </Text>
            </div>
          </div>
          <div slot="right">
            <Icon.CarretBig
              style="vertical-align: middle; margin-right: 16px;" />
          </div>
        </Flex>
      </div>
    {/each}
  </div>
  <div class="summary" on:click={hideCards}>
    <Flex>
      <div slot="left" style="display: flex;">
        <Icon.TransactionState
          style="margin: 12px 12px 12px 18px;"
          progress={progressSummary}
          state={iconState} />
        <Text variant="small" style="width: max-content; align-self: center;">
          {summaryText()}
        </Text>
      </div>
      <div slot="right">
        <Icon.Expand style="vertical-align: middle; margin-right: 16px;" />
      </div>
    </Flex>
  </div>
</div><|MERGE_RESOLUTION|>--- conflicted
+++ resolved
@@ -126,19 +126,11 @@
 </style>
 
 <div
-<<<<<<< HEAD
-  class="pipeline"
-  class:negative={iconState === 'negative'}
-  {style}
-  data-cy="accordion">
-  <div class="cards" class:hidden data-cy="cards">
-=======
   data-cy="transaction-center"
   class="pipeline"
   class:negative={iconState === 'negative'}
   {style}>
   <div class="cards" class:hidden>
->>>>>>> 01053c14
     {#each transactions as transaction}
       <div
         class="card"
