--- conflicted
+++ resolved
@@ -1,11 +1,5 @@
 <script>
-<<<<<<< HEAD
-  import { identity } from "../../src/identity.ts";
-
-  import { Avatar, Text } from "../Primitive";
-=======
   import { Avatar } from "../Primitive";
->>>>>>> 7fe30e16
 
   export let identity = null;
   export let showTitle = false;
@@ -13,28 +7,10 @@
   export let size = null;
 </script>
 
-<<<<<<< HEAD
-{#if $identity.status === 'NOT_ASKED'}
-  <Text>NOT ASKED...</Text>
-{:else if $identity.status === 'LOADING'}
-  <Text>LOADING...</Text>
-{:else if $identity.status === 'SUCCESS'}
-  <Avatar
-    {style}
-    {size}
-    title={showTitle && $identity.data.metadata.handle}
-    avatarFallback={$identity.data.metadata.avatarFallback}
-    imageUrl={$identity.data.metadata.avatarUrl}
-    variant="user" />
-{:else if $identity.status === 'ERROR'}
-  <Text>{`Error`}</Text>
-{/if}
-=======
 <Avatar
   {style}
   {size}
   title={showTitle && identity.metadata.handle}
   avatarFallback={identity.avatarFallback}
   imageUrl={identity.metadata.avatarUrl}
-  variant="user" />
->>>>>>> 7fe30e16
+  variant="user" />