<script>
  import { getContext } from "svelte";
  import { format } from "timeago.js";

  import * as path from "../../src/path.ts";
  import { project as projectStore } from "../../src/project.ts";
  import {
    currentPath,
    currentRevision,
    currentObjectType,
    fetchRevisions,
    fetchStats,
    object as objectStore,
    ObjectType,
    readme,
    revisions as revisionsStore,
    stats as statsStore,
    updateParams,
  } from "../../src/source.ts";

  import { Code, Icon, Text, Title } from "../../DesignSystem/Primitive";
  import { Remote, Copyable } from "../../DesignSystem/Component";

  import FileSource from "../../DesignSystem/Component/SourceBrowser/FileSource.svelte";
  import Readme from "../../DesignSystem/Component/SourceBrowser/Readme.svelte";
  import CommitTeaser from "../../DesignSystem/Component/SourceBrowser/CommitTeaser.svelte";
  import Folder from "../../DesignSystem/Component/SourceBrowser/Folder.svelte";
  import RevisionSelector from "../../DesignSystem/Component/SourceBrowser/RevisionSelector.svelte";

  import CloneButton from "./CloneButton.svelte";

  export const params = null;

  const updateRevision = (projectId, revision) => {
    updateParams({
      path: getPath($currentPath),
      projectId: projectId,
      revision: revision,
      type: getObjectType($currentObjectType),
    });
  };

  let copyIcon = Icon.Copy;

  const afterCopy = () => {
    copyIcon = Icon.Check;
    setTimeout(() => {
      copyIcon = Icon.Copy;
    }, 1000);
  };

  const { id, metadata } = getContext("project");

  const getRevision = current =>
    current !== "" ? current : metadata.defaultBranch;

  const getPath = current => {
    return current !== "" ? current : "";
  };

  const getObjectType = current => {
    return current !== "" ? current : ObjectType.Tree;
  };

  $: readmeStore = readme(id, getRevision($currentRevision));

  // Fetch users and revisions for repository selector
  fetchRevisions({ projectId: id });
<<<<<<< HEAD
  fetchStats({ projectId: id });
=======

  // Set the initial routing information on page load
  updateRevision(id, getRevision($currentRevision));
>>>>>>> 9b56ab36
</script>

<style>
  .header {
    padding: 1.5rem;
    border-bottom: 1px solid var(--color-foreground-level-3);
  }
  .project-id {
    color: var(--color-foreground-level-5);
    margin-top: 0.5rem;
    display: inline-block;
  }
  .description {
    margin-top: 1rem;
  }

  .container {
    display: flex;
    width: inherit;
    margin-bottom: 4rem;
    padding: 0 1.5rem;
  }

  .column-left {
    display: flex;
    flex-direction: column;
    width: 18rem;
    padding-right: 0.75rem;
  }

  .column-right {
    display: flex;
    flex-direction: column;
    padding-left: 0.75rem;
    min-width: var(--content-min-width);
    width: 100%;
  }

  .commit-header {
    height: 2.5rem;
    margin-bottom: 1rem;
  }

  .source-tree {
    overflow-x: auto;
  }

  .revision-selector-wrapper {
    margin: 1.5rem 0 1rem 0;
    position: relative;
    width: 100%;
  }
  .repo-header {
    position: relative;
    display: flex;
    align-items: center;
    justify-content: space-between;
  }
  .repo-stats {
    height: 2.5rem;
    margin: 1.5rem 0;
    display: flex;
    justify-content: space-evenly;
  }
  .repo-stat-item {
    display: flex;
    color: var(--color-foreground-level-6);
    padding: 0.5rem 1rem;
    margin-right: 1rem;
  }
  .stat {
    font-family: var(--typeface-mono-bold);
    background-color: var(--color-foreground-level-2);
    color: var(--color-foreground-level-6);
    padding: 0 0.5rem;
    border-radius: 0.75rem;
  }
</style>

<Remote store={projectStore} let:data={project}>
  <div class="header">
    <Title variant="big">{project.metadata.name}</Title>
    <div class="project-id">
      <Code>
        <Copyable {afterCopy}>
          {project.shareableEntityIdentifier}
          <svelte:component this={copyIcon} style="vertical-align: bottom" />
        </Copyable>
      </Code>
    </div>
    <div class="description">
      <Text>{project.metadata.description}</Text>
    </div>
  </div>

  <div class="container">
    <div class="column-left">
      <!-- Revision selector -->
      <Remote store={revisionsStore} let:data={revisions}>
        <div class="revision-selector-wrapper">
          <RevisionSelector
            style="height: 100%;"
            currentRevision={getRevision($currentRevision)}
            {revisions}
            on:select={event => updateRevision(project.id, event.detail)} />
        </div>
      </Remote>

      <!-- Tree -->
      <div class="source-tree" data-cy="source-tree">
        <Folder projectId={project.id} toplevel name={project.metadata.name} />
      </div>
    </div>

    <div class="column-right">
      <div class="repo-header">
<<<<<<< HEAD
        <Remote store={statsStore} let:data={stats}>
          <div class="repo-stats">
            <div class="repo-stat-item">
              <Icon.Commit />
              <Text style="margin: 0 8px;">
                <a
                  href={path.projectCommits(project.id, $currentRevision)}
                  use:link>
                  Commits
                </a>
              </Text>
              <span class="stat">{stats.commitCount}</span>
            </div>
            <div class="repo-stat-item">
              <Icon.Branch />
              <Text style="margin: 0 8px;">Branches</Text>
              <span class="stat">{stats.branchCount}</span>
            </div>
            <div class="repo-stat-item">
              <Icon.Member />
              <Text style="margin: 0 8px;">Contributors</Text>
              <span class="stat">{stats.contributorCount}</span>
            </div>
=======
        <div class="repo-stats">
          <div class="repo-stat-item">
            <Icon.Commit />
            <Text style="margin: 0 8px;">
              <!-- Nb. We don't `use:link` here because it doesn't work due to
              some reactivity bug. -->
              <a
                href={`#${path.projectCommits(project.id, $currentRevision)}`}
                data-cy="commits-button">
                Commits
              </a>
            </Text>
            <span class="stat">{project.stats.commits}</span>
          </div>
          <div class="repo-stat-item">
            <Icon.Branch />
            <Text style="margin: 0 8px;">Branches</Text>
            <span class="stat">{project.stats.branches}</span>
>>>>>>> 9b56ab36
          </div>
        </Remote>
        <CloneButton projectId={project.id} />
      </div>

      <!-- Object -->
      <Remote store={objectStore} let:data={object}>
        {#if object.info.objectType === ObjectType.Blob}
          <FileSource
            blob={object}
            path={$currentPath}
            rootPath={path.projectSource(project.id)}
            projectName={project.metadata.name}
            projectId={project.id} />
        {:else if object.info.objectType === ObjectType.Tree}
          <!-- Repository root -->
          <div class="commit-header">
            <CommitTeaser
              projectId={project.id}
              user={{ username: object.info.lastCommit.author.name, avatar: object.info.lastCommit.author.avatar }}
              commitMessage={object.info.lastCommit.summary}
              commitSha={object.info.lastCommit.sha1}
              timestamp={format(object.info.lastCommit.committerTime * 1000)}
              style="height: 100%" />
          </div>
        {/if}
      </Remote>

      <!-- Readme -->
      <Remote store={readmeStore} let:data={readme}>
        {#if readme}
          <Readme content={readme.content} path={readme.path} />
        {:else}
          <!-- TODO: Placeholder for when projects don't have a README -->
        {/if}
      </Remote>
    </div>
  </div>
</Remote><|MERGE_RESOLUTION|>--- conflicted
+++ resolved
@@ -66,13 +66,11 @@
 
   // Fetch users and revisions for repository selector
   fetchRevisions({ projectId: id });
-<<<<<<< HEAD
-  fetchStats({ projectId: id });
-=======
 
   // Set the initial routing information on page load
   updateRevision(id, getRevision($currentRevision));
->>>>>>> 9b56ab36
+
+  fetchStats({ projectId: id });
 </script>
 
 <style>
@@ -189,15 +187,12 @@
 
     <div class="column-right">
       <div class="repo-header">
-<<<<<<< HEAD
         <Remote store={statsStore} let:data={stats}>
           <div class="repo-stats">
             <div class="repo-stat-item">
               <Icon.Commit />
               <Text style="margin: 0 8px;">
-                <a
-                  href={path.projectCommits(project.id, $currentRevision)}
-                  use:link>
+                <a href={path.projectCommits(project.id, $currentRevision)}>
                   Commits
                 </a>
               </Text>
@@ -213,26 +208,6 @@
               <Text style="margin: 0 8px;">Contributors</Text>
               <span class="stat">{stats.contributorCount}</span>
             </div>
-=======
-        <div class="repo-stats">
-          <div class="repo-stat-item">
-            <Icon.Commit />
-            <Text style="margin: 0 8px;">
-              <!-- Nb. We don't `use:link` here because it doesn't work due to
-              some reactivity bug. -->
-              <a
-                href={`#${path.projectCommits(project.id, $currentRevision)}`}
-                data-cy="commits-button">
-                Commits
-              </a>
-            </Text>
-            <span class="stat">{project.stats.commits}</span>
-          </div>
-          <div class="repo-stat-item">
-            <Icon.Branch />
-            <Text style="margin: 0 8px;">Branches</Text>
-            <span class="stat">{project.stats.branches}</span>
->>>>>>> 9b56ab36
           </div>
         </Remote>
         <CloneButton projectId={project.id} />
