--- conflicted
+++ resolved
@@ -31,18 +31,11 @@
         })
         .untuple_one()
         .and(
-<<<<<<< HEAD
             create_project_filter(Arc::clone(&peer), owner)
                 .or(nuke_coco_filter(peer))
-                .or(nuke_registry_filter(registry))
-                .or(nuke_session_filter(store)),
-=======
-            create_project_filter(Arc::clone(&librad_paths))
-                .or(nuke_coco_filter(librad_paths))
                 .or(nuke_registry_filter(Arc::clone(&registry)))
                 .or(nuke_session_filter(store))
                 .or(register_user_filter(registry)),
->>>>>>> 32c8c25c
         )
 }
 
@@ -53,20 +46,13 @@
     owner: http::Shared<coco::User>,
     registry: http::Shared<R>,
     store: Arc<RwLock<kv::Store>>,
-<<<<<<< HEAD
 ) -> impl Filter<Extract = impl Reply, Error = Rejection> + Clone
 where
     R: registry::Client,
 {
     create_project_filter(Arc::clone(&peer), owner)
         .or(nuke_coco_filter(peer))
-        .or(nuke_registry_filter(registry))
-=======
-) -> impl Filter<Extract = impl Reply, Error = Rejection> + Clone {
-    create_project_filter(Arc::clone(&librad_paths))
-        .or(nuke_coco_filter(librad_paths))
         .or(nuke_registry_filter(Arc::clone(&registry)))
->>>>>>> 32c8c25c
         .or(nuke_session_filter(store))
         .or(register_user_filter(registry))
 }
@@ -123,12 +109,8 @@
 /// Control handlers for conversion between core domain and http request fulfilment.
 mod handler {
     use kv::Store;
-<<<<<<< HEAD
-=======
-    use librad::paths::Paths;
     use radicle_registry_client::Balance;
     use std::convert::TryFrom;
->>>>>>> 32c8c25c
     use std::sync::Arc;
     use tokio::sync::{Mutex, RwLock};
     use warp::http::StatusCode;
@@ -294,8 +276,14 @@
     /// Configured default branch.
     default_branch: String,
 }
-
-<<<<<<< HEAD
+/// Input for user registration.
+#[derive(Deserialize, Serialize)]
+#[serde(rename_all = "camelCase")]
+pub struct RegisterInput {
+    /// Handle of the user.
+    handle: String,
+}
+
 #[cfg(test)]
 mod test {
     use pretty_assertions::assert_eq;
@@ -361,12 +349,4 @@
 
         Ok(())
     }
-=======
-/// Input for user registration.
-#[derive(Deserialize, Serialize)]
-#[serde(rename_all = "camelCase")]
-pub struct RegisterInput {
-    /// Handle of the user.
-    handle: String,
->>>>>>> 32c8c25c
 }