const user = "bojack";
const project1 = {
  name: "rx",
  description: "best pixel editor",
  defaultBranch: "master",
};

const project2 = {
  name: "upstream",
  description: "code collab",
  defaultBranch: "master",
};

const org1 = "monadic";
const org2 = "github";

beforeEach(() => {
  cy.nukeAllState();

  cy.createIdentity(user);
  cy.registerUser(user);

  cy.registerOrg(org1);
  cy.registerOrg(org2);

  cy.createProjectWithFixture(
    project1.name,
    project1.description,
    project1.defaultBranch
  );
  cy.createProjectWithFixture(
    project2.name,
    project2.description,
    project2.defaultBranch
  );

  cy.visit("public/index.html");
});

context("project registration", () => {
  context("navigation", () => {
    it("can be accessed via profile project list project context menu", () => {
      cy.pick(`project-list-entry-${project2.name}`, "context-menu").click();
      cy.pick(
        `project-list-entry-${project2.name}`,
        "dropdown-menu",
        "register-project"
      ).click();

      cy.pick("project-registration-screen").should("exist");

      // The project is pre-selected to what we chose on the previous screen
      cy.pick("project-dropdown").contains(project2.name).should("be.visible");
      // Domain is pre-selected to our own identity
      cy.pick("domain-dropdown").contains(user).should("be.visible");
      // The project name is pre-filled in the to-be-registered handle field
      cy.pick("name-input").should("have.value", project2.name);
    });

    it("can be accessed via project page context menu", () => {
      cy.pick(`project-list-entry-${project2.name}`, "context-menu").click();
      cy.pick(`project-list-entry-${project2.name}`).click();

      cy.pick("project-screen", "context-menu").click();
      cy.pick("dropdown-menu", "register-project").click();

      cy.pick("project-registration-screen").should("exist");

      // The project is pre-selected to what we chose on the previous screen
      cy.pick("project-dropdown").contains(project2.name).should("be.visible");
      // Domain is pre-selected to our own identity
      cy.pick("domain-dropdown").contains(user).should("be.visible");
      // The project name is pre-filled in the to-be-registered handle field
      cy.pick("name-input").should("have.value", project2.name);
    });

    it("can be accessed via org onboarding page register button", () => {
      cy.pick("sidebar", `org-${org2}`).click();
      cy.pick("add-project").click();

      cy.pick("project-registration-screen").should("exist");

      cy.pick("project-dropdown")
        .contains("Select project to register")
        .should("be.visible");
      // Domain is pre-selected to the org we chose
      cy.pick("domain-dropdown").contains(org2).should("be.visible");
      cy.pick("name-input").should("have.value", "");
    });

    it("can be accessed via org onboarding page context menu", () => {
      cy.pick("sidebar", `org-${org1}`).click();
      cy.pick("context-menu").click();
      cy.pick("dropdown-menu", "add-project").click();

      cy.pick("project-registration-screen").should("exist");

      cy.pick("project-dropdown")
        .contains("Select project to register")
        .should("be.visible");
      // Domain is pre-selected to the org we chose
      cy.pick("domain-dropdown").contains(org1).should("be.visible");
      cy.pick("name-input").should("have.value", "");
    });

    it("can be closed by pressing esc", () => {
      cy.pick(`project-list-entry-${project2.name}`, "context-menu").click();
      cy.pick(
        `project-list-entry-${project2.name}`,
        "dropdown-menu",
        "register-project"
      ).click();

      cy.pick("project-registration-screen").should("exist");
      cy.get("body").type("{esc}");
      cy.pick("profile-screen").should("exist");
    });

    it("can be closed by clicking the 'x' icon", () => {
      cy.pick(`project-list-entry-${project2.name}`, "context-menu").click();
      cy.pick(
        `project-list-entry-${project2.name}`,
        "dropdown-menu",
        "register-project"
      ).click();

      cy.pick("project-registration-screen").should("exist");
      cy.pick("modal-close-button").click();
      cy.pick("profile-screen").should("exist");
    });
  });

  context("summary screen", () => {
    context("when registering under a user", () => {
      it("shows the selected subject and payer information", () => {
        cy.pick(`project-list-entry-${project1.name}`, "context-menu").click();
        cy.pick(`project-list-entry-${project1.name}`).click();

        cy.pick("project-screen", "context-menu").click();
        cy.pick("dropdown-menu", "register-project").click();

        cy.pick("project-registration-screen").should("exist");
        cy.pick("submit-button").click();

        cy.pick("subject-avatar").contains(`${user} / ${project1.name}`);
      });
    });

    context("when registering under an org", () => {
      it("shows the selected subject and payer information", () => {
        cy.pick("sidebar", `org-${org1}`).click();
        cy.pick("context-menu").click();
        cy.pick("dropdown-menu", "add-project").click();

        cy.pick("project-registration-screen").should("exist");

        cy.pick("project-dropdown").click().contains(project1.name).click();
        // Domain is pre-selected to the org we chose
        cy.pick("domain-dropdown").contains(org1).should("be.visible");
        cy.pick("name-input").should("have.value", project1.name);

        cy.pick("submit-button").click();

        cy.get('[data-cy="subject-avatar"] img[alt="🎮"]').should("exist");
        cy.pick("subject-avatar").contains(`${org1} / ${project1.name}`);
<<<<<<< HEAD

        // TODO(sos): test this when we can actually change transaction payer
        // cy.get('[data-cy="payer-avatar"] img[alt="🎮"]').should("exist");
        // cy.pick("payer-avatar").contains(org1);
=======
>>>>>>> 776bcfb2
      });
    });
  });

  context("happy path", () => {
    context("when registering under an org", () => {
      it("registers the project and shows it in the org project list", () => {
        cy.pick("sidebar", `org-${org1}`).click();
        cy.pick("context-menu").click();
        cy.pick("dropdown-menu", "add-project").click();

        cy.pick("project-registration-screen").should("exist");

        cy.pick("project-dropdown").click().contains(project1.name).click();

        // go to summary screen
        cy.pick("submit-button").click();

        cy.pick("subject-avatar").contains(`${org1} / ${project1.name}`);

        cy.pick("deposit", "rad-amount").contains("0.00001");
        cy.pick("deposit", "usd-amount").contains("$0.00001");

        cy.pick("transaction-fee", "rad-amount").contains("0.000001");
        cy.pick("transaction-fee", "usd-amount").contains("$0.000001");

        cy.pick("total", "rad-amount").contains("0.000011");
        cy.pick("total", "usd-amount").contains("$0.000011");

        // submit the transaction
        cy.pick("submit-button").click();

        cy.pick("project-list", `project-${project1.name}`).contains(
          project1.name
        );
        cy.pick("project-list", `project-${project1.name}`).contains(
          project1.description
        );
        cy.pick(
          "project-list",
          `project-${project1.name}`,
          "registered"
        ).should("exist");

        // Make sure the transaction that the proxy returns contains the same
        // cost details as the one we submitted.

        // pick most recent transaction to check the transaction details
        cy.pick("transaction-center").click();
        cy.pick("transaction-center", "transaction-item")
          .contains("Project registration")
          .click();

        cy.pick("subject-avatar").contains(`${org1} / ${project1.name}`);

        cy.pick("deposit", "rad-amount").contains("0.00001");
        cy.pick("deposit", "usd-amount").contains("$0.00001");

        cy.pick("transaction-fee", "rad-amount").contains("0.000001");
        cy.pick("transaction-fee", "usd-amount").contains("$0.000001");

        cy.pick("total", "rad-amount").contains("0.000011");
        cy.pick("total", "usd-amount").contains("$0.000011");

        cy.pick("summary", "message").contains("Project registration");
      });
    });
  });
});<|MERGE_RESOLUTION|>--- conflicted
+++ resolved
@@ -163,13 +163,11 @@
 
         cy.get('[data-cy="subject-avatar"] img[alt="🎮"]').should("exist");
         cy.pick("subject-avatar").contains(`${org1} / ${project1.name}`);
-<<<<<<< HEAD
 
         // TODO(sos): test this when we can actually change transaction payer
         // cy.get('[data-cy="payer-avatar"] img[alt="🎮"]').should("exist");
         // cy.pick("payer-avatar").contains(org1);
-=======
->>>>>>> 776bcfb2
+
       });
     });
   });
