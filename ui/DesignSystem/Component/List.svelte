--- conflicted
+++ resolved
@@ -24,12 +24,6 @@
     width: 100%;
     border: 1px solid var(--color-foreground-level-2);
     border-radius: 0.5rem;
-<<<<<<< HEAD
-    /* TODO: check if this causes problems in other lists */
-    /* changed it to quickly make the checkout drop down visible */
-    overflow: visible;
-=======
->>>>>>> e097dd71
   }
 
   li {
@@ -53,25 +47,12 @@
   }
 
   .hover:hover:first-child {
-<<<<<<< HEAD
-    border-top-left-radius: 0.375rem;
-    border-top-right-radius: 0.375rem;
-  }
-  .hover:hover:last-child {
-    border-bottom-left-radius: 0.375rem;
-    border-bottom-right-radius: 0.375rem;
-  }
-
-  li:last-child {
-    border-bottom: 0;
-=======
     border-top-left-radius: 0.5rem;
     border-top-right-radius: 0.5rem;
   }
   .hover:hover:last-child {
     border-bottom-left-radius: 0.5rem;
     border-bottom-right-radius: 0.5rem;
->>>>>>> e097dd71
   }
 </style>
 
