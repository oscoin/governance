--- conflicted
+++ resolved
@@ -234,17 +234,13 @@
         let project_name = registry::ProjectName::try_from(input.project_name)?;
 
         let tx = reg
-<<<<<<< HEAD
             .register_project(
                 &fake_pair,
-                org_id,
+                domain,
                 project_name,
                 maybe_coco_id,
                 input.transaction_fee,
             )
-=======
-            .register_project(&fake_pair, domain, project_name, maybe_coco_id, fake_fee)
->>>>>>> 2bbdeae9
             .await?;
 
         subscriptions
@@ -798,6 +794,7 @@
                 domain_id: handle.to_string(),
                 project_name: "upstream".into(),
                 maybe_coco_id: Some("1234.git".to_string()),
+                transaction_fee: registry::MINIMUM_FEE,
             })
             .reply(&api)
             .await;
