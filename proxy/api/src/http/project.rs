//! Endpoints and serialisation for [`crate::project::Project`] related types.

use std::path::PathBuf;

use serde::{Deserialize, Serialize};
use warp::{filters::BoxedFilter, path, Filter, Rejection, Reply};

use crate::{context, http};

mod request;

/// Combination of all routes.
pub fn filters(ctx: context::Context) -> BoxedFilter<(impl Reply,)> {
    checkout_filter(ctx.clone())
        .or(create_filter(ctx.clone()))
        .or(get_filter(ctx.clone()))
        .or(owner_contributed_filter(ctx.clone()))
        .or(owner_tracked_filter(ctx.clone()))
        .or(peers_filter(ctx.clone()))
        .or(path("requests").and(request::filters(ctx.clone())))
        .or(track_filter(ctx.clone()))
        .or(user_filter(ctx.clone()))
        .or(track_filter(ctx.clone()))
        .or(untrack_filter(ctx))
        .boxed()
}

/// `POST /<urn>/checkout`
fn checkout_filter(
    ctx: context::Context,
) -> impl Filter<Extract = impl Reply, Error = Rejection> + Clone {
    http::with_context_unsealed(ctx)
        .and(warp::post())
        .and(path::param::<coco::Urn>())
        .and(warp::body::json())
        .and_then(handler::checkout)
}

/// `POST /`
fn create_filter(
    ctx: context::Context,
) -> impl Filter<Extract = impl Reply, Error = Rejection> + Clone {
    warp::post()
        .and(path::end())
        .and(http::with_context_unsealed(ctx.clone()))
        .and(http::with_owner_guard(ctx))
        .and(warp::body::json())
        .and_then(handler::create)
}

/// `GET /<urn>`
fn get_filter(
    ctx: context::Context,
) -> impl Filter<Extract = impl Reply, Error = Rejection> + Clone {
    http::with_context_unsealed(ctx)
        .and(warp::get())
        .and(path::param::<coco::Urn>())
        .and(path::end())
        .and_then(handler::get)
}

/// `GET /contributed`
fn owner_contributed_filter(
    ctx: context::Context,
) -> impl Filter<Extract = impl Reply, Error = Rejection> + Clone {
    path("contributed")
        .and(warp::get())
        .and(http::with_context_unsealed(ctx))
        .and(path::end())
        .and_then(handler::list_owner_contributed)
}

/// `GET /tracked`
fn owner_tracked_filter(
    ctx: context::Context,
) -> impl Filter<Extract = impl Reply, Error = Rejection> + Clone {
    path("tracked")
        .and(warp::get())
        .and(http::with_context_unsealed(ctx))
        .and(path::end())
        .and_then(handler::list_owner_tracked)
}

/// `GET /<urn>/peers`
fn peers_filter(
    ctx: context::Context,
) -> impl Filter<Extract = impl Reply, Error = Rejection> + Clone {
    http::with_context_unsealed(ctx)
        .and(warp::get())
        .and(path::param::<coco::Urn>())
        .and(path("peers"))
        .and(path::end())
        .and_then(handler::peers)
}

/// `PUT /<urn>/track/<peer_id>`
fn track_filter(
    ctx: context::Context,
) -> impl Filter<Extract = impl Reply, Error = Rejection> + Clone {
    http::with_context_unsealed(ctx)
        .and(warp::put())
        .and(path::param::<coco::Urn>())
        .and(path("track"))
        .and(path::param::<coco::PeerId>())
        .and(path::end())
        .and_then(handler::track)
}

/// `PUT /<urn>/untrack/<peer_id>`
fn untrack_filter(
    ctx: context::Context,
) -> impl Filter<Extract = impl Reply, Error = Rejection> + Clone {
    http::with_context_unsealed(ctx)
        .and(warp::put())
        .and(path::param::<coco::Urn>())
        .and(path("untrack"))
        .and(path::param::<coco::PeerId>())
        .and(path::end())
        .and_then(handler::untrack)
}

/// `GET /user/<urn>`
fn user_filter(
    ctx: context::Context,
) -> impl Filter<Extract = impl Reply, Error = Rejection> + Clone {
    path("user")
        .and(warp::get())
        .and(http::with_context_unsealed(ctx))
        .and(path::param::<coco::Urn>())
        .and(path::end())
        .and_then(handler::list_user)
}

/// Project handlers to implement conversion and translation between core domain and http request
/// fullfilment.
mod handler {
    use std::path::PathBuf;

    use warp::{http::StatusCode, reply, Rejection, Reply};

    use crate::{context, error::Error, http, project};

    /// Checkout a [`project::Project`]'s source code.
    pub async fn checkout(
        ctx: context::Unsealed,
        urn: coco::Urn,
        super::CheckoutInput { path, peer_id }: super::CheckoutInput,
    ) -> Result<impl Reply, Rejection> {
        let peer_id = http::guard_self_peer_id(&ctx.state, peer_id);
        let path = ctx
            .state
            .checkout(urn, peer_id, path)
            .await
            .map_err(Error::from)?;
        Ok(reply::with_status(reply::json(&path), StatusCode::CREATED))
    }

    /// Create a new [`project::Project`].
    pub async fn create(
        ctx: context::Unsealed,
        owner: coco::user::User,
        input: coco::project::Create<PathBuf>,
    ) -> Result<impl Reply, Rejection> {
        let meta = ctx
            .state
            .init_project(&owner, input)
            .await
            .map_err(Error::from)?;
        let urn = meta.urn();

        let branch = ctx
            .state
            .get_branch(urn, None, meta.default_branch().to_owned())
            .await
            .map_err(Error::from)?;
        let stats = ctx
            .state
            .with_browser(branch, |browser| {
                Ok(browser.get_stats().map_err(coco::source::Error::from)?)
            })
            .await
            .map_err(Error::from)?;
        let project: project::Full = (meta, stats).into();

        Ok(reply::with_status(
            reply::json(&project),
            StatusCode::CREATED,
        ))
    }

<<<<<<< HEAD
    /// Get a feed of untracked projects.
    pub async fn discover(_ctx: context::Unsealed) -> Result<impl Reply, Rejection> {
        Ok(reply::json(&todo!()))
    }

=======
>>>>>>> 7cb8f1a2
    /// Get the [`project::Project`] for the given `id`.
    pub async fn get(ctx: context::Unsealed, urn: coco::Urn) -> Result<impl Reply, Rejection> {
        Ok(reply::json(&project::get(&ctx.state, urn).await?))
    }

    /// List all projects the current user has contributed to.
    pub async fn list_owner_contributed(ctx: context::Unsealed) -> Result<impl Reply, Rejection> {
        let projects = project::Projects::list(&ctx.state).await?;

        Ok(reply::json(&projects.contributed))
    }

    /// List all projects tracked by the current user.
    pub async fn list_owner_tracked(ctx: context::Unsealed) -> Result<impl Reply, Rejection> {
        let projects = project::Projects::list(&ctx.state).await?.tracked;

        Ok(reply::json(&projects))
    }

    /// This lists all the projects for a given `user`. This `user` should not be your particular
    /// `user` (i.e. the "default user"), but rather should be another user that you are tracking.
    ///
    /// See [`project::list_for_user`] for more information.
    pub async fn list_user(
        ctx: context::Unsealed,
        user_id: coco::Urn,
    ) -> Result<impl Reply, Rejection> {
        let projects = project::list_for_user(&ctx.state, &user_id).await?;

        Ok(reply::json(&projects))
    }

    /// List the remote peers for a project.
    pub async fn peers(ctx: context::Unsealed, urn: coco::Urn) -> Result<impl Reply, Rejection> {
        let peers: Vec<project::Peer> = ctx
            .state
            .list_project_peers(urn)
            .await
            .map_err(Error::from)?
            .into_iter()
            .map(project::Peer::from)
            .collect::<Vec<_>>();

        Ok(reply::json(&peers))
    }

    /// Track the peer for the provided project.
    pub async fn track(
        ctx: context::Unsealed,
        urn: coco::Urn,
        peer_id: coco::PeerId,
    ) -> Result<impl Reply, Rejection> {
        ctx.state.track(urn, peer_id).await.map_err(Error::from)?;
        Ok(reply::json(&true))
    }

    /// Untrack the peer for the provided project.
    pub async fn untrack(
        ctx: context::Unsealed,
        urn: coco::Urn,
        peer_id: coco::PeerId,
    ) -> Result<impl Reply, Rejection> {
        ctx.state.untrack(urn, peer_id).await.map_err(Error::from)?;
        Ok(reply::json(&true))
    }
}

/// Bundled input data for project creation.
#[derive(Deserialize, Serialize)]
#[serde(rename_all = "camelCase")]
pub struct CreateInput {
    /// Location on the filesystem of the project, an empty directory means we set up a fresh git
    /// repo at the path before initialising the project.
    path: PathBuf,
    /// User provided metadata for the project.
    metadata: MetadataInput,
}

/// Bundled input data for project checkout.
#[derive(Deserialize, Serialize)]
#[serde(rename_all = "camelCase")]
pub struct CheckoutInput {
    /// Location on the filesystem where the working copy should be created.
    path: PathBuf,
    /// Which peer are we checking out from. If it's `None`, we're checking out our own project.
    peer_id: Option<coco::PeerId>,
}

/// User provided metadata for project manipulation.
#[derive(Deserialize, Serialize)]
#[serde(rename_all = "camelCase")]
pub struct MetadataInput {
    /// Name of the project.
    name: String,
    /// Long form outline.
    description: String,
    /// Configured default branch.
    default_branch: String,
}

#[allow(clippy::panic, clippy::unwrap_used)]
#[cfg(test)]
mod test {
    use pretty_assertions::assert_eq;
    use serde_json::{json, Value};
    use warp::{http::StatusCode, test::request};

    use radicle_surf::vcs::git::git2;

    use crate::{context, http, identity, project, session};

    #[tokio::test]
    async fn checkout() -> Result<(), Box<dyn std::error::Error>> {
        let tmp_dir = tempfile::tempdir()?;
        let repos_dir = tempfile::tempdir_in(tmp_dir.path())?;
        let dir = tempfile::tempdir_in(repos_dir.path())?;
        let ctx = context::Unsealed::tmp(&tmp_dir).await?;
        let api = super::filters(ctx.clone().into());

        let urn = {
            let handle = "cloudhead";
            let owner = ctx.state.init_owner(handle).await?;
            session::set_identity(&ctx.store, (ctx.state.peer_id(), owner.clone()).into())?;

            let platinum_project = coco::control::replicate_platinum(
                &ctx.state,
                &owner,
                "git-platinum",
                "fixture data",
                coco::control::default_branch(),
            )
            .await?;
            platinum_project.urn()
        };

        let input = super::CheckoutInput {
            path: dir.path().to_path_buf(),
            peer_id: None,
        };
        let res = request()
            .method("POST")
            .path(&format!("/{}/checkout", urn.clone()))
            .json(&input)
            .reply(&api)
            .await;

        http::test::assert_response(&res, StatusCode::CREATED, |_| {});
        assert!(dir.path().exists());

        let repo = git2::Repository::open(dir.path().join("git-platinum"))?;
        let refs = repo
            .branches(None)?
            .map(|branch| {
                branch
                    .expect("failed to get branch")
                    .0
                    .name()
                    .expect("failed to get name")
                    .expect("utf-8 error")
                    .to_string()
            })
            .collect::<Vec<_>>();
        let remote = repo.find_remote(coco::config::RAD_REMOTE)?;
        assert_eq!(
            remote.url(),
            Some(
                coco::LocalUrl::from_urn(urn.clone(), ctx.state.peer_id())
                    .to_string()
                    .as_str()
            )
        );
        assert_eq!(refs, vec!["master", "rad/dev", "rad/master"]);

        // Verify presence of include file.
        let config = repo.config()?;
        let include_path = config
            .get_entry(coco::include::GIT_CONFIG_PATH_KEY)?
            .value()
            .unwrap()
            .to_string();
        assert_eq!(
            include_path,
            format!(
                "{}/git-includes/{}.inc",
                tmp_dir.path().display().to_string(),
                urn.id
            ),
        );

        Ok(())
    }

    #[tokio::test]
    async fn create_new() -> Result<(), Box<dyn std::error::Error>> {
        let tmp_dir = tempfile::tempdir()?;
        let repos_dir = tempfile::tempdir_in(tmp_dir.path())?;
        let dir = tempfile::tempdir_in(repos_dir.path())?;
        let ctx = context::Unsealed::tmp(&tmp_dir).await?;
        let api = super::filters(ctx.clone().into());

        {
            let handle = "cloudhead";
            let id = identity::create(&ctx.state, handle).await?;

            session::set_identity(&ctx.store, id)?;
        };

        let project = coco::project::Create {
            repo: coco::project::Repo::New {
                path: dir.path(),
                name: "Upstream".to_string(),
            },
            description: "Desktop client for radicle.".into(),
            default_branch: coco::control::default_branch(),
        };

        let res = request()
            .method("POST")
            .path("/")
            .json(&project)
            .reply(&api)
            .await;

        let projects = project::Projects::list(&ctx.state).await?;
        let meta = projects.into_iter().next().unwrap();
        let maintainer = meta.metadata.maintainers.iter().next().unwrap();

        let have: Value = serde_json::from_slice(res.body()).unwrap();
        let want = json!({
            "id": meta.id,
            "metadata": {
                "defaultBranch": "master",
                "description": "Desktop client for radicle.",
                "maintainers": [
                    maintainer
                ],
                "name": "Upstream",
            },
            "shareableEntityIdentifier": format!("%{}", meta.id.to_string()),
            "stats": {
                "branches": 1,
                "commits": 1,
                "contributors": 1,
            },
        });

        assert_eq!(res.status(), StatusCode::CREATED);
        assert_eq!(have, want);

        Ok(())
    }

    #[tokio::test]
    async fn create_existing() -> Result<(), Box<dyn std::error::Error>> {
        let tmp_dir = tempfile::tempdir()?;
        let repos_dir = tempfile::tempdir_in(tmp_dir.path())?;
        let dir = tempfile::tempdir_in(repos_dir.path())?;
        let repo_path = dir.path().join("Upstream");
        let ctx = context::Unsealed::tmp(&tmp_dir).await?;
        let api = super::filters(ctx.clone().into());

        {
            let handle = "cloudhead";
            let id = identity::create(&ctx.state, handle).await?;
            session::set_identity(&ctx.store, id)?;
        };

        let project = coco::project::Create {
            repo: coco::project::Repo::Existing {
                path: repo_path.clone(),
            },
            description: "Desktop client for radicle.".into(),
            default_branch: coco::control::default_branch(),
        };

        // Create the repository for which we'll create a project for
        coco::control::clone_platinum(repo_path)?;

        let res = request()
            .method("POST")
            .path("/")
            .json(&project)
            .reply(&api)
            .await;

        let projects = project::Projects::list(&ctx.state).await?;
        let meta = projects.into_iter().next().unwrap();
        let maintainer = meta.metadata.maintainers.iter().next().unwrap();

        let have: Value = serde_json::from_slice(res.body()).unwrap();
        let want = json!({
            "id": meta.id,
            "metadata": {
                "defaultBranch": "master",
                "description": "Desktop client for radicle.",
                "name": "Upstream",
                "maintainers": [
                    maintainer
                ],
            },
            "shareableEntityIdentifier": format!("%{}", meta.id.to_string()),
            "stats": {
                "branches": 1,
                "commits": 15,
                "contributors": 4,
            },
        });

        assert_eq!(res.status(), StatusCode::CREATED);
        assert_eq!(have, want);

        Ok(())
    }

    #[tokio::test]
    async fn get() -> Result<(), Box<dyn std::error::Error>> {
        let tmp_dir = tempfile::tempdir()?;
        let ctx = context::Unsealed::tmp(&tmp_dir).await?;
        let api = super::filters(ctx.clone().into());

        let urn = {
            let owner = ctx.state.init_owner("cloudhead").await?;
            let platinum_project = coco::control::replicate_platinum(
                &ctx.state,
                &owner,
                "git-platinum",
                "fixture data",
                coco::control::default_branch(),
            )
            .await?;
            platinum_project.urn()
        };

        let project = project::get(&ctx.state, urn.clone()).await?;

        let res = request()
            .method("GET")
            .path(&format!("/{}/", urn))
            .reply(&api)
            .await;

        http::test::assert_response(&res, StatusCode::OK, |have| {
            assert_eq!(have, json!(project));
        });

        Ok(())
    }

    #[tokio::test]
    async fn list_for_user() -> Result<(), Box<dyn std::error::Error>> {
        let tmp_dir = tempfile::tempdir()?;
        let ctx = context::Unsealed::tmp(&tmp_dir).await?;
        let api = super::filters(ctx.clone().into());

        let owner = ctx.state.init_owner("cloudhead").await?;
        coco::control::setup_fixtures(&ctx.state, &owner).await?;

        let projects = project::Projects::list(&ctx.state).await?;
        let project = projects.into_iter().next().unwrap();
        let coco_project = ctx.state.get_project(project.id.clone(), None).await?;

        let user: identity::Identity =
            coco::control::track_fake_peer(&ctx.state, &coco_project, "rafalca")
                .await
                .into();

        let res = request()
            .method("GET")
            .path(&format!("/user/{}", user.urn))
            .reply(&api)
            .await;

        let have: Value = serde_json::from_slice(res.body()).unwrap();
        assert_eq!(have, json!(vec![project]));

        Ok(())
    }

    #[tokio::test]
    async fn list_contributed() -> Result<(), Box<dyn std::error::Error>> {
        let tmp_dir = tempfile::tempdir()?;
        let ctx = context::Unsealed::tmp(&tmp_dir).await?;
        let api = super::filters(ctx.clone().into());

        let owner = ctx.state.init_owner("cloudhead").await?;

        coco::control::setup_fixtures(&ctx.state, &owner).await?;

        let res = request()
            .method("GET")
            .path("/contributed")
            .reply(&api)
            .await;

        let projects = project::Projects::list(&ctx.state).await?;

        http::test::assert_response(&res, StatusCode::OK, |have| {
            assert_eq!(have, json!(projects.contributed));
        });

        Ok(())
    }

    #[tokio::test]
    async fn track() -> Result<(), Box<dyn std::error::Error>> {
        let tmp_dir = tempfile::tempdir()?;
        let ctx = context::Unsealed::tmp(&tmp_dir).await?;
        let api = super::filters(ctx.clone().into());

        let owner = ctx.state.init_owner("cloudhead").await?;
        coco::control::setup_fixtures(&ctx.state, &owner).await?;
        let projects = project::Projects::list(&ctx.state).await?;
        let project = projects.contributed.first().expect("no projects setup");

        let res = request()
            .method("PUT")
            .path(&format!(
                "/{}/track/{}",
                project.id,
                coco::control::generate_peer_id()
            ))
            .reply(&api)
            .await;

        http::test::assert_response(&res, StatusCode::OK, |have| {
            assert_eq!(have, true);
        });

        Ok(())
    }

    #[tokio::test]
    async fn untrack() -> Result<(), Box<dyn std::error::Error>> {
        let tmp_dir = tempfile::tempdir()?;
        let ctx = context::Unsealed::tmp(&tmp_dir).await?;
        let api = super::filters(ctx.clone().into());

        let owner = ctx.state.init_owner("cloudhead").await?;
        coco::control::setup_fixtures(&ctx.state, &owner).await?;
        let projects = project::Projects::list(&ctx.state).await?;
        let project = projects.contributed.first().expect("no projects setup");

        let res = request()
            .method("PUT")
            .path(&format!(
                "/{}/untrack/{}",
                project.id,
                coco::control::generate_peer_id()
            ))
            .reply(&api)
            .await;

        http::test::assert_response(&res, StatusCode::OK, |have| {
            assert_eq!(have, true);
        });

        Ok(())
    }

    #[tokio::test]
    async fn untrack_after_track() -> Result<(), Box<dyn std::error::Error>> {
        let tmp_dir = tempfile::tempdir()?;
        let ctx = context::Unsealed::tmp(&tmp_dir).await?;
        let api = super::filters(ctx.clone().into());

        let owner = ctx.state.init_owner("cloudhead").await?;
        coco::control::setup_fixtures(&ctx.state, &owner).await?;
        let projects = project::Projects::list(&ctx.state).await?;
        let project = projects.contributed.first().expect("no projects setup");

        let res = request()
            .method("PUT")
            .path(&format!(
                "/{}/track/{}",
                project.id,
                coco::control::generate_peer_id()
            ))
            .reply(&api)
            .await;

        http::test::assert_response(&res, StatusCode::OK, |have| {
            assert_eq!(have, true);
        });

        let res = request()
            .method("PUT")
            .path(&format!(
                "/{}/untrack/{}",
                project.id,
                coco::control::generate_peer_id()
            ))
            .reply(&api)
            .await;

        http::test::assert_response(&res, StatusCode::OK, |have| {
            assert_eq!(have, true);
        });

        Ok(())
    }
}<|MERGE_RESOLUTION|>--- conflicted
+++ resolved
@@ -188,14 +188,6 @@
         ))
     }
 
-<<<<<<< HEAD
-    /// Get a feed of untracked projects.
-    pub async fn discover(_ctx: context::Unsealed) -> Result<impl Reply, Rejection> {
-        Ok(reply::json(&todo!()))
-    }
-
-=======
->>>>>>> 7cb8f1a2
     /// Get the [`project::Project`] for the given `id`.
     pub async fn get(ctx: context::Unsealed, urn: coco::Urn) -> Result<impl Reply, Rejection> {
         Ok(reply::json(&project::get(&ctx.state, urn).await?))
