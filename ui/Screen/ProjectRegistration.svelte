--- conflicted
+++ resolved
@@ -32,25 +32,23 @@
   let skipNamePreselection = false;
   let showRegistrationDetails = true;
 
-<<<<<<< HEAD
   const transactionFee = session.minimumTransactionFee;
 
   const registerProject = async () => {
     try {
-      await register(domainId, projectName, transactionFee, projectId);
+      await register(
+        domainType,
+        domainId,
+        projectName,
+        transactionFee,
+        projectId
+      );
       await fetchSession();
     } catch (error) {
       notification.error(`Could not register project: ${error.message}`);
     } finally {
       pop();
     }
-=======
-  // summary
-
-  const onSubmitTransaction = () => {
-    register(domainType, domainId, projectName, projectId);
-    pop();
->>>>>>> 2bbdeae9
   };
 
   const wallet = () => transaction.formatPayer(session.identity);
