<script>
  export let style = null;
</script>

<style>
  .topbar {
    display: flex;
    flex-direction: row;
    align-items: center;
    justify-content: flex-start;
    background-color: var(--color-background);
    width: calc(100vw - var(--sidebar-width));
    height: var(--topbar-height);
    left: var(--sidebar-width);
    border-bottom: 1px solid var(--color-foreground-level-3);
<<<<<<< HEAD
    z-index: 9;
=======
    z-index: 1;
>>>>>>> 8b082791
  }

  .left {
    display: flex;
    align-items: center;
    height: 100%;
    border-right: 1px solid var(--color-foreground-level-3);
    padding-left: 16px;
    padding-right: 24px;
  }

  .right {
    display: flex;
    align-items: center;
    width: 100%;
    justify-content: flex-end;
  }
</style>

<div data-cy="topbar" class="topbar" {style}>
  <div class="left">
    <slot name="left" />
  </div>
  <slot name="middle" />
  <div class="right">
    <slot name="right" />
  </div>
</div><|MERGE_RESOLUTION|>--- conflicted
+++ resolved
@@ -13,11 +13,7 @@
     height: var(--topbar-height);
     left: var(--sidebar-width);
     border-bottom: 1px solid var(--color-foreground-level-3);
-<<<<<<< HEAD
-    z-index: 9;
-=======
     z-index: 1;
->>>>>>> 8b082791
   }
 
   .left {
