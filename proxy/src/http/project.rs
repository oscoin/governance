--- conflicted
+++ resolved
@@ -508,10 +508,6 @@
         let tmp_dir = tempfile::tempdir()?;
         let repos_dir = tempfile::tempdir_in(tmp_dir.path())?;
         let dir = tempfile::tempdir_in(repos_dir.path())?;
-<<<<<<< HEAD
-=======
-        let path = dir.path();
->>>>>>> f8011981
         let ctx = http::Context::tmp(&tmp_dir).await?;
         let api = super::filters(ctx.clone());
 
@@ -598,7 +594,7 @@
             .reply(&api)
             .await;
 
-        let projects = ctx.peer_api.list_projects()?;
+        let projects = project::list_projects(&ctx.peer_api)?;
         let meta = projects.first().unwrap();
 
         let have: Value = serde_json::from_slice(res.body()).unwrap();
