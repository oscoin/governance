import regexparam from "regexparam";

import { DEFAULT_PROJECT_REVISION } from "../config.js";
import { BLOB, TREE } from "../../native/types.js";

const PROJECT_SOURCE_PATH_MATCH = new RegExp(
  `/source/(.*)/(${BLOB}|${TREE})/(.*)`
);

export const search = () => "/search";
export const network = () => "/network";

export const profile = () => "/profile";
export const profileOnboard = () => "/profile/onboard";
export const profileProjects = () => "/profile/projects";
export const profileWallet = () => "/profile/wallet";
export const profileSettings = () => "/profile/settings";
export const registerUser = () => "/user-registration";
export const createIdentity = (_params) => "/identity/new";

export const orgs = (id) => `/orgs/${id}`;
export const orgRegistration = () => `/orgs/register`;
<<<<<<< HEAD
export const orgProjects = id => `/orgs/${id}/projects`;
export const orgFund = id => `/orgs/${id}/fund`;
export const orgMembers = id => `/orgs/${id}/members`;
export const addOrgMember = id => `/orgs/${id}/members/new`;
=======
export const orgProjects = (id) => `/orgs/${id}/projects`;
export const orgFund = (id) => `/orgs/${id}/fund`;
export const orgMembers = (id) => `/orgs/${id}/members`;
>>>>>>> ee348d0d

export const createProject = () => "/projects/new";
export const registerProject = (registrarId) =>
  `/projects/register/${registrarId}`;
export const registerExistingProject = (projectId, registrarId) =>
  `/projects/${projectId}/register/${registrarId}`;
export const projectIssues = (id) => `/projects/${id}/issues`;
export const projectRevisions = (id) => `/projects/${id}/revisions`;
export const projectSource = (id, revision, objectType, path) => {
  if (revision && path) {
    return `/projects/${id}/source/${revision}/${objectType}/${
      objectType === TREE ? `${path}/` : path
    }`;
  } else {
    return `/projects/${id}/source`;
  }
};
export const projectCommit = (id, hash) => `/projects/${id}/commit/${hash}`;
export const projectCommits = (id, branch) =>
  `/projects/${id}/commits/${branch}`;

export const transactions = (id) => `/transactions/${id}`;

export const designSystemGuide = () => "/design-system-guide";
export const help = () => "/help";

export const active = (path, location, loose = false) => {
  return regexparam(path, loose).pattern.test(location);
};

export const extractProjectSourceRevision = (location) => {
  const rev = location.match(PROJECT_SOURCE_PATH_MATCH);
  return rev === null ? DEFAULT_PROJECT_REVISION : rev[1];
};

export const extractProjectSourceObjectPath = (location) => {
  const path = location.match(PROJECT_SOURCE_PATH_MATCH);
  return path === null ? "" : path[3];
};

export const extractProjectSourceObjectType = (location) => {
  const type = location.match(PROJECT_SOURCE_PATH_MATCH);
  return type === null ? TREE : type[2];
};<|MERGE_RESOLUTION|>--- conflicted
+++ resolved
@@ -20,16 +20,10 @@
 
 export const orgs = (id) => `/orgs/${id}`;
 export const orgRegistration = () => `/orgs/register`;
-<<<<<<< HEAD
-export const orgProjects = id => `/orgs/${id}/projects`;
-export const orgFund = id => `/orgs/${id}/fund`;
-export const orgMembers = id => `/orgs/${id}/members`;
-export const addOrgMember = id => `/orgs/${id}/members/new`;
-=======
 export const orgProjects = (id) => `/orgs/${id}/projects`;
 export const orgFund = (id) => `/orgs/${id}/fund`;
 export const orgMembers = (id) => `/orgs/${id}/members`;
->>>>>>> ee348d0d
+export const addOrgMember = (id) => `/orgs/${id}/members/new`;
 
 export const createProject = () => "/projects/new";
 export const registerProject = (registrarId) =>
