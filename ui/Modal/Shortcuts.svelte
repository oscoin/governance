<script>
  import { Illustration, KeyHint } from "../DesignSystem/Component";
  import { Variant as IllustrationVariant } from "../src/illustration";
  import { isDev } from "../../native/ipc.js";

  export let content;
</script>

<style>
  .container {
    width: 38.5rem;
    background: var(--color-background);
    border-radius: 0.5rem;
    display: flex;
    flex-direction: column;
    align-items: center;
    padding: 2rem;
  }

  .shortcut {
    margin-bottom: 1rem;
    display: flex;
    align-items: center;
  }

  .shortcut:first-child {
    margin-top: 1.5rem;
  }

  .description {
    color: var(--color-foreground-level-6);
    margin: 0rem 0.625rem;
  }

  .container:focus {
    outline: none;
  }
</style>

<div data-cy="hotkey-modal" class="container" bind:this={content}>
  <Illustration
    style="margin-bottom: 1.5rem;"
    variant={IllustrationVariant.Keyboard} />
  <h1>Keyboard shortcuts</h1>
  <div class="shortcuts">
    <div class="shortcut">
      <KeyHint hint="?" />
      <p class="description">Keyboard shortcuts</p>
    </div>
    <div class="shortcut">
      <KeyHint modifier hint="," />
      <p class="description">Settings</p>
    </div>
<<<<<<< HEAD
    <div class="shortcut">
      <KeyHint modifier hint="d" />
      <p class="description">Design system</p>
    </div>
=======
    {#if isDev()}
      <div class="shortcut">
        <kbd class="typo-text-bold">{modifierKey}</kbd>
        <p class="plus">+</p>
        <kbd class="typo-text-bold">d</kbd>
        <p class="description">Design system</p>
      </div>
    {/if}
>>>>>>> 67303881
    <div class="shortcut">
      <KeyHint modifier hint="p" />
      <p class="description">Search</p>
    </div>
    <div class="shortcut">
      <KeyHint modifier hint="n" />
      <p class="description">New project</p>
    </div>
    <div class="shortcut">
      <KeyHint hint="esc" />
      <p class="description">Close modal</p>
    </div>
  </div>
</div><|MERGE_RESOLUTION|>--- conflicted
+++ resolved
@@ -51,21 +51,12 @@
       <KeyHint modifier hint="," />
       <p class="description">Settings</p>
     </div>
-<<<<<<< HEAD
-    <div class="shortcut">
-      <KeyHint modifier hint="d" />
-      <p class="description">Design system</p>
-    </div>
-=======
     {#if isDev()}
       <div class="shortcut">
-        <kbd class="typo-text-bold">{modifierKey}</kbd>
-        <p class="plus">+</p>
-        <kbd class="typo-text-bold">d</kbd>
+        <KeyHint modifier hint="d" />
         <p class="description">Design system</p>
       </div>
     {/if}
->>>>>>> 67303881
     <div class="shortcut">
       <KeyHint modifier hint="p" />
       <p class="description">Search</p>
