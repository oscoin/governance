--- conflicted
+++ resolved
@@ -121,19 +121,10 @@
     "wait-on": "^5.2.1"
   },
   "scripts": {
-<<<<<<< HEAD
-    "start": "RADICLE_UPSTREAM_EXPERIMENTAL=false yarn start:app",
-    "start:experimental": "RADICLE_UPSTREAM_EXPERIMENTAL=true yarn start:app",
-    "start:app": "run-p --race rollup:watch proxy:start electron:start",
-    "ethereum:start": "./scripts/ethereum-dev-node.sh",
-    "start:release": "run-p --race rollup:watch proxy:start:release electron:start",
-    "start:experimental:release": "RADICLE_UPSTREAM_EXPERIMENTAL=true yarn start:release",
-    "start:test": "run-p --race rollup:watch proxy:start:test electron:start",
-=======
     "start": "RADICLE_UPSTREAM_PROXY_PATH=../proxy/target/release/radicle-proxy yarn _private:start",
     "start:dev": "RADICLE_UPSTREAM_PROXY_PATH=../proxy/target/debug/radicle-proxy yarn _private:start:dev",
     "start:test": "RADICLE_UPSTREAM_PROXY_PATH=../proxy/target/release/radicle-proxy RADICLE_UPSTREAM_PROXY_ARGS=--test yarn _private:start",
->>>>>>> 88fdbec6
+    "ethereum:start": "./scripts/ethereum-dev-node.sh",
     "test": "TZ='UTC' yarn test:unit && TZ='UTC' yarn test:integration",
     "test:integration": "TZ='UTC' run-p --race _private:proxy:start:test _private:test:integration",
     "test:integration:debug": "TZ='UTC' run-p --race _private:rollup:watch _private:proxy:start:test:watch _private:test:integration:debug",
