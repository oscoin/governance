//! Endpoints and serialisation for [`crate::project::Project`] related types.

use std::path::PathBuf;

use serde::{Deserialize, Serialize};
use warp::{filters::BoxedFilter, path, Filter, Rejection, Reply};

use crate::{context, http};

/// Combination of all routes.
pub fn filters(ctx: context::Context) -> BoxedFilter<(impl Reply,)> {
    tracked_filter(ctx.clone())
        .or(contributed_filter(ctx.clone()))
        .or(user_filter(ctx.clone()))
        .or(checkout_filter(ctx.clone()))
        .or(create_filter(ctx.clone()))
        .or(discover_filter(ctx.clone()))
        .or(request_filter(ctx.clone()))
        .or(get_filter(ctx))
        .boxed()
}

/// `POST /<id>/checkout`
fn checkout_filter(
    ctx: context::Context,
) -> impl Filter<Extract = impl Reply, Error = Rejection> + Clone {
    http::with_context(ctx)
        .and(warp::post())
        .and(path::param::<coco::Urn>())
        .and(warp::body::json())
        .and_then(handler::checkout)
}

/// `POST /`
fn create_filter(
    ctx: context::Context,
) -> impl Filter<Extract = impl Reply, Error = Rejection> + Clone {
    warp::post()
        .and(path::end())
        .and(http::with_context(ctx.clone()))
        .and(http::with_owner_guard(ctx))
        .and(warp::body::json())
        .and_then(handler::create)
}

/// `GET /<id>`
fn get_filter(
    ctx: context::Context,
) -> impl Filter<Extract = impl Reply, Error = Rejection> + Clone {
    http::with_context(ctx)
        .and(warp::get())
        .and(path::param::<coco::Urn>())
        .and(path::end())
        .and_then(handler::get)
}

/// `GET /request/<id>`
fn request_filter(
    ctx: context::Context,
) -> impl Filter<Extract = impl Reply, Error = Rejection> + Clone {
    path("request")
        .and(warp::get())
        .and(http::with_context(ctx))
        .and(path::param::<coco::Urn>())
        .and(path::end())
        .and_then(handler::request)
}

/// `GET /tracked`
fn tracked_filter(
    ctx: context::Context,
) -> impl Filter<Extract = impl Reply, Error = Rejection> + Clone {
    path("tracked")
        .and(warp::get())
        .and(http::with_context(ctx))
        .and(path::end())
        .and_then(handler::list_tracked)
}

/// `GET /contributed`
fn contributed_filter(
    ctx: context::Context,
) -> impl Filter<Extract = impl Reply, Error = Rejection> + Clone {
    path("contributed")
        .and(warp::get())
        .and(http::with_context(ctx))
        .and(path::end())
        .and_then(handler::list_contributed)
}

/// `GET /user/<id>
fn user_filter(
    ctx: context::Context,
) -> impl Filter<Extract = impl Reply, Error = Rejection> + Clone {
    path("user")
        .and(warp::get())
        .and(http::with_context(ctx))
        .and(path::param::<coco::Urn>())
        .and(path::end())
        .and_then(handler::list_for_user)
}

/// `GET /discover`
fn discover_filter(
    ctx: context::Context,
) -> impl Filter<Extract = impl Reply, Error = Rejection> + Clone {
    path("discover")
        .and(warp::get())
        .and(http::with_context(ctx))
        .and(path::end())
        .and_then(handler::discover)
}

/// Project handlers to implement conversion and translation between core domain and http request
/// fullfilment.
mod handler {
    use std::{path::PathBuf, time::Instant};

    use warp::{http::StatusCode, reply, Rejection, Reply};

    use crate::{context, error::Error, project};

    /// Create a new [`project::Project`].
    pub async fn create(
        ctx: context::Context,
        owner: coco::user::User,
        input: coco::project::Create<PathBuf>,
    ) -> Result<impl Reply, Rejection> {
        let meta = ctx
            .state
            .init_project(&ctx.signer, &owner, input)
            .await
            .map_err(Error::from)?;
        let urn = meta.urn();

        let stats = ctx
            .state
            .with_browser(urn, |browser| {
                Ok(browser.get_stats().map_err(coco::source::Error::from)?)
            })
            .await
            .map_err(Error::from)?;
        let project: project::Project = (meta, stats).into();

        Ok(reply::with_status(
            reply::json(&project),
            StatusCode::CREATED,
        ))
    }

    /// Checkout a [`project::Project`]'s source code.
    pub async fn checkout(
        ctx: context::Context,
        urn: coco::Urn,
        super::CheckoutInput { path, peer_id }: super::CheckoutInput,
    ) -> Result<impl Reply, Rejection> {
<<<<<<< HEAD
        let ctx = ctx.read().await;
        let me = ctx.state.lock().await.peer_id();
=======
>>>>>>> b9e5a08e
        let path = ctx
            .state
            .checkout(urn, peer_id, path)
            .await
<<<<<<< HEAD
            .checkout(&urn, peer_id.unwrap_or(me), path)
=======
>>>>>>> b9e5a08e
            .map_err(Error::from)?;
        Ok(reply::with_status(reply::json(&path), StatusCode::CREATED))
    }

    /// Get the [`project::Project`] for the given `id`.
    pub async fn get(ctx: context::Context, urn: coco::Urn) -> Result<impl Reply, Rejection> {
        Ok(reply::json(&project::get(&ctx.state, urn).await?))
    }

    /// Kick off a network request for the [`project::Project`] of the given `id`.
    pub async fn request(ctx: context::Context, urn: coco::Urn) -> Result<impl Reply, Rejection> {
        // TODO(finto): Check the request exists in the monorepo
        let mut waiting_room = ctx.waiting_room.write().await;
        let _request = waiting_room.request(urn, Instant::now());

        // TODO(finto): Serialise request and respond with that.
        Ok(reply::json(&true))
    }

    /// List all projects tracked by the current user.
    pub async fn list_tracked(ctx: context::Context) -> Result<impl Reply, Rejection> {
        let projects = project::Projects::list(&ctx.state).await?.tracked;

        Ok(reply::json(&projects))
    }

    /// List all projects the current user has contributed to.
    pub async fn list_contributed(ctx: context::Context) -> Result<impl Reply, Rejection> {
        let projects = project::Projects::list(&ctx.state).await?;

        Ok(reply::json(&projects.contributed))
    }

    /// This lists all the projects for a given `user`. This `user` should not be your particular
    /// `user` (i.e. the "default user"), but rather should be another user that you are tracking.
    ///
    /// See [`project::list_for_user`] for more information.
    pub async fn list_for_user(
        ctx: context::Context,
        user_id: coco::Urn,
    ) -> Result<impl Reply, Rejection> {
        let projects = project::list_for_user(&ctx.state, &user_id).await?;

        Ok(reply::json(&projects))
    }

    /// Get a feed of untracked projects.
    pub async fn discover(_ctx: context::Context) -> Result<impl Reply, Rejection> {
        let feed = project::discover()?;

        Ok(reply::json(&feed))
    }
}

/// Bundled input data for project creation.
#[derive(Deserialize, Serialize)]
#[serde(rename_all = "camelCase")]
pub struct CreateInput {
    /// Location on the filesystem of the project, an empty directory means we set up a fresh git
    /// repo at the path before initialising the project.
    path: PathBuf,
    /// User provided metadata for the project.
    metadata: MetadataInput,
}

/// Bundled input data for project checkout.
#[derive(Deserialize, Serialize)]
#[serde(rename_all = "camelCase")]
pub struct CheckoutInput {
    /// Location on the filesystem where the working copy should be created.
    path: PathBuf,
    /// Which peer are we checking out from. If it's `None`, we're checking out our own project.
    peer_id: Option<coco::PeerId>,
}

/// User provided metadata for project manipulation.
#[derive(Deserialize, Serialize)]
#[serde(rename_all = "camelCase")]
pub struct MetadataInput {
    /// Name of the project.
    name: String,
    /// Long form outline.
    description: String,
    /// Configured default branch.
    default_branch: String,
}

#[allow(clippy::panic, clippy::unwrap_used)]
#[cfg(test)]
mod test {
    use pretty_assertions::assert_eq;
    use serde_json::{json, Value};
    use warp::{http::StatusCode, test::request};

    use radicle_surf::vcs::git::git2;

    use crate::{context, http, identity, project, session};

    #[tokio::test]
    async fn checkout() -> Result<(), Box<dyn std::error::Error>> {
        let tmp_dir = tempfile::tempdir()?;
        let repos_dir = tempfile::tempdir_in(tmp_dir.path())?;
        let dir = tempfile::tempdir_in(repos_dir.path())?;
        let ctx = context::Context::tmp(&tmp_dir).await?;
        let api = super::filters(ctx.clone());

        let urn = {
            let handle = "cloudhead";
            let owner = ctx.state.init_owner(&ctx.signer, handle).await?;
            session::set_identity(&ctx.store, (ctx.state.peer_id(), owner.clone()).into())?;

            let platinum_project = coco::control::replicate_platinum(
                &ctx.state,
                &ctx.signer,
                &owner,
                "git-platinum",
                "fixture data",
                "master",
            )
            .await?;
            platinum_project.urn()
        };

        let input = super::CheckoutInput {
            path: dir.path().to_path_buf(),
            peer_id: None,
        };
        let res = request()
            .method("POST")
            .path(&format!("/{}/checkout", urn.clone()))
            .json(&input)
            .reply(&api)
            .await;

        http::test::assert_response(&res, StatusCode::CREATED, |_| {});
        assert!(dir.path().exists());

        let repo = git2::Repository::open(dir.path().join("git-platinum"))?;
        let refs = repo
            .branches(None)?
            .map(|branch| {
                branch
                    .expect("failed to get branch")
                    .0
                    .name()
                    .expect("failed to get name")
                    .expect("utf-8 error")
                    .to_string()
            })
            .collect::<Vec<_>>();
        let remote = repo.find_remote(coco::config::RAD_REMOTE)?;
        assert_eq!(
            remote.url(),
            Some(
                coco::LocalUrl::from_urn(urn.clone(), ctx.state.peer_id())
                    .to_string()
                    .as_str()
            )
        );
        assert_eq!(refs, vec!["master", "rad/dev", "rad/master"]);

        // Verify presence of include file.
        let config = repo.config()?;
        let include_path = config
            .get_entry(coco::include::GIT_CONFIG_PATH_KEY)?
            .value()
            .unwrap()
            .to_string();
        assert_eq!(
            include_path,
            format!(
                "{}/git-includes/{}.inc",
                tmp_dir.path().display().to_string(),
                urn.id
            ),
        );

        Ok(())
    }

    #[tokio::test]
    async fn create_new() -> Result<(), Box<dyn std::error::Error>> {
        let tmp_dir = tempfile::tempdir()?;
        let repos_dir = tempfile::tempdir_in(tmp_dir.path())?;
        let dir = tempfile::tempdir_in(repos_dir.path())?;
        let ctx = context::Context::tmp(&tmp_dir).await?;
        let api = super::filters(ctx.clone());

        {
            let handle = "cloudhead";
            let id = identity::create(&ctx.state, &ctx.signer, handle).await?;

            session::set_identity(&ctx.store, id)?;
        };

        let project = coco::project::Create {
            repo: coco::project::Repo::New {
                path: dir.path(),
                name: "Upstream".to_string(),
            },
            description: "Desktop client for radicle.".into(),
            default_branch: "master".into(),
        };

        let res = request()
            .method("POST")
            .path("/")
            .json(&project)
            .reply(&api)
            .await;

        let projects = project::Projects::list(&ctx.state).await?;
        let meta = projects.into_iter().next().unwrap();
        let maintainer = meta.metadata.maintainers.iter().next().unwrap();

        let have: Value = serde_json::from_slice(res.body()).unwrap();
        let want = json!({
            "id": meta.id,
            "metadata": {
                "defaultBranch": "master",
                "description": "Desktop client for radicle.",
                "maintainers": [
                    maintainer
                ],
                "name": "Upstream",
            },
            "shareableEntityIdentifier": format!("%{}", meta.id.to_string()),
            "stats": {
                "branches": 1,
                "commits": 1,
                "contributors": 1,
            },
        });

        assert_eq!(res.status(), StatusCode::CREATED);
        assert_eq!(have, want);

        Ok(())
    }

    #[tokio::test]
    async fn create_existing() -> Result<(), Box<dyn std::error::Error>> {
        let tmp_dir = tempfile::tempdir()?;
        let repos_dir = tempfile::tempdir_in(tmp_dir.path())?;
        let dir = tempfile::tempdir_in(repos_dir.path())?;
        let repo_path = dir.path().join("Upstream");
        let ctx = context::Context::tmp(&tmp_dir).await?;
        let api = super::filters(ctx.clone());

        {
            let handle = "cloudhead";
            let id = identity::create(&ctx.state, &ctx.signer, handle).await?;
            session::set_identity(&ctx.store, id)?;
        };

        let project = coco::project::Create {
            repo: coco::project::Repo::Existing {
                path: repo_path.clone(),
            },
            description: "Desktop client for radicle.".into(),
            default_branch: "master".into(),
        };

        // Create the repository for which we'll create a project for
        coco::control::clone_platinum(repo_path)?;

        let res = request()
            .method("POST")
            .path("/")
            .json(&project)
            .reply(&api)
            .await;

        let projects = project::Projects::list(&ctx.state).await?;
        let meta = projects.into_iter().next().unwrap();
        let maintainer = meta.metadata.maintainers.iter().next().unwrap();

        let have: Value = serde_json::from_slice(res.body()).unwrap();
        let want = json!({
            "id": meta.id,
            "metadata": {
                "defaultBranch": "master",
                "description": "Desktop client for radicle.",
                "name": "Upstream",
                "maintainers": [
                    maintainer
                ],
            },
            "shareableEntityIdentifier": format!("%{}", meta.id.to_string()),
            "stats": {
                "branches": 1,
                "commits": 14,
                "contributors": 4,
            },
        });

        assert_eq!(res.status(), StatusCode::CREATED);
        assert_eq!(have, want);

        Ok(())
    }

    #[tokio::test]
    async fn get() -> Result<(), Box<dyn std::error::Error>> {
        let tmp_dir = tempfile::tempdir()?;
        let ctx = context::Context::tmp(&tmp_dir).await?;
        let api = super::filters(ctx.clone());

        let urn = {
            let owner = ctx.state.init_owner(&ctx.signer, "cloudhead").await?;
            let platinum_project = coco::control::replicate_platinum(
                &ctx.state,
                &ctx.signer,
                &owner,
                "git-platinum",
                "fixture data",
                "master",
            )
            .await?;
            platinum_project.urn()
        };

        let project = project::get(&ctx.state, urn.clone()).await?;

        let res = request()
            .method("GET")
            .path(&format!("/{}", urn))
            .reply(&api)
            .await;

        http::test::assert_response(&res, StatusCode::OK, |have| {
            assert_eq!(have, json!(project));
        });

        Ok(())
    }

    #[tokio::test]
    async fn request_project() -> Result<(), Box<dyn std::error::Error>> {
        let tmp_dir = tempfile::tempdir()?;
        let ctx = context::Context::tmp(&tmp_dir).await?;
        let api = super::filters(ctx.clone());

        let urn = coco::Urn::new(
            coco::Hash::hash(b"kisses-of-the-sun"),
            coco::uri::Protocol::Git,
            coco::uri::Path::empty(),
        );

        let res = request()
            .method("GET")
            .path(&format!("/request/{}", urn))
            .reply(&api)
            .await;

        // TODO(finto): Response should eventually be a Request.
        http::test::assert_response(&res, StatusCode::OK, |have| {
            assert_eq!(have, json!(true));
        });

        Ok(())
    }

    #[tokio::test]
    async fn list_for_user() -> Result<(), Box<dyn std::error::Error>> {
        let tmp_dir = tempfile::tempdir()?;
        let ctx = context::Context::tmp(&tmp_dir).await?;
        let api = super::filters(ctx.clone());

        let owner = ctx.state.init_owner(&ctx.signer, "cloudhead").await?;
        coco::control::setup_fixtures(&ctx.state, &ctx.signer, &owner).await?;

        let projects = project::Projects::list(&ctx.state).await?;
        let project = projects.into_iter().next().unwrap();
        let coco_project = ctx.state.get_project(project.id.clone(), None).await?;

        let user: identity::Identity =
            coco::control::track_fake_peer(&ctx.state, &ctx.signer, &coco_project, "rafalca")
                .await
                .into();

        let res = request()
            .method("GET")
            .path(&format!("/user/{}", user.urn))
            .reply(&api)
            .await;

        let have: Value = serde_json::from_slice(res.body()).unwrap();
        assert_eq!(have, json!(vec![project]));

        Ok(())
    }

    #[tokio::test]
    async fn list_contributed() -> Result<(), Box<dyn std::error::Error>> {
        let tmp_dir = tempfile::tempdir()?;
        let ctx = context::Context::tmp(&tmp_dir).await?;
        let api = super::filters(ctx.clone());

        let owner = ctx.state.init_owner(&ctx.signer, "cloudhead").await?;

        coco::control::setup_fixtures(&ctx.state, &ctx.signer, &owner).await?;

        let res = request()
            .method("GET")
            .path("/contributed")
            .reply(&api)
            .await;

        let projects = project::Projects::list(&ctx.state).await?;

        http::test::assert_response(&res, StatusCode::OK, |have| {
            assert_eq!(have, json!(projects.contributed));
        });

        Ok(())
    }

    #[tokio::test]
    async fn discover() -> Result<(), Box<dyn std::error::Error>> {
        let tmp_dir = tempfile::tempdir()?;
        let ctx = context::Context::tmp(&tmp_dir).await?;
        let api = super::filters(ctx.clone());

        let owner = ctx.state.init_owner(&ctx.signer, "cloudhead").await?;
        coco::control::setup_fixtures(&ctx.state, &ctx.signer, &owner).await?;

        let res = request().method("GET").path("/discover").reply(&api).await;
        let want = json!([
            {
                "id": "rad:git:hwd1yrerz7sig1smr8yjs5ue1oij61bfhyx41couxqj61qn5joox5pu4o4c",
                "metadata": {
                    "defaultBranch": "main",
                    "description": "It is not the slumber of reason that engenders monsters, \
                    but vigilant and insomniac rationality.",
                    "name": "radicle-upstream",
                    "maintainers": [],
                },
                "shareableEntityIdentifier": "rad:git:hwd1yre85ddm5ruz4kgqppdtdgqgqr4wjy3fmskgebhpzwcxshei7d4ouwe",
                "stats": {
                    "branches": 36,
                    "commits": 216,
                    "contributors": 6,
                },
            },
            {
                "id": "rad:git:hwd1yrefz6xkwb46xkt7dhmwsjendiaqsaynpjwweqrqjc8muaath4gsf7o",
                "metadata": {
                    "defaultBranch": "main",
                    "description": "The monstrous complexity of our reality, a reality cross-hatched with fibre-optic cables, \
                    radio and microwaves, oil and gas pipelines, aerial and shipping routes, and the unrelenting, simultaneous execution \
                    of millions of communication protocols with every passing millisecond.",
                    "name": "radicle-link",
                    "maintainers": [],
                },
                "shareableEntityIdentifier": "rad:git:hwd1yre85ddm5ruz4kgqppdtdgqgqr4wjy3fmskgebhpzwcxshei7d4fd",
                "stats": {
                    "branches": 49,
                    "commits": 343,
                    "contributors": 7,
                },
            },
        ]);

        http::test::assert_response(&res, StatusCode::OK, |have| {
            assert_eq!(have, want);
        });

        Ok(())
    }
}<|MERGE_RESOLUTION|>--- conflicted
+++ resolved
@@ -154,19 +154,10 @@
         urn: coco::Urn,
         super::CheckoutInput { path, peer_id }: super::CheckoutInput,
     ) -> Result<impl Reply, Rejection> {
-<<<<<<< HEAD
-        let ctx = ctx.read().await;
-        let me = ctx.state.lock().await.peer_id();
-=======
->>>>>>> b9e5a08e
         let path = ctx
             .state
             .checkout(urn, peer_id, path)
             .await
-<<<<<<< HEAD
-            .checkout(&urn, peer_id.unwrap_or(me), path)
-=======
->>>>>>> b9e5a08e
             .map_err(Error::from)?;
         Ok(reply::with_status(reply::json(&path), StatusCode::CREATED))
     }
