<script>
  import { getContext } from "svelte";
  import { pop } from "svelte-spa-router";

  import * as notification from "../src/notification.ts";
  import { register, projects as projectStore } from "../src/project.ts";
  import { fetch as fetchSession } from "../src/session.ts";
  import * as transaction from "../src/transaction.ts";

  import { Flex, Title } from "../DesignSystem/Primitive";
  import {
    NavigationButtons,
    ModalLayout,
    Remote,
    StepCounter,
    Transaction,
  } from "../DesignSystem/Component";

  import RegistrationDetailsStep from "./ProjectRegistration/RegistrationDetailsStep.svelte";

  export let params = null;

  const session = getContext("session");

  let projectId = params.projectId || null;
  let projectName = null;

  let domainId = params.domainId || null;
  let domainType = null;
  let domainAvatar = null;

  let skipNamePreselection = false;
  let showRegistrationDetails = true;

<<<<<<< HEAD
  const registerProject = async () => {
    try {
      await register(domainId, projectName, projectId);
      await fetchSession();
    } catch (error) {
      notification.error(`Could not register org: ${error.message}`);
=======
  const transactionFee = session.minimumTransactionFee;

  const registerProject = async () => {
    try {
      await register(
        domainType,
        domainId,
        projectName,
        transactionFee,
        projectId
      );
      await fetchSession();
    } catch (error) {
      notification.error(`Could not register project: ${error.message}`);
>>>>>>> 408d3553
    } finally {
      pop();
    }
  };

  const wallet = () => transaction.formatPayer(session.identity);

  // TODO(sos): coordinate message format for project registration with proxy
  // See https://github.com/radicle-dev/radicle-upstream/issues/441
  const tx = () => ({
    fee: transactionFee,
    messages: [
      {
        type: transaction.MessageType.ProjectRegistration,
        domainType: domainType,
        domainId: domainId,
        projectName: projectName,
      },
    ],
  });
</script>

<style>
  .wrapper {
    display: flex;
    justify-content: center;
    margin: 92px 0 72px 0;
  }

  .project-registration {
    width: 540px;
  }
</style>

<Remote store={projectStore} let:data={projects}>
  <ModalLayout dataCy="project-registration-screen">
    <div class="wrapper">
      <div class="project-registration">
        <Flex align="center" style="margin-bottom: 40px;">
          <StepCounter
            selectedStep={showRegistrationDetails ? 1 : 2}
            steps={['Prepare', 'Submit']}
            style="margin-bottom: 48px" />

          <Title variant="big">Register project</Title>
        </Flex>

        {#if showRegistrationDetails === true}
          <RegistrationDetailsStep
            identity={session.identity}
            {projects}
            {skipNamePreselection}
            orgs={session.orgs}
            bind:projectId
            bind:domainId
            bind:projectName
            on:next={(event) => {
              domainId = event.detail.domainId;
              domainType = event.detail.domainType;
              showRegistrationDetails = false;
              domainAvatar = event.detail.domainAvatar;
            }} />
        {:else}
          <Transaction
            transaction={tx()}
            payer={wallet()}
            transactionDeposits={session.transactionDeposits} />

          <NavigationButtons
            style={'margin-top: 32px;'}
            cancelLabel="Back"
            submitLabel="Submit transaction"
            on:cancel={() => {
              showRegistrationDetails = true;
              skipNamePreselection = true;
            }}
            on:submit={registerProject} />
        {/if}
      </div>
    </div>
  </ModalLayout>
</Remote><|MERGE_RESOLUTION|>--- conflicted
+++ resolved
@@ -32,14 +32,6 @@
   let skipNamePreselection = false;
   let showRegistrationDetails = true;
 
-<<<<<<< HEAD
-  const registerProject = async () => {
-    try {
-      await register(domainId, projectName, projectId);
-      await fetchSession();
-    } catch (error) {
-      notification.error(`Could not register org: ${error.message}`);
-=======
   const transactionFee = session.minimumTransactionFee;
 
   const registerProject = async () => {
@@ -54,7 +46,6 @@
       await fetchSession();
     } catch (error) {
       notification.error(`Could not register project: ${error.message}`);
->>>>>>> 408d3553
     } finally {
       pop();
     }
