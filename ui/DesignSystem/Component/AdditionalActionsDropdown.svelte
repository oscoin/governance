<script>
  import ClickOutside from "svelte-click-outside";

  import { Icon, Text } from "../Primitive";
  import Copyable from "./Copyable.svelte";

  let triggerEl;
  let expanded = false;

  const toggleModal = () => {
    expanded = !expanded;
  };

  const hideModal = () => {
    expanded = false;
  };

  const handleItemSelection = item => {
    hideModal();
    item.event();
  };

  export let dataCy = null;
  export let style = null;
  export let menuItems = null;
  export let headerTitle = null;
</script>

<style>
  .container {
    position: relative;
    height: 36px;
    width: 36px;
  }

  button {
    height: 100%;
    width: 100%;
    display: flex;
    justify-content: center;
    border-radius: 4px;
    cursor: pointer;
    outline-style: none;
  }

  button:hover {
    background-color: var(--color-almostwhite);
  }

  .modal {
    position: absolute;
    top: 100%;
    right: 0;
    width: 240px;
    margin-top: 15px;
    background-color: var(--color-white);
    box-shadow: 0px 4px 8px var(--color-lightgray-opacity-08);
    border-radius: 4px;
    cursor: pointer;
    border: 1px solid var(--color-lightgray);
  }

  .header {
    padding: 12px 16px;
    border-bottom: solid 1px var(--color-lightgray);
    color: var(--color-gray);
    display: flex;
    justify-content: space-between;
  }

  .header:hover {
    color: var(--color-darkgray);
  }

  .menu {
    cursor: pointer;
  }

  .menu-item {
    display: flex;
    padding: 8px 12px;
    color: var(--color-darkgray);
  }

  .menu-item:first-of-type {
    border-top-left-radius: 2px;
    border-top-right-radius: 2px;
  }

  .menu-item:last-of-type {
    border-bottom-left-radius: 2px;
    border-bottom-right-radius: 2px;
  }

  .menu-item:hover {
    background-color: var(--color-almostwhite);
  }
</style>

<div data-cy={dataCy} class="container" {style} on:click|stopPropagation>
  <button bind:this={triggerEl} on:click|stopPropagation={toggleModal}>
    <svelte:component this={Icon.Ellipses} />
  </button>
  <ClickOutside on:clickoutside={hideModal} exclude={[triggerEl]} useWindow>
    {#if expanded}
      <div class="modal" hidden={!expanded}>
<<<<<<< HEAD
        {#if headerTitle}
          <div class="header">
            <Text
              style="width: 200px; white-space: nowrap; overflow: hidden;
              text-overflow: ellipsis;">
              {headerTitle}
            </Text>
            <Icon.Copy style="margin-left: 8px;" />
          </div>
        {/if}

        <div class="menu" data-cy="dropdown-menu">
          {#each menuItems as item, index}
            <div
              data-cy={item.dataCy}
              class="menu-item"
              on:click|stopPropagation={handleItemSelection(item)}>
=======
        <Copyable>
          <div class="header">
            <Text
              style="white-space: nowrap; overflow: hidden; text-overflow:
              ellipsis; max-width: 170px;">
              {headerTitle}
            </Text>
            <svelte:component
              this={Icon.Copy}
              style="margin-left: 8px; min-width: 16px;" />
          </div>
        </Copyable>
        <div class="menu">
          {#each menuItems as item}
            <div class="menu-item" on:click={handleItemSelection(item)}>
>>>>>>> abc6ab40
              <svelte:component this={item.icon} style="margin-right: 12px" />
              <Text>{item.title}</Text>
            </div>
          {/each}
        </div>
      </div>
    {/if}
  </ClickOutside>
</div><|MERGE_RESOLUTION|>--- conflicted
+++ resolved
@@ -104,16 +104,17 @@
   <ClickOutside on:clickoutside={hideModal} exclude={[triggerEl]} useWindow>
     {#if expanded}
       <div class="modal" hidden={!expanded}>
-<<<<<<< HEAD
         {#if headerTitle}
-          <div class="header">
-            <Text
-              style="width: 200px; white-space: nowrap; overflow: hidden;
-              text-overflow: ellipsis;">
-              {headerTitle}
-            </Text>
-            <Icon.Copy style="margin-left: 8px;" />
-          </div>
+          <Copyable>
+            <div class="header">
+              <Text
+                style="white-space: nowrap; overflow: hidden; text-overflow:
+                ellipsis; max-width: 170px;">
+                {headerTitle}
+              </Text>
+              <Icon.Copy style="margin-left: 8px; min-width: 16px;" />
+            </div>
+          </Copyable>
         {/if}
 
         <div class="menu" data-cy="dropdown-menu">
@@ -122,23 +123,6 @@
               data-cy={item.dataCy}
               class="menu-item"
               on:click|stopPropagation={handleItemSelection(item)}>
-=======
-        <Copyable>
-          <div class="header">
-            <Text
-              style="white-space: nowrap; overflow: hidden; text-overflow:
-              ellipsis; max-width: 170px;">
-              {headerTitle}
-            </Text>
-            <svelte:component
-              this={Icon.Copy}
-              style="margin-left: 8px; min-width: 16px;" />
-          </div>
-        </Copyable>
-        <div class="menu">
-          {#each menuItems as item}
-            <div class="menu-item" on:click={handleItemSelection(item)}>
->>>>>>> abc6ab40
               <svelte:component this={item.icon} style="margin-right: 12px" />
               <Text>{item.title}</Text>
             </div>
