--- conflicted
+++ resolved
@@ -1,19 +1,3 @@
-<<<<<<< HEAD
-steps:
-  - label: "Test and package app on Linux"
-    command: ".buildkite/run.sh"
-    agents:
-      production: "true"
-      platform: "linux"
-    timeout_in_minutes: 60
-    env:
-      DOCKER_IMAGE: "gcr.io/opensourcecoin/radicle-upstream:0.5.0"
-      SHARED_MASTER_CACHE: true
-    artifact_paths:
-      - "dist/*.AppImage"
-      - "dist/*.snap"
-      - "cypress/screenshots/**/*.png"
-=======
 .test-linux: &test-linux
   label: "Test and package app on Linux"
   command: ".buildkite/run.sh"
@@ -22,13 +6,12 @@
     platform: "linux"
   timeout_in_minutes: 60
   env:
-    DOCKER_IMAGE: "gcr.io/opensourcecoin/radicle-upstream:0.4.0"
+    DOCKER_IMAGE: "gcr.io/opensourcecoin/radicle-upstream:0.5.0"
     SHARED_MASTER_CACHE: true
   artifact_paths:
     - "dist/*.AppImage"
     - "dist/*.snap"
     - "cypress/screenshots/**/*.png"
->>>>>>> 76b6bbcf
 
 steps:
   - branches: master
