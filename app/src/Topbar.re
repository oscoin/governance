--- conflicted
+++ resolved
@@ -6,7 +6,6 @@
 open Source;
 open StoreSession;
 
-<<<<<<< HEAD
 module Styles = {
   open Css;
 
@@ -82,39 +81,15 @@
     </ul>;
 };
 
-=======
->>>>>>> 83e32f53
 [@react.component]
 let make = () =>
   Router.(
-<<<<<<< HEAD
-    <header className=Styles.header>
-      <Container.TwoColumns>
-        ...(
-             <> <Link page=Root> <Atom.Icon.Logo /> </Link> <Navigation /> </>,
-             <Account />,
-           )
-      </Container.TwoColumns>
-=======
     <header>
       <El style=Layout.flex>
         <El style=Positioning.flexLeft>
           <Link page=Projects> <Atom.Icon.Logo /> </Link>
         </El>
-        <El style=Positioning.flexRight>
-          {
-            isModalVisible ?
-              <Modal closeButtonCallback={_ => toggleModal(_ => false)}>
-                <JoinNetwork
-                  cancelButtonCallback={_ => toggleModal(_ => false)}
-                />
-              </Modal> :
-              <Button.Primary onClick={_ => toggleModal(_ => true)}>
-                {React.string("Join the network")}
-              </Button.Primary>
-          }
-        </El>
+        <El style=Positioning.flexRight> <Account /> </El>
       </El>
->>>>>>> 83e32f53
     </header>
   );