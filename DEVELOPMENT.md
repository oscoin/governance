--- conflicted
+++ resolved
@@ -537,20 +537,11 @@
 To be able to upload packages to the GCS bucket you will need the appropriate
 permissions. Reach out to a co-worker if you don’t have them.
 
-<<<<<<< HEAD
-After this you also need to obtain and upload the Linux packages.
-=======
-You should also copy the Linux `.AppImage` package to the same location. You can
-get them from the [CI build][ar] on Buildkite. Then run
->>>>>>> 1b4a2c84
+After this you also need to obtain and upload the Linux package.
 
 ```bash
 curl -sSLO https://builds.radicle.xyz/radicle-upstream/v0.1.2/radicle-upstream-0.1.2.AppImage
-curl -sSLO https://builds.radicle.xyz/radicle-upstream/v0.1.2/radicle-upstream-0.1.2.snap
-
-gsutil cp \
-  radicle-upstream-0.1.2.AppImage \
-  gs://releases.radicle.xyz
+gsutil cp radicle-upstream-0.1.2.AppImage gs://releases.radicle.xyz
 ```
 
 After all the packages are uploaded, update the links to those binaries on the
