--- conflicted
+++ resolved
@@ -11,16 +11,6 @@
   // eslint-disable-next-line @typescript-eslint/no-explicit-any
   let element: any;
   let expand = false;
-  let initialized = false;
-
-  // The set of transaction hashes that have already been displayed
-  // in the expanded transaction stack.
-  let displayedTxs: Set<string> = new Set();
-
-  if (!initialized) {
-    displayedTxs = new Set(transactions.map(tx => tx.hash));
-    initialized = false;
-  }
 
   // The set of transaction hashes that have already been displayed
   // in the expanded transaction stack.
@@ -31,12 +21,8 @@
     expand = expand
       ? false
       : element === ev.target || element.contains(ev.target);
-    transactions.forEach(tx => displayedTxs.add(tx.hash));
   };
 
-<<<<<<< HEAD
-  $: expand = expand || transactions.some(tx => !displayedTxs.has(tx.hash));
-=======
   $: {
     const newTxs = transactions.filter(tx => !displayedTxs.has(tx.hash));
     if (newTxs.length > 0) {
@@ -44,8 +30,6 @@
       newTxs.forEach(tx => displayedTxs.add(tx.hash));
     }
   }
-
->>>>>>> 1747a8e1
   $: negative = transactions.some(tx => tx.status === TxStatus.Rejected);
 </script>
 
