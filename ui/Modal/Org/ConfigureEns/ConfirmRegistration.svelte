--- conflicted
+++ resolved
@@ -103,32 +103,12 @@
     </div>
   </Modal>
 {:else if state === "readyToRegister"}
-<<<<<<< HEAD
-  <Modal
-    emoji="📇"
-    title="Almost done"
-    desc={`With this last transaction, you’re confirming the registration of your new ENS name ${commitment.name}.${ensResolver.DOMAIN}.`}>
-    <ButtonRow
-      disableButtons={buttonsDisabled}
-      onSubmit={register}
-      confirmCopy="Confirm registration" />
-  </Modal>
-{:else if state === "success"}
-  <Modal
-    emoji="🎉"
-    title="Registration complete"
-    desc={`Congratulations, ${commitment.name}.${ensResolver.DOMAIN} has been registered with your wallet. Next, let’s populate your name with org metadata. You can also do this later by selecting “Register ENS Name” in the menu on your org’s profile and entering your existing name.`}>
-    <ButtonRow
-      onSubmit={() => {
-        registrationDone({ name: commitment.name, registration: null });
-      }}
-      cancelCopy="Do this later"
-      confirmCopy="Set organization metadata" />
-=======
   <Modal emoji="📇" title="Almost done">
     <svelte:fragment slot="description">
       With this last transaction, you’re confirming the registration of your new
-      ENS name <span class="typo-text-bold">{name}.{ensResolver.DOMAIN}</span>.
+      ENS name <span class="typo-text-bold"
+        >{commitment.name}.{ensResolver.DOMAIN}</span
+      >.
     </svelte:fragment>
 
     <svelte:fragment slot="buttons">
@@ -145,10 +125,10 @@
   <Modal emoji="🎉" title="Registration complete">
     <svelte:fragment slot="description">
       Congratulations, <span class="typo-text-bold"
-        >{name}.{ensResolver.DOMAIN}</span> has been registered with your wallet.
-      Next, let’s populate your name with org metadata. You can also do this later
-      by selecting “Register ENS Name” in the menu on your org’s profile and entering
-      your existing name.
+        >{commitment.name}.{ensResolver.DOMAIN}</span> has been registered with your
+      wallet. Next, let’s populate your name with org metadata. You can also do this
+      later by selecting “Register ENS Name” in the menu on your org’s profile and
+      entering your existing name.
     </svelte:fragment>
 
     <svelte:fragment slot="buttons">
@@ -159,10 +139,9 @@
         }}>Do this later</Button>
       <Button
         on:click={() => {
-          registrationDone({ name, registration: null });
+          registrationDone({ name: commitment.name, registration: null });
         }}>Set org metadata</Button>
     </svelte:fragment>
->>>>>>> 1ebaa611
   </Modal>
 {:else}
   {unreachable(state)}
