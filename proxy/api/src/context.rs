//! Datastructure and machinery to safely share the common dependencies across components.

use coco::signer;

/// Container to pass down dependencies into HTTP filter chains.
#[derive(Clone)]
pub struct Context {
    /// [`coco::State`] to operate on the local monorepo.
    pub state: coco::State,
    /// [`coco::signer::BoxedSigner`] for write operations on the monorepo.
    pub signer: signer::BoxedSigner,
    /// [`kv::Store`] used for session state and cache.
    pub store: kv::Store,
}

impl Context {
    /// Initialises a new [`Context`] the given temporary directory.
    ///
    /// # Errors
    ///
    /// * coco key creation fails
    /// * creation of the [`kv::Store`] fails
    #[cfg(test)]
    pub async fn tmp(tmp_dir: &tempfile::TempDir) -> Result<Self, crate::error::Error> {
        use coco::keystore;

        let store = kv::Store::new(kv::Config::new(tmp_dir.path().join("store")))?;

        let pw = keystore::SecUtf8::from("radicle-upstream");
<<<<<<< HEAD
        let key = keystore::Keystorage::memory(pw)?.get();
=======
        let mut keystore = keystore::Keystorage::new(&paths, pw);
        let key = keystore.init()?;
>>>>>>> 53a0971f
        let signer = signer::BoxedSigner::from(signer::SomeSigner { signer: key });

        let (_peer, state) = {
            let config = coco::config::default(key, tmp_dir.path())?;
            coco::into_peer_state(config, signer.clone()).await?
        };

        Ok(Self {
            state,
            signer,
            store,
        })
    }
<<<<<<< HEAD
=======
}

/// Resets the peer and keystore within the `Ctx`.
///
/// # Errors
///
///   * If we could not create a new temporary path.
///   * If we could not initialise the key.
///   * If we could not construct the peer API.
///
/// # Panics
///
///   * If we could not get the temporary directory.
pub async fn reset_ctx_peer(ctx: Ctx) -> Result<(), crate::error::Error> {
    // TmpDir deletes the temporary directory once it DROPS.
    // This means our new directory goes missing, and future calls will fail.
    // The Peer creates the directory again.
    //
    // N.B. this may gather lot's of tmp files on your system. We're sorry.
    let tmp_path = {
        let temp_dir = tempfile::tempdir()?;
        log::debug!("New temporary path is: {:?}", temp_dir.path());
        std::env::set_var("RAD_HOME", temp_dir.path());
        temp_dir.path().to_path_buf()
    };

    let paths = coco::Paths::from_root(tmp_path.clone())?;

    let pw = keystore::SecUtf8::from("radicle-upstream");
    let mut new_keystore = keystore::Keystorage::new(&paths, pw);
    let key = new_keystore.init()?;
    let signer = signer::BoxedSigner::from(key);

    let (_new_peer, new_state) = {
        let config = coco::config::configure(paths, key, *coco::config::LOCALHOST_ANY, vec![]);
        coco::into_peer_state(config, signer.clone()).await?
    };

    let mut ctx = ctx.write().await;
    ctx.state = new_state;
    ctx.signer = signer;
    ctx.store = kv::Store::new(kv::Config::new(tmp_path.join("store")))?;

    Ok(())
>>>>>>> 53a0971f
}<|MERGE_RESOLUTION|>--- conflicted
+++ resolved
@@ -22,22 +22,18 @@
     /// * creation of the [`kv::Store`] fails
     #[cfg(test)]
     pub async fn tmp(tmp_dir: &tempfile::TempDir) -> Result<Self, crate::error::Error> {
-        use coco::keystore;
+        use coco::{keystore, RunConfig};
 
         let store = kv::Store::new(kv::Config::new(tmp_dir.path().join("store")))?;
 
         let pw = keystore::SecUtf8::from("radicle-upstream");
-<<<<<<< HEAD
         let key = keystore::Keystorage::memory(pw)?.get();
-=======
-        let mut keystore = keystore::Keystorage::new(&paths, pw);
-        let key = keystore.init()?;
->>>>>>> 53a0971f
         let signer = signer::BoxedSigner::from(signer::SomeSigner { signer: key });
 
         let (_peer, state) = {
             let config = coco::config::default(key, tmp_dir.path())?;
-            coco::into_peer_state(config, signer.clone()).await?
+            coco::into_peer_state(config, signer.clone(), store.clone(), RunConfig::default())
+                .await?
         };
 
         Ok(Self {
@@ -46,51 +42,4 @@
             store,
         })
     }
-<<<<<<< HEAD
-=======
-}
-
-/// Resets the peer and keystore within the `Ctx`.
-///
-/// # Errors
-///
-///   * If we could not create a new temporary path.
-///   * If we could not initialise the key.
-///   * If we could not construct the peer API.
-///
-/// # Panics
-///
-///   * If we could not get the temporary directory.
-pub async fn reset_ctx_peer(ctx: Ctx) -> Result<(), crate::error::Error> {
-    // TmpDir deletes the temporary directory once it DROPS.
-    // This means our new directory goes missing, and future calls will fail.
-    // The Peer creates the directory again.
-    //
-    // N.B. this may gather lot's of tmp files on your system. We're sorry.
-    let tmp_path = {
-        let temp_dir = tempfile::tempdir()?;
-        log::debug!("New temporary path is: {:?}", temp_dir.path());
-        std::env::set_var("RAD_HOME", temp_dir.path());
-        temp_dir.path().to_path_buf()
-    };
-
-    let paths = coco::Paths::from_root(tmp_path.clone())?;
-
-    let pw = keystore::SecUtf8::from("radicle-upstream");
-    let mut new_keystore = keystore::Keystorage::new(&paths, pw);
-    let key = new_keystore.init()?;
-    let signer = signer::BoxedSigner::from(key);
-
-    let (_new_peer, new_state) = {
-        let config = coco::config::configure(paths, key, *coco::config::LOCALHOST_ANY, vec![]);
-        coco::into_peer_state(config, signer.clone()).await?
-    };
-
-    let mut ctx = ctx.write().await;
-    ctx.state = new_state;
-    ctx.signer = signer;
-    ctx.store = kv::Store::new(kv::Config::new(tmp_path.join("store")))?;
-
-    Ok(())
->>>>>>> 53a0971f
 }