import { Readable, derived, get, writable } from "svelte/store";

import * as config from "./config";

export enum Level {
  Error = "ERROR",
  Info = "INFO",
}

export interface NotificationParams {
  message: string;
  showIcon?: boolean;
  // A list of actions to show as part of the notification. If not
  // provided a default action to close the notification will be shown.
  actions?: Action[];
}

export interface Notification {
  readonly id: number;
  readonly level: Level;
  readonly showIcon: boolean;
  readonly message: string;
  readonly actions: readonly Action[];
}

export interface Action {
  readonly label: string;
  readonly handler: () => void;
}

const notificationsStore = writable<Notification[]>([]);

export const store: Readable<Notification[]> = derived(
  notificationsStore,
  (state: Notification[]) => state
);

const closeAction: Action = {
  label: "Close",
  // eslint-disable-next-line @typescript-eslint/no-empty-function
  handler: () => {},
};

const show = (level: Level, params: NotificationParams): void => {
  const id = Math.random();
  const showIcon = params.showIcon || false;

  let actions = params.actions || [closeAction];
  actions = actions.map(action => ({
    label: action.label,
    handler: () => {
      action.handler();
      remove(id);
    },
  }));

  const notification = {
    id,
    level,
    message: params.message,
    showIcon,
    actions,
  };

  notificationsStore.update(notifications => [notification, ...notifications]);

  setTimeout(() => {
    remove(id);
  }, config.NOTIFICATION_TIMEOUT);
};

<<<<<<< HEAD
const update = (msg: Msg): void => {
  switch (msg.kind) {
    case Kind.ShowError:
      show(
        Level.Error,
        msg.showIcon,
        msg.message,
        msg.actionText,
        msg.actionHandler
      );
      break;

    case Kind.ShowInfo:
      show(
        Level.Info,
        msg.showIcon,
        msg.message,
        msg.actionText,
        msg.actionHandler
      );
      break;

    case Kind.Remove:
      filter(msg.id);
      break;
  }
};
=======
export const error = (params: NotificationParams): void =>
  show(Level.Error, params);

export const info = (params: NotificationParams): void =>
  show(Level.Info, params);
>>>>>>> e373d924

const remove = (id: number): void => {
  const notifications = get(notificationsStore).filter(
    (n: Notification) => n.id !== id
  );
  notificationsStore.set(notifications);
};<|MERGE_RESOLUTION|>--- conflicted
+++ resolved
@@ -69,41 +69,11 @@
   }, config.NOTIFICATION_TIMEOUT);
 };
 
-<<<<<<< HEAD
-const update = (msg: Msg): void => {
-  switch (msg.kind) {
-    case Kind.ShowError:
-      show(
-        Level.Error,
-        msg.showIcon,
-        msg.message,
-        msg.actionText,
-        msg.actionHandler
-      );
-      break;
-
-    case Kind.ShowInfo:
-      show(
-        Level.Info,
-        msg.showIcon,
-        msg.message,
-        msg.actionText,
-        msg.actionHandler
-      );
-      break;
-
-    case Kind.Remove:
-      filter(msg.id);
-      break;
-  }
-};
-=======
 export const error = (params: NotificationParams): void =>
   show(Level.Error, params);
 
 export const info = (params: NotificationParams): void =>
   show(Level.Info, params);
->>>>>>> e373d924
 
 const remove = (id: number): void => {
   const notifications = get(notificationsStore).filter(
