--- conflicted
+++ resolved
@@ -374,14 +374,11 @@
             radicle_registry_client::Client::new_emulator(),
         )));
         let subscriptions = notification::Subscriptions::default();
-<<<<<<< HEAD
         let api = super::filters(
             Arc::new(RwLock::new(librad_paths.clone())),
             Arc::clone(&registry),
             subscriptions,
         );
-=======
-        let api = super::filters(Arc::clone(&registry), subscriptions);
         let alice = radicle_registry_client::ed25519::Pair::from_legacy_string("//Alice", None);
 
         // Register the user
@@ -399,7 +396,6 @@
             .await
             .unwrap()
             .unwrap();
->>>>>>> ae0ca4f9
 
         // Register the org
         let fee: radicle_registry_client::Balance = 100;
@@ -437,16 +433,12 @@
             radicle_registry_client::Client::new_emulator(),
         )));
         let subscriptions = notification::Subscriptions::default();
-<<<<<<< HEAD
         let api = super::filters(
             Arc::new(RwLock::new(librad_paths.clone())),
             Arc::clone(&registry),
             subscriptions,
         );
-=======
-        let api = super::filters(Arc::clone(&registry), subscriptions);
         let alice = radicle_registry_client::ed25519::Pair::from_legacy_string("//Alice", None);
->>>>>>> ae0ca4f9
 
         let project_name = "upstream";
         let org_id = "radicle";
@@ -598,14 +590,11 @@
         )));
         let subscriptions = notification::Subscriptions::default();
 
-<<<<<<< HEAD
         let api = super::filters(
             Arc::new(RwLock::new(librad_paths.clone())),
             Arc::clone(&registry),
             subscriptions,
         );
-=======
-        let api = super::filters(Arc::clone(&registry), subscriptions);
         let alice = radicle_registry_client::ed25519::Pair::from_legacy_string("//Alice", None);
 
         // Register the user
@@ -615,7 +604,6 @@
             .register_user(&alice, "alice".to_string(), None, 10)
             .await
             .unwrap();
->>>>>>> ae0ca4f9
 
         let res = request()
             .method("POST")
