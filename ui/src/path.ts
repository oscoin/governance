import regexparam from "regexparam";

import * as config from "./config";
import { ObjectType } from "./source";

const PROJECT_SOURCE_PATH_MATCH = new RegExp(
  `/source/(.*)/(${ObjectType.Blob}|${ObjectType.Tree})/(.*)`
);

export const search = (): string => "/search";
export const settings = (): string => "/settings";

export const profile = (): string => "/profile";
export const profileOnboard = (): string => "/profile/onboard";
export const profileProjects = (): string => "/profile/projects";
export const profileWallet = (): string => "/profile/wallet";
export const registerUser = (): string => "/user-registration";
export const createIdentity = (): string => "/identity/new";

export const orgs = (id: string): string => `/orgs/${id}`;
export const orgOnboard = (id: string): string => `/orgs/${id}/onboard`;
export const orgRegistration = (): string => `/orgs/register`;
export const orgProjects = (id: string): string => `/orgs/${id}/projects`;
export const orgFund = (id: string): string => `/orgs/${id}/fund`;
export const orgMembers = (id: string): string => `/orgs/${id}/members`;
export const memberRegistration = (id: string): string => `/orgs/${id}/members/register`;

export const createProject = (): string => "/projects/new";
export const registerProject = (domainId: string): string =>
  `/projects/register/${domainId}`;
export const registerExistingProject = (
  projectId: string,
<<<<<<< HEAD
  domainId: string,
=======
  registrarId: string,
>>>>>>> 5999e00b
): string =>
  `/projects/${projectId}/register/${domainId}`;
export const projectIssues = (id: string): string => `/projects/${id}/issues`;
export const projectRevisions = (id: string): string => `/projects/${id}/revisions`;
export const projectSource = (
  id: string,
  revision: string,
  objectType: string,
  path: string,
): string => {
  if (revision && path) {
    return `/projects/${id}/source/${revision}/${objectType}/${
      objectType === ObjectType.Tree ? `${path}/` : path
      }`;
  } else {
    return `/projects/${id}/source`;
  }
};
export const projectCommit = (id: string, hash: string): string =>
  `/projects/${id}/commit/${hash}`;
export const projectCommits = (id: string, branch: string): string =>
  `/projects/${id}/commits/${branch}`;

export const transactions = (id: string): string => `/transactions/${id}`;

export const designSystemGuide = (): string => "/design-system-guide";
export const help = (): string => "/help";

export const active = (path: string, location: string, loose = false): boolean => {
  return regexparam(path, loose).pattern.test(location);
};

export const extractProjectSourceRevision = (location: string): string => {
  const rev = PROJECT_SOURCE_PATH_MATCH.exec(location);
  return rev === null ? config.DEFAULT_PROJECT_REVISION : rev[1];
};

export const extractProjectSourceObjectPath = (location: string): string => {
  const path = PROJECT_SOURCE_PATH_MATCH.exec(location);
  return path === null ? "" : path[3];
};

export const extractProjectSourceObjectType = (location: string): string => {
  const type = PROJECT_SOURCE_PATH_MATCH.exec(location);
  return type === null ? ObjectType.Tree : type[2];
};<|MERGE_RESOLUTION|>--- conflicted
+++ resolved
@@ -30,11 +30,7 @@
   `/projects/register/${domainId}`;
 export const registerExistingProject = (
   projectId: string,
-<<<<<<< HEAD
   domainId: string,
-=======
-  registrarId: string,
->>>>>>> 5999e00b
 ): string =>
   `/projects/${projectId}/register/${domainId}`;
 export const projectIssues = (id: string): string => `/projects/${id}/issues`;
