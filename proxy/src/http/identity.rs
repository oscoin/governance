--- conflicted
+++ resolved
@@ -18,11 +18,7 @@
     registry: http::Shared<R>,
     store: Arc<RwLock<kv::Store>>,
 ) -> impl Filter<Extract = impl Reply, Error = Rejection> + Clone {
-<<<<<<< HEAD
     get_filter(Arc::clone(&peer)).or(create_filter(peer, registry, store))
-=======
-    get_filter().or(create_filter(peer, registry, store))
->>>>>>> 9469148a
 }
 
 /// `POST /identities`
@@ -90,10 +86,6 @@
     use warp::http::StatusCode;
     use warp::{reply, Rejection, Reply};
 
-<<<<<<< HEAD
-=======
-    use crate::avatar;
->>>>>>> 9469148a
     use crate::coco;
     use crate::error;
     use crate::http;
@@ -111,14 +103,10 @@
         let reg = registry.read().await;
         let store = store.read().await;
 
-<<<<<<< HEAD
-        if let Some(identity) = session::current(&store, &*reg).await?.identity {
-=======
-        if let Some(identity) = session::current(peer, &store, (*reg).clone())
+        if let Some(identity) = session::current(Arc::clone(&peer), &store, &*reg)
             .await?
             .identity
         {
->>>>>>> 9469148a
             return Err(Rejection::from(error::Error::IdentityExists(identity.id)));
         }
 
@@ -259,10 +247,7 @@
     use crate::avatar;
     use crate::coco;
     use crate::error;
-<<<<<<< HEAD
     use crate::http;
-=======
->>>>>>> 9469148a
     use crate::identity;
     use crate::registry;
     use crate::session;
@@ -277,19 +262,11 @@
             let (client, _) = radicle_registry_client::Client::new_emulator();
             Arc::new(RwLock::new(registry::Registry::new(client)))
         };
-        let key = SecretKey::new();
-        let config = coco::default_config(key, tmp_dir.path())?;
-        let peer = Arc::new(Mutex::new(coco::Peer::new(config).await?));
         let store = Arc::new(RwLock::new(kv::Store::new(kv::Config::new(tmp_dir.path().join("store"))).unwrap()));
         let api = super::filters(
             Arc::clone(&peer),
-<<<<<<< HEAD
             Arc::clone(&registry),
             Arc::clone(&store),
-=======
-            Arc::new(RwLock::new(registry)),
-            Arc::new(RwLock::new(store)),
->>>>>>> 9469148a
         );
 
         let res = request()
@@ -303,7 +280,7 @@
 
         let store = &*store.read().await;
         let registry = &*registry.read().await;
-        let session = session::current(&store, registry).await?;
+        let session = session::current(peer, &store, registry).await?;
         let urn = session.identity.expect("failed to set identity").id;
 
         http::test::assert_response(&res, StatusCode::CREATED, |have| {
@@ -320,12 +297,6 @@
             }));
         });
 
-<<<<<<< HEAD
-=======
-        assert_eq!(res.status(), StatusCode::CREATED);
-        assert_eq!(have, want);
-
->>>>>>> 9469148a
         Ok(())
     }
 
@@ -334,14 +305,11 @@
         let tmp_dir = tempfile::tempdir().unwrap();
         let key = SecretKey::new();
         let config = coco::default_config(key, tmp_dir.path())?;
-        let peer = Arc::new(Mutex::new(coco::Peer::new(config).await?));
+        let peer = coco::Peer::new(config).await?;
         let registry = {
             let (client, _) = radicle_registry_client::Client::new_emulator();
             registry::Registry::new(client)
         };
-        let key = SecretKey::new();
-        let config = coco::default_config(key, tmp_dir.path())?;
-        let peer = coco::Peer::new(config).await?;
         let store = kv::Store::new(kv::Config::new(tmp_dir.path().join("store"))).unwrap();
 
         let user = peer.init_user("cloudhead").await?;
@@ -350,11 +318,7 @@
         let shareable_entity_identifier = user.into();
 
         let api = super::filters(
-<<<<<<< HEAD
             Arc::new(Mutex::new(peer)),
-=======
-            Arc::clone(&peer),
->>>>>>> 9469148a
             Arc::new(RwLock::new(registry)),
             Arc::new(RwLock::new(store)),
         );
