--- conflicted
+++ resolved
@@ -398,20 +398,10 @@
                     return vec![];
                 }
 
-<<<<<<< HEAD
                 match self
                     .waiting_room
-                    .found(&urn, provider.peer_id, Instant::now())
+                    .found(&urn, provider.peer_id, SystemTime::now())
                 {
-=======
-                match self.waiting_room.found(
-                    RadUrl {
-                        urn: urn.clone(),
-                        authority: provider.peer_id,
-                    },
-                    SystemTime::now(),
-                ) {
->>>>>>> 2224157f
                     Err(err) => {
                         log::warn!("waiting room error: {:?}", err);
 
@@ -450,43 +440,16 @@
             // FIXME(xla): Come up with a strategy for the results returned by the waiting room.
             (_, input::Request::Cloning(urn, remote_peer)) => self
                 .waiting_room
-<<<<<<< HEAD
-                .cloning(&urn, remote_peer, Instant::now())
-=======
-                .cloning(url.clone(), SystemTime::now())
->>>>>>> 2224157f
+                .cloning(&urn, remote_peer, SystemTime::now())
                 .map_or_else(
                     |error| Self::handle_waiting_room_timeout(urn, &error),
                     |_| vec![Command::PersistWaitingRoom(self.waiting_room.clone())],
                 ),
-<<<<<<< HEAD
             (_, input::Request::Cloned(urn, remote_peer)) => self
                 .waiting_room
-                .cloned(&urn, remote_peer, Instant::now())
+                .cloned(&urn, remote_peer, SystemTime::now())
                 .map_or_else(
                     |error| Self::handle_waiting_room_timeout(urn, &error),
-                    |_| vec![Command::PersistWaitingRoom(self.waiting_room.clone())],
-                ),
-            (_, input::Request::Queried(urn)) => {
-                self.waiting_room.queried(&urn, Instant::now()).map_or_else(
-                    |error| Self::handle_waiting_room_timeout(urn, &error),
-                    |_| vec![Command::PersistWaitingRoom(self.waiting_room.clone())],
-                )
-            },
-            (
-                _,
-                input::Request::Failed {
-                    remote_peer,
-                    reason,
-                    urn,
-                },
-            ) => {
-=======
-            (_, input::Request::Cloned(url)) => self
-                .waiting_room
-                .cloned(&url, SystemTime::now())
-                .map_or_else(
-                    |error| Self::handle_waiting_room_timeout(url.urn, &error),
                     |_| vec![Command::PersistWaitingRoom(self.waiting_room.clone())],
                 ),
             (_, input::Request::Queried(urn)) => self
@@ -496,15 +459,17 @@
                     |error| Self::handle_waiting_room_timeout(urn, &error),
                     |_| vec![Command::PersistWaitingRoom(self.waiting_room.clone())],
                 ),
-            (_, input::Request::Failed { url, reason }) => {
->>>>>>> 2224157f
+            (
+                _,
+                input::Request::Failed {
+                    remote_peer,
+                    reason,
+                    urn,
+                },
+            ) => {
                 log::warn!("Cloning failed with: {}", reason);
                 self.waiting_room
-<<<<<<< HEAD
-                    .cloning_failed(&urn, remote_peer, Instant::now())
-=======
-                    .cloning_failed(url, SystemTime::now())
->>>>>>> 2224157f
+                    .cloning_failed(&urn, remote_peer, SystemTime::now())
                     .map_or_else(
                         |error| Self::handle_waiting_room_timeout(urn, &error),
                         |_| vec![Command::PersistWaitingRoom(self.waiting_room.clone())],
@@ -549,12 +514,8 @@
         collections::{HashMap, HashSet},
         iter::FromIterator,
         net::{IpAddr, SocketAddr},
-<<<<<<< HEAD
         str::FromStr,
-        time::{Duration, Instant},
-=======
         time::{Duration, SystemTime},
->>>>>>> 2224157f
     };
 
     use assert_matches::assert_matches;
@@ -582,7 +543,7 @@
 
         let cmds = state.transition(Input::Protocol(ProtocolEvent::Listening(addr)));
         assert!(cmds.is_empty());
-        assert_matches!(state.status, Status::Started {..});
+        assert_matches!(state.status, Status::Started { .. });
 
         Ok(())
     }
@@ -610,7 +571,7 @@
             state.transition(Input::Protocol(ProtocolEvent::Connected(peer_id)))
         };
         assert!(cmds.is_empty());
-        assert_matches!(state.status, Status::Online {..});
+        assert_matches!(state.status, Status::Online { .. });
     }
 
     #[test]
@@ -628,7 +589,7 @@
             let peer_id = PeerId::from(key);
             state.transition(Input::PeerSync(input::Sync::Succeeded(peer_id)))
         };
-        assert_matches!(state.status, Status::Online {..});
+        assert_matches!(state.status, Status::Online { .. });
     }
 
     #[test]
@@ -642,7 +603,7 @@
             RunState::construct(Config::default(), HashMap::new(), status, status_since);
 
         let _cmds = state.transition(Input::Timeout(input::Timeout::SyncPeriod));
-        assert_matches!(state.status, Status::Online {..});
+        assert_matches!(state.status, Status::Online { .. });
     }
 
     #[test]
@@ -704,14 +665,14 @@
             let cmds = state.transition(Input::Protocol(ProtocolEvent::Connected(peer_id)));
 
             assert!(!cmds.is_empty(), "expected command");
-            assert_matches!(cmds.first().unwrap(), Command::SyncPeer{..});
+            assert_matches!(cmds.first().unwrap(), Command::SyncPeer { .. });
 
             let _cmds = state.transition(Input::PeerSync(input::Sync::Started(peer_id)));
             let _cmds = state.transition(Input::PeerSync(input::Sync::Succeeded(peer_id)));
         };
 
         // Expect to be online at this point.
-        assert_matches!(state.status, Status::Online {..});
+        assert_matches!(state.status, Status::Online { .. });
 
         // No more syncs should be expected after the maximum of peers have connected.
         let cmd = {
