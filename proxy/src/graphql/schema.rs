use std::convert::From;
use std::convert::TryFrom;
use std::env;
use std::str::FromStr;
use std::sync;

use librad::paths::Paths;
use librad::surf;
use librad::surf::git::git2;
use radicle_registry_client::ed25519;

use crate::coco;
use crate::error;
use crate::identity;
use crate::project;
use crate::registry;

/// Glue to bundle our read and write APIs together.
pub type Schema = juniper::RootNode<'static, Query, Mutation>;

/// Returns a `Schema` with the default parameterised `Query` and `Mutation`.
#[must_use]
pub fn create() -> Schema {
    Schema::new(Query {}, Mutation {})
}

/// Container for data access from handlers.
#[derive(Clone)]
pub struct Context {
    /// Root on the filesystem for the librad config and storage paths.
    librad_paths: Paths,
    /// Wrapper to interact with the Registry.
    registry: sync::Arc<sync::RwLock<registry::Registry>>,
}

impl Context {
    /// Returns a new `Context`.
    #[must_use]
<<<<<<< HEAD
    pub fn new(librad_paths: Paths, registry_client: radicle_registry_client::Client) -> Self {
=======
    pub const fn new(
        librad_paths: Paths,
        registry_client: radicle_registry_client::Client,
    ) -> Self {
>>>>>>> 5a923151
        Self {
            librad_paths,
            registry: sync::Arc::new(sync::RwLock::new(registry::Registry::new(registry_client))),
        }
    }
}

impl juniper::Context for Context {}

/// Encapsulates write path in API.
pub struct Mutation;

#[juniper::object(
    Context = Context,
    name = "UpstreamMutation",
)]
impl Mutation {
    fn create_identity(
        _ctx: &Context,
        handle: String,
        display_name: Option<String>,
        avatar_url: Option<String>,
    ) -> Result<identity::Identity, error::Error> {
        Ok(identity::Identity {
            id: "123abcd.git".into(),
            shareable_entity_identifier: format!("{}@123abcd.git", handle),
            metadata: identity::Metadata {
                handle,
                display_name,
                avatar_url,
            },
        })
    }

    fn create_project(
        ctx: &Context,
        metadata: ProjectMetadataInput,
        path: String,
        publish: bool,
    ) -> Result<project::Project, error::Error> {
        if surf::git::git2::Repository::open(path.clone()).is_err() {
            coco::init_repo(path.clone())?;
        };

        let (id, meta) = coco::init_project(
            &ctx.librad_paths,
            &path,
            &metadata.name,
            &metadata.description,
            &metadata.default_branch,
            &metadata.img_url,
        )?;

        Ok(project::Project {
            id: librad::project::ProjectId::from(id),
            metadata: meta.into(),
            stats: project::Stats {
                branches: 11,
                commits: 267,
                contributors: 8,
            },
        })
    }

    fn register_project(
        ctx: &Context,
        project_name: String,
        org_id: String,
        maybe_librad_id_input: Option<juniper::ID>,
    ) -> Result<registry::Transaction, error::Error> {
        let maybe_librad_id = maybe_librad_id_input.map(|id| {
            librad::project::ProjectId::from_str(&id.to_string())
                .expect("unable to parse project id")
        });

        // TODO(xla): Get keypair from persistent storage.
        let fake_pair = ed25519::Pair::from_legacy_string("//Robot", None);
        // TODO(xla): Remove single-threaded executor once async/await lands in juniper:
        // https://github.com/graphql-rust/juniper/pull/497
        futures::executor::block_on(ctx.registry.read().unwrap().register_project(
            &fake_pair,
            project_name,
            org_id,
            maybe_librad_id,
        ))
    }

    fn register_user(
        ctx: &Context,
        handle: juniper::ID,
        id: juniper::ID,
    ) -> Result<registry::Transaction, error::Error> {
        // TODO(xla): Get keypair from persistent storage.
        let fake_pair = ed25519::Pair::from_legacy_string("//Robot", None);

        futures::executor::block_on(ctx.registry.register_user(
            &fake_pair,
            handle.to_string(),
            id.to_string(),
        ))
    }
}

/// Encapsulates read paths in API.
pub struct Query;

#[juniper::object(
    Context = Context,
    name = "UpstreamQuery",
)]
impl Query {
    fn apiVersion() -> &str {
        "1.0"
    }

    fn blob(
        ctx: &Context,
        id: juniper::ID,
        revision: String,
        path: String,
    ) -> Result<coco::Blob, error::Error> {
        coco::blob(&ctx.librad_paths, &id.to_string(), &revision, &path)
    }

    fn commit(ctx: &Context, id: juniper::ID, sha1: String) -> Result<coco::Commit, error::Error> {
        coco::commit(&ctx.librad_paths, &id.to_string(), &sha1)
    }

    fn branches(ctx: &Context, id: juniper::ID) -> Result<Vec<String>, error::Error> {
        Ok(coco::branches(&ctx.librad_paths, &id.to_string())?
            .into_iter()
            .map(|t| t.to_string())
            .collect())
    }

    fn local_branches(ctx: &Context, path: String) -> Result<Vec<String>, error::Error> {
        Ok(coco::local_branches(&path)?
            .into_iter()
            .map(|t| t.to_string())
            .collect())
    }

    fn tags(ctx: &Context, id: juniper::ID) -> Result<Vec<String>, error::Error> {
        Ok(coco::tags(&ctx.librad_paths, &id.to_string())?
            .into_iter()
            .map(|t| t.to_string())
            .collect())
    }

    fn tree(
        ctx: &Context,
        id: juniper::ID,
        revision: String,
        prefix: String,
    ) -> Result<coco::Tree, error::Error> {
        coco::tree(&ctx.librad_paths, &id, &revision, &prefix)
    }

    fn project(ctx: &Context, id: juniper::ID) -> Result<project::Project, error::Error> {
        let meta = coco::get_project_meta(&ctx.librad_paths, &id.to_string())?;

        Ok(project::Project {
            id: librad::project::ProjectId::from_str(&id.to_string())?,
            metadata: meta.into(),
            stats: project::Stats {
                branches: 11,
                commits: 267,
                contributors: 8,
            },
        })
    }

    fn projects(ctx: &Context) -> Result<Vec<project::Project>, error::Error> {
        let projects = coco::list_projects(&ctx.librad_paths)
            .into_iter()
            .map(|(id, meta)| project::Project {
                id,
                metadata: meta.into(),
                stats: project::Stats {
                    branches: 11,
                    commits: 267,
                    contributors: 8,
                },
            })
            .collect::<Vec<project::Project>>();

        Ok(projects)
    }

    fn list_registry_projects(ctx: &Context) -> Result<Vec<juniper::ID>, error::Error> {
        let ids = futures::executor::block_on(ctx.registry.read().unwrap().list_projects())?;

        Ok(ids
            .iter()
            .map(|id| juniper::ID::from(id.0.to_string()))
            .collect::<Vec<juniper::ID>>())
    }

    fn identity(
        _ctx: &Context,
        id: juniper::ID,
    ) -> Result<Option<identity::Identity>, error::Error> {
        Ok(Some(identity::Identity {
            id: id.to_string(),
            shareable_entity_identifier: format!("cloudhead@{}", id.to_string()),
            metadata: identity::Metadata {
                handle: "cloudhead".into(),
                display_name: Some("Alexis Sellier".into()),
                avatar_url: Some("https://avatars1.githubusercontent.com/u/4077".into()),
            },
        }))
    }

    fn user(_ctx: &Context, handle: juniper::ID) -> Result<Option<juniper::ID>, error::Error> {
        Ok(None)
    }
}

/// Bundles `Query` and `Mutation` used for controlling raw state.
pub type Control = juniper::RootNode<'static, ControlQuery, ControlMutation>;

/// Returns the [`Control`] schema used for controlling raw state.
#[must_use]
pub fn create_control() -> Control {
    Control::new(ControlQuery {}, ControlMutation {})
}

/// Control mutations.
pub struct ControlMutation;

#[juniper::object(
    Context = Context,
    name = "ControlMutation",
    description = "Mutations to control raw proxy state.",
)]
impl ControlMutation {
    fn create_project_with_fixture(
        ctx: &Context,
        metadata: project::MetadataInput,
    ) -> Result<project::Project, error::Error> {
        let tmp_dir = tempfile::tempdir()?;
        let repos_dir = tempfile::tempdir_in(tmp_dir.path())?;

        // Craft the absolute path to git-platinum fixtures.
        let mut platinum_path = env::current_dir().expect("unable to get working directory");
        platinum_path.push("../fixtures/git-platinum");
        let mut platinum_from = String::from("file://");
        platinum_from.push_str(
            platinum_path
                .to_str()
                .expect("unable to get fixtures path string"),
        );

        // Construct path for fixtures to clone into.
        let platinum_into = tmp_dir.path().join("git-platinum");

        // Clone a copy into temp directory.
        let mut fetch_options = git2::FetchOptions::new();
        fetch_options.download_tags(git2::AutotagOption::All);

        let platinum_repo = git2::build::RepoBuilder::new()
            .branch("master")
            .clone_local(git2::build::CloneLocal::Auto)
            .fetch_options(fetch_options)
            .clone(&platinum_from, platinum_into.as_path())
            .expect("unable to clone fixtures repo");

        let (id, meta) = coco::init_project(
            &ctx.librad_paths,
            &platinum_into.to_str().unwrap(),
            &metadata.name,
            &metadata.description,
            &metadata.default_branch,
            &metadata.img_url,
        )?;

        Ok(project::Project {
            id: id.to_string().into(),
            metadata: meta.into(),
        })
    }

    fn nuke_coco_state(ctx: &Context) -> Result<bool, error::Error> {
        std::fs::remove_dir_all(ctx.librad_paths.keys_dir())?;
        std::fs::remove_dir_all(ctx.librad_paths.profiles_dir())?;
        std::fs::remove_dir_all(ctx.librad_paths.projects_dir())?;

        Ok(true)
    }

    fn nuke_registry_state(ctx: &Context) -> Result<bool, error::Error> {
        ctx.registry
            .write()
            .unwrap()
            .reset(radicle_registry_client::Client::new_emulator());

        Ok(true)
    }
}

/// Control query endpoints.
pub struct ControlQuery;

#[juniper::object(
    Context = Context,
    name = "ControlQuery",
    description = "Queries to access raw proxy state.",
)]
impl ControlQuery {}

#[juniper::object]
impl coco::Blob {
    fn binary(&self) -> bool {
        match &self.content {
            coco::BlobContent::Ascii(_content) => false,
            coco::BlobContent::Binary => true,
        }
    }

    fn content(&self) -> Option<String> {
        match &self.content {
            coco::BlobContent::Ascii(content) => Some(content.clone()),
            coco::BlobContent::Binary => None,
        }
    }

    fn info(&self) -> &coco::Info {
        &self.info
    }
}

#[juniper::object]
impl coco::Commit {
    fn sha1(&self) -> String {
        self.sha1.to_string()
    }

    fn author(&self) -> &coco::Person {
        &self.author
    }

    fn summary(&self) -> &str {
        &self.summary
    }

    fn message(&self) -> &str {
        &self.message
    }

    fn committer_time(&self) -> String {
        self.committer_time.seconds().to_string()
    }
}

#[juniper::object]
impl coco::Info {
    fn name(&self) -> &str {
        &self.name
    }

    fn object_type(&self) -> ObjectType {
        match self.object_type {
            coco::ObjectType::Blob => ObjectType::Blob,
            coco::ObjectType::Tree => ObjectType::Tree,
        }
    }

    fn last_commit(&self) -> Option<&coco::Commit> {
        self.last_commit.as_ref()
    }
}

/// Git object types.
///
/// <https://git-scm.com/book/en/v2/Git-Internals-Git-Objects>
#[derive(GraphQLEnum)]
enum ObjectType {
    /// Directory tree.
    Tree,
    /// Text or binary blob of a file.
    Blob,
}

#[juniper::object]
impl coco::Person {
    fn name(&self) -> &str {
        &self.name
    }

    fn email(&self) -> &str {
        &self.email
    }

    fn avatar(&self) -> &str {
        &self.avatar
    }
}

#[juniper::object]
impl coco::Tree {
    fn path(&self) -> &str {
        &self.path
    }

    fn entries(&self) -> &Vec<coco::TreeEntry> {
        self.entries.as_ref()
    }

    fn info(&self) -> &coco::Info {
        &self.info
    }
}

#[juniper::object]
impl coco::TreeEntry {
    fn info(&self) -> &coco::Info {
        &self.info
    }

    fn path(&self) -> String {
        self.path.clone()
    }
}

#[juniper::object]
impl identity::Identity {
    fn id(&self) -> juniper::ID {
        juniper::ID::new(&self.id)
    }

    fn shareable_entity_identifier(&self) -> juniper::ID {
        juniper::ID::new(&self.shareable_entity_identifier)
    }

    fn metadata(&self) -> &identity::Metadata {
        &self.metadata
    }
}

#[juniper::object(name = "IdentityMetadata")]
impl identity::Metadata {
    fn avatar_url(&self) -> Option<&String> {
        self.avatar_url.as_ref()
    }

    fn display_name(&self) -> Option<&String> {
        self.display_name.as_ref()
    }

    fn handle(&self) -> &str {
        &self.handle
    }
}

/// Input object capturing the fields we need to create project metadata.
#[derive(GraphQLInputObject)]
#[graphql(description = "Input object for project metadata")]
pub struct ProjectMetadataInput {
    /// Project name.
    pub name: String,
    /// High-level description of the project.
    pub description: String,
    /// Default branch for checkouts, often used as mainline as well.
    pub default_branch: String,
    /// Image url for the project.
    pub img_url: String,
}

#[juniper::object]
impl project::Project {
    fn id(&self) -> juniper::ID {
        juniper::ID::new(&self.id.to_string())
    }

    fn metadata(&self) -> &project::Metadata {
        &self.metadata
    }
    fn registered(&self) -> bool {
        false
    }

    fn stats(&self) -> &project::Stats {
        &self.stats
    }
}

#[juniper::object(name = "ProjectMetadata")]
impl project::Metadata {
    fn default_branch(&self) -> &str {
        &self.default_branch
    }

    fn description(&self) -> &str {
        &self.description
    }

    fn img_url(&self) -> &str {
        &self.img_url
    }

    fn name(&self) -> &str {
        &self.name
    }
}

#[juniper::object(name = "ProjectStats")]
impl project::Stats {
    fn branches(&self) -> i32 {
        i32::try_from(self.branches).expect("unable to convert branches number")
    }

    fn commits(&self) -> i32 {
        i32::try_from(self.commits).expect("unable to convert branches number")
    }

    fn contributors(&self) -> i32 {
        i32::try_from(self.contributors).expect("unable to convert branches number")
    }
}

/// Shows if a project exists on the Registry and distinguishes between Org and User owned.
#[derive(GraphQLEnum)]
pub enum ProjectRegistered {
    /// Project is not present on the Registry.
    Not,
}

#[juniper::object]
impl registry::Transaction {
    fn id(&self) -> juniper::ID {
        juniper::ID::new(self.id.to_string())
    }

    fn messages(&self) -> Vec<Message> {
        self.messages
            .iter()
            .map(|m| match m {
                registry::Message::OrgRegistration(org_id) => {
                    Message::OrgRegistration(OrgRegistration {
                        org_id: juniper::ID::new(org_id.to_string()),
                    })
                },
                registry::Message::OrgUnregistration(org_id) => {
                    Message::OrgUnregistration(OrgUnregistration {
                        org_id: juniper::ID::new(org_id.to_string()),
                    })
                },
                registry::Message::ProjectRegistration {
                    project_name,
                    org_id,
                } => Message::ProjectRegistration(ProjectRegistration {
                    project_name: juniper::ID::new(project_name.to_string()),
                    org_id: juniper::ID::new(org_id.to_string()),
                }),
                registry::Message::UserRegistration { handle, id } => {
                    Message::UserRegistration(UserRegistration {
                        handle: juniper::ID::new(handle.to_string()),
                        id: juniper::ID::new(id.to_string()),
                    })
                },
            })
            .collect()
    }

    fn state(&self) -> TransactionState {
        match self.state {
            registry::TransactionState::Applied(block_hash) => TransactionState::Applied(Applied {
                block: juniper::ID::new(block_hash.to_string()),
            }),
        }
    }

    fn timestamp(&self) -> juniper::FieldResult<String> {
        let since_epoch = i64::try_from(
            self.timestamp
                .duration_since(std::time::UNIX_EPOCH)?
                .as_secs(),
        )?;
        let git_time = git2::Time::new(since_epoch, 0).seconds().to_string();

        Ok(git_time)
    }
}

/// Message types supproted in transactions.
enum Message {
    /// Registration of a new org.
    OrgRegistration(OrgRegistration),

    /// Registration of a new org.
    OrgUnregistration(OrgUnregistration),

    /// Registration of a new project.
    ProjectRegistration(ProjectRegistration),

    /// Registration of a new user.
    UserRegistration(UserRegistration),
}

juniper::graphql_union!(Message: () where Scalar = <S> |&self| {
    instance_resolvers: |_| {
        &OrgRegistration => match *self {
            Message::OrgRegistration(ref o) => Some(o),
            Message::OrgUnregistration(..) | Message::ProjectRegistration(..) | Message::UserRegistration(..) => None,
        },
        &OrgUnregistration => match *self {
            Message::OrgUnregistration(ref o) => Some(o),
            Message::OrgRegistration(..) | Message::ProjectRegistration(..) | Message::UserRegistration(..) => None,
        },
        &ProjectRegistration => match *self {
            Message::ProjectRegistration(ref p) => Some(p),
            Message::OrgRegistration(..) | Message::OrgUnregistration(..) | Message::UserRegistration(..) => None,
        },
        &UserRegistration => match *self {
            Message::UserRegistration(ref o) => Some(o),
            Message::OrgRegistration(..) | Message::OrgUnregistration(..) | Message::ProjectRegistration(..) => None,
        }
    }
});

/// Contextual information for an org registration message.
#[derive(juniper::GraphQLObject)]
struct OrgRegistration {
    /// The ID of the org.
    org_id: juniper::ID,
}

/// Contextual information for an org unregistration message.
#[derive(juniper::GraphQLObject)]
struct OrgUnregistration {
    /// The ID of the org.
    org_id: juniper::ID,
}

/// Contextual information for a project registration message.
#[derive(juniper::GraphQLObject)]
struct ProjectRegistration {
    /// Actual project name, unique under org.
    project_name: juniper::ID,
    /// The org under which to register the project.
    org_id: juniper::ID,
}

/// Payload of a user registration message.
#[derive(juniper::GraphQLObject)]
struct UserRegistration {
    /// The chosen unique handle to be registered.
    handle: juniper::ID,
    /// The id of the librad identity.
    id: juniper::ID,
}

/// States a transaction can go through.
enum TransactionState {
    /// The transaction has been applied to a block.
    Applied(Applied),
}

/// Context for a chain applied transaction.
#[derive(GraphQLObject)]
struct Applied {
    /// Block hash the transaction was included in.
    block: juniper::ID,
}

juniper::graphql_union!(TransactionState: () where Scalar = <S> |&self| {
    instance_resolvers: |_| {
        &Applied => match *self { TransactionState::Applied(ref a) => Some(a) },
    }
});<|MERGE_RESOLUTION|>--- conflicted
+++ resolved
@@ -36,14 +36,7 @@
 impl Context {
     /// Returns a new `Context`.
     #[must_use]
-<<<<<<< HEAD
     pub fn new(librad_paths: Paths, registry_client: radicle_registry_client::Client) -> Self {
-=======
-    pub const fn new(
-        librad_paths: Paths,
-        registry_client: radicle_registry_client::Client,
-    ) -> Self {
->>>>>>> 5a923151
         Self {
             librad_paths,
             registry: sync::Arc::new(sync::RwLock::new(registry::Registry::new(registry_client))),
@@ -100,11 +93,6 @@
         Ok(project::Project {
             id: librad::project::ProjectId::from(id),
             metadata: meta.into(),
-            stats: project::Stats {
-                branches: 11,
-                commits: 267,
-                contributors: 8,
-            },
         })
     }
 
@@ -139,7 +127,7 @@
         // TODO(xla): Get keypair from persistent storage.
         let fake_pair = ed25519::Pair::from_legacy_string("//Robot", None);
 
-        futures::executor::block_on(ctx.registry.register_user(
+        futures::executor::block_on(ctx.registry.read().unwrap().register_user(
             &fake_pair,
             handle.to_string(),
             id.to_string(),
@@ -208,11 +196,6 @@
         Ok(project::Project {
             id: librad::project::ProjectId::from_str(&id.to_string())?,
             metadata: meta.into(),
-            stats: project::Stats {
-                branches: 11,
-                commits: 267,
-                contributors: 8,
-            },
         })
     }
 
@@ -222,11 +205,6 @@
             .map(|(id, meta)| project::Project {
                 id,
                 metadata: meta.into(),
-                stats: project::Stats {
-                    branches: 11,
-                    commits: 267,
-                    contributors: 8,
-                },
             })
             .collect::<Vec<project::Project>>();
 
@@ -282,7 +260,7 @@
 impl ControlMutation {
     fn create_project_with_fixture(
         ctx: &Context,
-        metadata: project::MetadataInput,
+        metadata: ProjectMetadataInput,
     ) -> Result<project::Project, error::Error> {
         let tmp_dir = tempfile::tempdir()?;
         let repos_dir = tempfile::tempdir_in(tmp_dir.path())?;
@@ -313,7 +291,7 @@
 
         let (id, meta) = coco::init_project(
             &ctx.librad_paths,
-            &platinum_into.to_str().unwrap(),
+            platinum_into.to_str().unwrap(),
             &metadata.name,
             &metadata.description,
             &metadata.default_branch,
@@ -321,7 +299,7 @@
         )?;
 
         Ok(project::Project {
-            id: id.to_string().into(),
+            id: id.into(),
             metadata: meta.into(),
         })
     }
@@ -526,7 +504,11 @@
     }
 
     fn stats(&self) -> &project::Stats {
-        &self.stats
+        &project::Stats {
+            branches: 11,
+            commits: 267,
+            contributors: 8,
+        }
     }
 }
 
