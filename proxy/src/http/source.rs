--- conflicted
+++ resolved
@@ -19,7 +19,6 @@
     R: registry::Client + 'static,
 {
     path("source").and(
-<<<<<<< HEAD
         blob_filter(ctx.clone())
             .or(branches_filter(ctx.clone()))
             .or(commit_filter(ctx.clone()))
@@ -28,16 +27,6 @@
             .or(revisions_filter(ctx.clone()))
             .or(tags_filter(ctx.clone()))
             .or(tree_filter(ctx)),
-=======
-        blob_filter(Arc::clone(&peer), Arc::clone(&registry), Arc::clone(&store))
-            .or(branches_filter(Arc::clone(&peer)))
-            .or(commit_filter(Arc::clone(&peer)))
-            .or(commits_filter(Arc::clone(&peer)))
-            .or(local_state_filter())
-            .or(revisions_filter(Arc::clone(&peer), registry, store))
-            .or(tags_filter(Arc::clone(&peer)))
-            .or(tree_filter(peer)),
->>>>>>> da45c6e5
     )
 }
 
@@ -47,7 +36,6 @@
 where
     R: registry::Client + 'static,
 {
-<<<<<<< HEAD
     blob_filter(ctx.clone())
         .or(branches_filter(ctx.clone()))
         .or(commit_filter(ctx.clone()))
@@ -56,16 +44,6 @@
         .or(revisions_filter(ctx.clone()))
         .or(tags_filter(ctx.clone()))
         .or(tree_filter(ctx))
-=======
-    blob_filter(Arc::clone(&peer), Arc::clone(&registry), Arc::clone(&store))
-        .or(branches_filter(Arc::clone(&peer)))
-        .or(commit_filter(Arc::clone(&peer)))
-        .or(commits_filter(Arc::clone(&peer)))
-        .or(local_state_filter())
-        .or(revisions_filter(Arc::clone(&peer), registry, store))
-        .or(tags_filter(Arc::clone(&peer)))
-        .or(tree_filter(peer))
->>>>>>> da45c6e5
 }
 
 /// `GET /blob/<project_id>?revision=<revision>&path=<path>`
@@ -215,24 +193,15 @@
 
 /// `GET /revisions/<project_id>`
 fn revisions_filter<R>(
-<<<<<<< HEAD
     ctx: http::Ctx<R>,
-=======
-    peer: Arc<Mutex<coco::PeerApi>>,
-    registry: http::Shared<R>,
-    store: http::Shared<kv::Store>,
->>>>>>> da45c6e5
 ) -> impl Filter<Extract = impl Reply, Error = Rejection> + Clone
 where
     R: registry::Client + 'static,
 {
     path("revisions")
         .and(warp::get())
-<<<<<<< HEAD
-        .and(super::with_context(ctx))
-=======
-        .and(http::with_peer(Arc::clone(&peer)))
->>>>>>> da45c6e5
+        .and(super::with_context(ctx.clone()))
+        .and(http::with_owner_guard(ctx))
         .and(document::param::<String>(
             "project_id",
             "ID of the project the blob is part of",
@@ -252,7 +221,6 @@
             )
             .description("List of branches and tags"),
         ))
-        .and(http::with_owner_guard(peer, registry, store))
         .and_then(handler::revisions)
 }
 
@@ -315,12 +283,6 @@
 
 /// Source handlers for conversion between core domain and http request fullfilment.
 mod handler {
-<<<<<<< HEAD
-=======
-    use std::sync::Arc;
-
-    use tokio::sync::Mutex;
->>>>>>> da45c6e5
     use warp::path::Tail;
     use warp::{reply, Rejection, Reply};
 
@@ -351,39 +313,22 @@
         let session = session::current(&ctx.peer_api, &ctx.registry, &ctx.store).await?;
 
         let urn = project_urn.parse().map_err(Error::from)?;
-<<<<<<< HEAD
         let project = ctx.peer_api.get_project(&urn)?;
-        let default_branch = project.default_branch();
-=======
-        let project = coco::get_project(&*api, &urn)?;
 
         let default_branch = match peer_id {
-            Some(peer_id) if peer_id != *api.peer_id() => {
+            Some(peer_id) if peer_id != ctx.peer_api.peer_id() => {
                 git::Branch::remote(project.default_branch(), &peer_id.to_string())
             },
             Some(_) | None => git::Branch::local(project.default_branch()),
         };
 
->>>>>>> da45c6e5
         let theme = if let Some(true) = highlight {
             Some(&session.settings.appearance.theme)
         } else {
             None
         };
-<<<<<<< HEAD
         let blob = ctx.peer_api.with_browser(&urn, |mut browser| {
-            coco::blob(
-                &mut browser,
-                peer_id.as_ref(),
-                default_branch,
-                revision,
-                &path,
-                theme,
-            )
-=======
-        let blob = coco::with_browser(&*api, &urn, |mut browser| {
             coco::blob(&mut browser, default_branch, revision, &path, theme)
->>>>>>> da45c6e5
         })?;
 
         Ok(reply::json(&blob))
@@ -399,15 +344,9 @@
     {
         let ctx = ctx.read().await;
         let urn = project_urn.parse().map_err(Error::from)?;
-<<<<<<< HEAD
-        let branches = ctx
-            .peer_api
-            .with_browser(&urn, |browser| coco::branches(browser))?;
-=======
-        let branches = coco::with_browser(&peer, &urn, |browser| {
+        let branches = ctx.peer_api.with_browser(&urn, |browser| {
             coco::branches(browser, Some(BranchType::Local))
         })?;
->>>>>>> da45c6e5
 
         Ok(reply::json(&branches))
     }
@@ -434,8 +373,7 @@
     pub async fn commits<R>(
         ctx: http::Ctx<R>,
         project_urn: String,
-<<<<<<< HEAD
-        super::CommitsQuery { peer_id, branch }: super::CommitsQuery,
+        query: super::CommitsQuery,
     ) -> Result<impl Reply, Rejection>
     where
         R: Send + Sync,
@@ -443,15 +381,7 @@
         let ctx = ctx.read().await;
         let urn = project_urn.parse().map_err(Error::from)?;
         let commits = ctx.peer_api.with_browser(&urn, |mut browser| {
-            coco::commits(&mut browser, peer_id.as_ref(), &branch)
-=======
-        query: super::CommitsQuery,
-    ) -> Result<impl Reply, Rejection> {
-        let api = api.lock().await;
-        let urn = project_urn.parse().map_err(Error::from)?;
-        let commits = coco::with_browser(&api, &urn, |mut browser| {
             coco::commits(&mut browser, query.into())
->>>>>>> da45c6e5
         })?;
 
         Ok(reply::json(&commits))
@@ -467,24 +397,15 @@
     /// Fetch the list [`coco::Branch`] and [`coco::Tag`].
     pub async fn revisions<R>(
         ctx: http::Ctx<R>,
+        owner: coco::User,
         project_urn: String,
-<<<<<<< HEAD
     ) -> Result<impl Reply, Rejection>
     where
         R: Send + Sync,
     {
         let ctx = ctx.read().await;
         let urn = project_urn.parse().map_err(Error::from)?;
-        let (branches, tags) = ctx.peer_api.with_browser(&urn, |browser| {
-            Ok((coco::branches(browser)?, coco::tags(browser)?))
-        })?;
-=======
-        owner: coco::User,
-    ) -> Result<impl Reply, Rejection> {
-        let urn = project_urn.parse().map_err(Error::from)?;
-        let peer = &*peer.lock().await;
-        let revisions: Vec<_> = coco::revisions(peer, &owner, &urn)?.into();
->>>>>>> da45c6e5
+        let revisions: Vec<_> = ctx.peer_api.revisions(&owner, &urn)?.into();
 
         Ok(reply::json(&revisions))
     }
@@ -512,7 +433,6 @@
             peer_id,
             revision,
         }: super::TreeQuery,
-<<<<<<< HEAD
     ) -> Result<impl Reply, Rejection>
     where
         R: Send + Sync,
@@ -521,38 +441,14 @@
 
         let urn = project_urn.parse().map_err(Error::from)?;
         let project = ctx.peer_api.get_project(&urn)?;
-        let default_branch = project.default_branch();
-        let tree = ctx.peer_api.with_browser(&urn, |mut browser| {
-            coco::tree(
-                &mut browser,
-                peer_id.as_ref(),
-                default_branch,
-                revision,
-                prefix,
-            )
-=======
-    ) -> Result<impl Reply, Rejection> {
-        log::debug!(
-            "tree.query.prefix={:?}, tree.query.peer_id={:?}, tree.query.revision={:?}",
-            prefix,
-            peer_id,
-            revision
-        );
-        let api = api.lock().await;
-        let urn = project_urn.parse().map_err(Error::from)?;
-        let project = coco::get_project(&api, &urn)?;
-
         let default_branch = match peer_id {
-            Some(peer_id) if peer_id != *api.peer_id() => {
+            Some(peer_id) if peer_id != ctx.peer_api.peer_id() => {
                 git::Branch::remote(project.default_branch(), &peer_id.to_string())
             },
             Some(_) | None => git::Branch::local(project.default_branch()),
         };
-
-        log::debug!("tree.default_branch={:?}", default_branch);
-        let tree = coco::with_browser(&api, &urn, |mut browser| {
+        let tree = ctx.peer_api.with_browser(&urn, |mut browser| {
             coco::tree(&mut browser, default_branch, revision, prefix)
->>>>>>> da45c6e5
         })?;
 
         Ok(reply::json(&tree))
@@ -919,22 +815,14 @@
     use warp::http::StatusCode;
     use warp::test::request;
 
-<<<<<<< HEAD
-    use crate::avatar;
-=======
     use librad::keys::SecretKey;
     use radicle_surf::vcs::git::{self, git2};
 
->>>>>>> da45c6e5
     use crate::coco;
     use crate::error;
     use crate::http;
     use crate::identity;
-<<<<<<< HEAD
-=======
-    use crate::registry;
     use crate::session;
->>>>>>> da45c6e5
 
     #[tokio::test]
     async fn blob() -> Result<(), error::Error> {
@@ -962,12 +850,7 @@
         };
         let default_branch = git::Branch::local(platinum_project.default_branch());
         let path = "text/arrows.txt";
-<<<<<<< HEAD
-        let peer_id = ctx.peer_api.peer_id().clone();
         let want = ctx.peer_api.with_browser(&urn, |mut browser| {
-=======
-        let want = coco::with_browser(&*peer.lock().await, &urn, |mut browser| {
->>>>>>> da45c6e5
             coco::blob(
                 &mut browser,
                 default_branch.clone(),
@@ -977,14 +860,6 @@
             )
         })?;
 
-<<<<<<< HEAD
-=======
-        let api = super::filters(
-            Arc::clone(&peer),
-            Arc::new(RwLock::new(registry)),
-            Arc::new(RwLock::new(store)),
-        );
-
         let query = super::BlobQuery {
             path: path.to_string(),
             peer_id: None,
@@ -994,7 +869,6 @@
 
         let path = format!("/blob/{}?{}", urn, serde_qs::to_string(&query).unwrap());
 
->>>>>>> da45c6e5
         // Get ASCII blob.
         let res = request().method("GET").path(&path).reply(&api).await;
 
@@ -1038,31 +912,8 @@
 
         // Get binary blob.
         let path = "bin/ls";
-<<<<<<< HEAD
-        let res = request()
-            .method("GET")
-            .path(&format!(
-                "/blob/{}?revision={}&path={}",
-                urn.to_string(),
-                revision,
-                path
-            ))
-            .reply(&api)
-            .await;
-
         let want = ctx.peer_api.with_browser(&urn, |browser| {
-            coco::blob(
-                browser,
-                None,
-                default_branch,
-                Some(revision.to_string()),
-                path,
-                None,
-            )
-=======
-        let want = coco::with_browser(&*peer.lock().await, &urn, |browser| {
             coco::blob(browser, default_branch, Some(revision.clone()), path, None)
->>>>>>> da45c6e5
         })?;
 
         let query = super::BlobQuery {
@@ -1112,70 +963,6 @@
     #[tokio::test]
     async fn blob_dev_branch() -> Result<(), error::Error> {
         let tmp_dir = tempfile::tempdir()?;
-        let key = SecretKey::new();
-        let registry = {
-            let (client, _) = radicle_registry_client::Client::new_emulator();
-            registry::Registry::new(client)
-        };
-        let store = kv::Store::new(kv::Config::new(tmp_dir.path().join("store")))?;
-        let config = coco::config::default(key.clone(), tmp_dir)?;
-        let peer = Arc::new(Mutex::new(coco::create_peer_api(config).await?));
-        let owner = coco::init_user(&*peer.lock().await, key.clone(), "cloudhead")?;
-        let owner = coco::verify_user(owner)?;
-        let platinum_project = coco::control::replicate_platinum(
-            &*peer.lock().await,
-            key,
-            &owner,
-            "git-platinum",
-            "fixture data",
-            "master",
-        )?;
-        let urn = platinum_project.urn();
-
-        let revision = coco::Revision::Branch {
-            name: "dev".to_string(),
-            peer_id: None,
-        };
-        let default_branch = git::Branch::local(platinum_project.default_branch());
-        let path = "here-we-are-on-a-dev-branch.lol";
-        let want = coco::with_browser(&*peer.lock().await, &urn, |mut browser| {
-            coco::blob(
-                &mut browser,
-                default_branch.clone(),
-                Some(revision.clone()),
-                path,
-                None,
-            )
-        })?;
-
-        let api = super::filters(
-            Arc::clone(&peer),
-            Arc::new(RwLock::new(registry)),
-            Arc::new(RwLock::new(store)),
-        );
-
-        let query = super::BlobQuery {
-            path: path.to_string(),
-            peer_id: None,
-            revision: Some(revision),
-            highlight: Some(false),
-        };
-
-        let path = format!("/blob/{}?{}", urn, serde_qs::to_string(&query).unwrap());
-
-        // Get ASCII blob.
-        let res = request().method("GET").path(&path).reply(&api).await;
-
-        http::test::assert_response(&res, StatusCode::OK, |have| {
-            assert_eq!(have, json!(want));
-        });
-
-        Ok(())
-    }
-
-    #[tokio::test]
-    async fn branches() -> Result<(), error::Error> {
-        let tmp_dir = tempfile::tempdir()?;
         let ctx = http::Context::tmp(&tmp_dir).await?;
         let api = super::filters(ctx.clone());
 
@@ -1193,13 +980,64 @@
         )?;
         let urn = platinum_project.urn();
 
-<<<<<<< HEAD
+        let revision = coco::Revision::Branch {
+            name: "dev".to_string(),
+            peer_id: None,
+        };
+        let default_branch = git::Branch::local(platinum_project.default_branch());
+        let path = "here-we-are-on-a-dev-branch.lol";
+        let want = ctx.peer_api.with_browser(&urn, |mut browser| {
+            coco::blob(
+                &mut browser,
+                default_branch.clone(),
+                Some(revision.clone()),
+                path,
+                None,
+            )
+        })?;
+
+        let query = super::BlobQuery {
+            path: path.to_string(),
+            peer_id: None,
+            revision: Some(revision),
+            highlight: Some(false),
+        };
+
+        let path = format!("/blob/{}?{}", urn, serde_qs::to_string(&query).unwrap());
+
+        // Get ASCII blob.
+        let res = request().method("GET").path(&path).reply(&api).await;
+
+        http::test::assert_response(&res, StatusCode::OK, |have| {
+            assert_eq!(have, json!(want));
+        });
+
+        Ok(())
+    }
+
+    #[tokio::test]
+    async fn branches() -> Result<(), error::Error> {
+        let tmp_dir = tempfile::tempdir()?;
+        let ctx = http::Context::tmp(&tmp_dir).await?;
+        let api = super::filters(ctx.clone());
+
+        let ctx = ctx.read().await;
+        let key = ctx.keystore.get_librad_key()?;
+        let owner = ctx.peer_api.init_user(key.clone(), "cloudhead")?;
+        let owner = coco::verify_user(owner)?;
+        let platinum_project = coco::control::replicate_platinum(
+            &ctx.peer_api,
+            key,
+            &owner,
+            "git-platinum",
+            "fixture data",
+            "master",
+        )?;
+        let urn = platinum_project.urn();
+
         let want = ctx
             .peer_api
-            .with_browser(&urn, |browser| coco::branches(browser))?;
-=======
-        let want = coco::with_browser(&peer, &urn, |browser| coco::branches(browser, None))?;
->>>>>>> da45c6e5
+            .with_browser(&urn, |browser| coco::branches(browser, None))?;
 
         let res = request()
             .method("GET")
@@ -1293,14 +1131,8 @@
 
         let branch = git::Branch::local("master");
         let head = "223aaf87d6ea62eef0014857640fd7c8dd0f80b5";
-<<<<<<< HEAD
-        let peer_id = &ctx.peer_api.peer_id().clone();
         let (want, head_commit) = ctx.peer_api.with_browser(&urn, |mut browser| {
-            let want = coco::commits(&mut browser, Some(peer_id), branch)?;
-=======
-        let (want, head_commit) = coco::with_browser(&peer, &urn, |mut browser| {
             let want = coco::commits(&mut browser, branch.clone())?;
->>>>>>> da45c6e5
             let head_commit = coco::commit_header(&mut browser, head)?;
             Ok((want, head_commit))
         })?;
@@ -1359,34 +1191,22 @@
     #[tokio::test]
     async fn revisions() -> Result<(), error::Error> {
         let tmp_dir = tempfile::tempdir()?;
-<<<<<<< HEAD
         let ctx = http::Context::tmp(&tmp_dir).await?;
         let api = super::filters(ctx.clone());
 
         let ctx = ctx.read().await;
         let key = ctx.keystore.get_librad_key()?;
-        let owner = ctx.peer_api.init_user(key.clone(), "cloudhead")?;
-=======
-        let key = SecretKey::new();
-        let registry = {
-            let (client, _) = radicle_registry_client::Client::new_emulator();
-            registry::Registry::new(client)
-        };
-        let store = kv::Store::new(kv::Config::new(tmp_dir.path().join("store")))?;
-        let config = coco::config::default(key.clone(), tmp_dir)?;
-        let peer = coco::create_peer_api(config).await?;
-        let peer_id = peer.peer_id().clone();
-
-        let fintohaps = coco::init_user(&peer, key.clone(), "fintohaps")?;
+        let peer_id = ctx.peer_api.peer_id();
+
+        let fintohaps = ctx.peer_api.init_user(key.clone(), "fintohaps")?;
         let remote = librad::peer::PeerId::from(SecretKey::new());
 
-        let id = identity::create(&peer, key.clone(), "cloudhead")?;
-
-        let owner = coco::get_user(&peer, &id.clone().urn)?;
->>>>>>> da45c6e5
+        let id = identity::create(&ctx.peer_api, key.clone(), "cloudhead")?;
+
+        let owner = ctx.peer_api.get_user(&id.clone().urn)?;
         let owner = coco::verify_user(owner)?;
 
-        session::set_identity(&store, id)?;
+        session::set_identity(&ctx.store, id)?;
 
         let platinum_project = coco::control::replicate_platinum(
             &ctx.peer_api,
@@ -1398,51 +1218,6 @@
         )?;
         let urn = platinum_project.urn();
 
-<<<<<<< HEAD
-        let want = {
-            let (branches, tags) = ctx.peer_api.with_browser(&urn, |browser| {
-                Ok((coco::branches(browser)?, coco::tags(browser)?))
-            })?;
-
-            [
-                (
-                    "cloudhead",
-                    "rad:git:hwd1yre85ddm5ruz4kgqppdtdgqgqr4wjy3fmskgebhpzwcxshei7d4ouwe",
-                ),
-                (
-                    "rudolfs",
-                    "rad:git:hwd1yrereyss6pihzu3f3k4783boykpwr1uzdn3cwugmmxwrpsay5ycyuro",
-                ),
-                (
-                    "xla",
-                    "rad:git:hwd1yreyu554sa1zgx4fxciwju1pk77uka84nrz5fu64at9zxuc8f698xmc",
-                ),
-            ]
-            .iter()
-            .map(|(fake_handle, fake_peer_urn)| super::Revision {
-                branches: branches.clone(),
-                tags: tags.clone(),
-                identity: identity::Identity {
-                    // TODO(finto): Get the right URN
-                    id: fake_peer_urn
-                        .parse()
-                        .expect("failed to parse hardcoded URN"),
-                    metadata: identity::Metadata {
-                        handle: (*fake_handle).to_string(),
-                    },
-                    avatar_fallback: avatar::Avatar::from(fake_handle, avatar::Usage::Identity),
-                    registered: None,
-                    shareable_entity_identifier: identity::SharedIdentifier {
-                        handle: (*fake_handle).to_string(),
-                        urn: fake_peer_urn
-                            .parse()
-                            .expect("failed to parse hardcoded URN"),
-                    },
-                },
-            })
-            .collect::<Vec<super::Revision>>()
-        };
-=======
         // TODO(finto): We're faking a lot of the networking interaction here.
         // Create git references of the form and track the peer.
         //   refs/namespaces/<platinum_project.id>/remotes/<fake_peer_id>/refs/heads
@@ -1450,8 +1225,8 @@
         //   refs/namespaces/<platinum_project.id>/remotes/<fake_peer_id>/rad/self <- points
         //   to fintohaps
         {
-            let platinum =
-                git2::Repository::open(peer.paths().git_dir()).expect("failed to open monorepo");
+            let platinum = git2::Repository::open(ctx.peer_api.paths().git_dir())
+                .expect("failed to open monorepo");
             let prefix = format!("refs/namespaces/{}/refs/remotes/{}", urn.id, remote);
 
             let target = platinum
@@ -1495,11 +1270,8 @@
                 .reference(&format!("{}/rad/refs", prefix), target, false, "rad/refs")
                 .expect("failed to create rad/id");
 
-            peer.storage()
-                .track(&urn, &remote)
-                .expect("failed to track peer");
+            ctx.peer_api.track(&urn, &remote)?;
         }
->>>>>>> da45c6e5
 
         let res = request()
             .method("GET")
@@ -1604,43 +1376,16 @@
         };
         let prefix = "src";
 
-<<<<<<< HEAD
-        let default_branch = platinum_project.default_branch();
-        let peer_id = ctx.peer_api.peer_id();
+        let default_branch = git::Branch::local(platinum_project.default_branch());
         let want = ctx.peer_api.with_browser(&urn, |mut browser| {
             coco::tree(
                 &mut browser,
-                Some(&peer_id),
-=======
-        let default_branch = git::Branch::local(platinum_project.default_branch());
-        let want = coco::with_browser(&peer, &urn, |mut browser| {
-            coco::tree(
-                &mut browser,
->>>>>>> da45c6e5
                 default_branch,
                 Some(revision.clone()),
                 Some(prefix.to_string()),
             )
         })?;
 
-<<<<<<< HEAD
-        let res = request()
-            .method("GET")
-            .path(&format!(
-                "/tree/{}?revision={}&prefix={}",
-                urn.to_string(),
-                revision,
-                prefix
-            ))
-            .reply(&api)
-            .await;
-=======
-        let api = super::filters(
-            Arc::new(Mutex::new(peer)),
-            Arc::new(RwLock::new(registry)),
-            Arc::new(RwLock::new(store)),
-        );
-
         let query = super::TreeQuery {
             prefix: Some(prefix.to_string()),
             peer_id: None,
@@ -1649,7 +1394,6 @@
 
         let path = format!("/tree/{}?{}", urn, serde_qs::to_string(&query).unwrap());
         let res = request().method("GET").path(&path).reply(&api).await;
->>>>>>> da45c6e5
 
         http::test::assert_response(&res, StatusCode::OK, |have| {
             assert_eq!(have, json!(want));
@@ -1695,20 +1439,19 @@
             .add(b'[')
             .add(b']')
             .add(b'=');
+
         pretty_env_logger::init();
+
         let tmp_dir = tempfile::tempdir()?;
-        let key = SecretKey::new();
-        let registry = {
-            let (client, _) = radicle_registry_client::Client::new_emulator();
-            registry::Registry::new(client)
-        };
-        let store = kv::Store::new(kv::Config::new(tmp_dir.path().join("store")))?;
-        let config = coco::config::default(key.clone(), tmp_dir)?;
-        let peer = coco::create_peer_api(config).await?;
-        let owner = coco::init_user(&peer, key.clone(), "cloudhead")?;
+        let ctx = http::Context::tmp(&tmp_dir).await?;
+        let api = super::filters(ctx.clone());
+
+        let ctx = ctx.read().await;
+        let key = ctx.keystore.get_librad_key()?;
+        let owner = ctx.peer_api.init_user(key.clone(), "cloudhead")?;
         let owner = coco::verify_user(owner)?;
         let platinum_project = coco::control::replicate_platinum(
-            &peer,
+            &ctx.peer_api,
             key,
             &owner,
             "git-platinum",
@@ -1723,15 +1466,9 @@
         };
 
         let default_branch = git::Branch::local(platinum_project.default_branch());
-        let want = coco::with_browser(&peer, &urn, |mut browser| {
+        let want = ctx.peer_api.with_browser(&urn, |mut browser| {
             coco::tree(&mut browser, default_branch, Some(revision.clone()), None)
         })?;
-
-        let api = super::filters(
-            Arc::new(Mutex::new(peer)),
-            Arc::new(RwLock::new(registry)),
-            Arc::new(RwLock::new(store)),
-        );
 
         let query = super::TreeQuery {
             prefix: None,
