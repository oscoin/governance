--- conflicted
+++ resolved
@@ -9,29 +9,11 @@
 pub mod config;
 pub mod control;
 mod peer;
-<<<<<<< HEAD
-pub use peer::{
-    create_peer_api, default_owner, get_project, get_user, init_owner, init_project, init_user,
-    list_projects, list_users, set_default_owner, verify_user, with_browser, PeerApi, User,
-};
-=======
-pub use peer::{verify_user, Api, User, UserRevisions};
->>>>>>> 8e9af6f7
+pub use peer::{verify_user, Api, User};
 
 mod source;
 pub use source::{
-<<<<<<< HEAD
     blob, branches, commit, commit_header, commits, into_branch_type, local_state, revisions, tags,
     tree, Blob, BlobContent, Branch, Commit, CommitHeader, Info, ObjectType, Person, Revision,
     Revisions, Tag, Tree, TreeEntry,
-};
-
-pub mod config;
-
-/// Moule that captures fixture setup.
-pub mod control;
-=======
-    blob, branches, commit, commit_header, commits, local_state, tags, tree, Blob, BlobContent,
-    Branch, Commit, CommitHeader, Info, ObjectType, Person, Revision, Tag, Tree, TreeEntry,
-};
->>>>>>> 8e9af6f7
+};