--- conflicted
+++ resolved
@@ -1,12 +1,8 @@
 <script>
   import validatejs from "validate.js";
 
-<<<<<<< HEAD
-  import { create, identity } from "../../src/identity.ts";
-=======
   import { create, store } from "../../src/identity.ts";
   import * as remote from "../../src/remote.ts";
->>>>>>> 7fe30e16
 
   import { Button, Input, Text, Title } from "../../DesignSystem/Primitive";
 
@@ -79,15 +75,9 @@
 
   $: validate(handle, displayName, avatarUrl);
 
-<<<<<<< HEAD
-  $: if ($identity.status === "SUCCESS") {
-    onSuccess();
-  } else if ($identity.status === "SUCCESS") {
-=======
   $: if ($store.status === remote.Status.Success) {
     onSuccess();
   } else if ($store.status === remote.Status.Error) {
->>>>>>> 7fe30e16
     onError();
   }
 </script>
@@ -142,11 +132,7 @@
       </Button>
       <Button
         dataCy="create-id-button"
-<<<<<<< HEAD
-        disabled={!handle || validations || $identity.status === 'LOADING'}
-=======
         disabled={!handle || validations || $store.status === remote.Status.Loading}
->>>>>>> 7fe30e16
         size="big"
         on:click={() => {
           beginValidation = true;
