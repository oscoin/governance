import WalletConnect from "@walletconnect/client";
import * as svelteStore from "svelte/store";
import * as ethers from "ethers";
import * as ethersBytes from "@ethersproject/bytes";
import {
  Deferrable,
  defineReadOnly,
  resolveProperties,
} from "@ethersproject/properties";
import type {
  Provider,
  TransactionRequest,
  TransactionResponse,
} from "@ethersproject/abstract-provider";

import * as contract from "../src/funding/contract";
import * as error from "../src/error";
import * as ethereum from "../src/ethereum";
import * as modal from "../src/modal";
import * as path from "../src/path";

export enum Status {
  Connected = "CONNECTED",
  Connecting = "CONNECTING",
  NotConnected = "NOT_CONNECTED",
}

export type State =
  | { status: Status.NotConnected; error?: globalThis.Error }
  | { status: Status.Connecting }
  | { status: Status.Connected; connected: Connected };

export interface Connected {
  account: Account;
  network: ethereum.Network;
}

export interface Account {
  address: string;
  balance: string;
}

export interface Wallet extends svelteStore.Readable<State> {
  connect(): Promise<void>;
  disconnect(): Promise<void>;
  provider: ethers.providers.Provider;
  signer: ethers.Signer;
  account(): Account | undefined;
}

function getProvider(
  environment: ethereum.Environment
): ethers.providers.Provider {
  switch (environment) {
    case ethereum.Environment.Local:
      return new ethers.providers.JsonRpcProvider("http://localhost:8545");
    case ethereum.Environment.Ropsten:
      return new ethers.providers.InfuraProvider(
        "ropsten",
        "66fa0f92a54e4d8c9483ffdc6840d77b"
      );
  }
}

const qrCodeModal = {
  open: (uri: string, _cb: unknown, _opts?: unknown) => {
    uriStore.set(uri);
    modal.toggle(path.walletQRCode());
  },
  close: async () => {
    // N.B: this is actually called when the connection is established,
    // not when the modal is closed per se.
    modal.hide();
  },
};

function newWalletConnect(): WalletConnect {
  return new WalletConnect({
    bridge: "https://bridge.walletconnect.org",
    qrcodeModal: qrCodeModal,
  });
}

<<<<<<< HEAD
export function build(
  environment: ethereum.Environment,
  provider: ethers.providers.Provider
): Wallet {
  const stateStore = svelteStore.writable<State>({
    status: Status.NotConnected,
  });

  let walletConnect = newWalletConnect();
  const signer = new WalletConnectSigner(
    walletConnect,
    provider,
    environment,
    disconnect
  );
=======
  const signer = new WalletConnectSigner(walletConnect, provider, disconnect);
>>>>>>> 1747a8e1
  const daiTokenContract = contract.daiToken(signer);

  // window.ethereumDebug = new EthereumDebug(provider);

  // Connect to a wallet using walletconnect
  async function connect() {
    if (svelteStore.get(stateStore).status !== Status.NotConnected) {
      throw new Error("A wallet is already connected");
    }

    try {
      await walletConnect.connect();
    } catch (e) {
      stateStore.set({ status: Status.NotConnected, error: e });
      error.show({
        code: error.Code.WalletConnectionFailure,
        message: `Failed to connect wallet: ${e
          .toString()
          .replace("Error: ", "")}`,
      });
    }
    await initialize();
  }

  async function disconnect() {
<<<<<<< HEAD
    try {
      stateStore.set({ status: Status.NotConnected });
      await walletConnect.killSession();
      // We need to reinitialize `WalletConnect` until this issue is fixed:
      // https://github.com/WalletConnect/walletconnect-monorepo/pull/370
      walletConnect = newWalletConnect();
      signer.walletConnect = walletConnect;
    } catch {
      // When the user disconnects wallet-side, calling `killSession` app-side trows an error
      // because the wallet has already closed its socket. Therefore, we simply ignore it.
    }
=======
    await walletConnect.killSession().catch(() => {
      // When the user disconnects wallet-side, calling `killSession`
      // app-side trows an error because the wallet has already closed
      // its socket. Therefore, we simply ignore it.
    });

    stateStore.set({ status: Status.NotConnected });
    // We need to reinitialize `WalletConnect` until this issue is fixed:
    // https://github.com/WalletConnect/walletconnect-monorepo/pull/370
    walletConnect = new WalletConnect({
      bridge: "https://bridge.walletconnect.org",
      qrcodeModal: qrCodeModal,
    });
    signer.walletConnect = walletConnect;
>>>>>>> 1747a8e1
  }

  async function initialize() {
    stateStore.set({ status: Status.Connecting });
    loadAccountData();
  }

  // Load the data of the connected account.
  async function loadAccountData() {
    try {
      const accountAddress = await signer.getAddress();
      const preciseBalance: ethers.BigNumber = await daiTokenContract.balanceOf(
        accountAddress
      );
      const tokenDecimals = await daiTokenContract.decimals();
      const balance = ethereum.toHumans(preciseBalance, tokenDecimals);
      const chainId = walletConnect.chainId;

      const connected = {
        account: {
          address: accountAddress,
          balance: balance.toString(),
        },
        network: ethereum.networkFromChainId(chainId),
      };
      stateStore.set({ status: Status.Connected, connected });
    } catch (error) {
      stateStore.set({ status: Status.NotConnected, error });
    }
  }

  if (walletConnect.connected) {
    initialize();
  }

  // Periodically refresh the wallet data
  const REFRESH_INTERVAL_MILLIS = 3000;
  setInterval(() => {
    if (svelteStore.get(stateStore).status === Status.Connected) {
      loadAccountData();
    }
  }, REFRESH_INTERVAL_MILLIS);

  function account(): Account | undefined {
    const state = svelteStore.get(stateStore);
    if (state.status === Status.Connected) {
      return state.connected.account;
    }

    return undefined;
  }

  return {
    subscribe: stateStore.subscribe,
    connect,
    disconnect,
    provider,
    signer,
    account,
  };
}

declare global {
  interface Window {
    ethereumDebug: EthereumDebug;
  }
}

class WalletConnectSigner extends ethers.Signer {
  public walletConnect: WalletConnect;
  private _provider: ethers.providers.Provider;
<<<<<<< HEAD
  private _environment: ethereum.Environment;
=======
>>>>>>> 1747a8e1

  constructor(
    walletConnect: WalletConnect,
    provider: Provider,
<<<<<<< HEAD
    environment: ethereum.Environment,
=======
>>>>>>> 1747a8e1
    onDisconnect: () => void
  ) {
    super();
    defineReadOnly(this, "provider", provider);
    this._provider = provider;
    this._environment = environment;
    this.walletConnect = walletConnect;
    this.walletConnect.on("disconnect", onDisconnect);
  }

  async getAddress(): Promise<string> {
    const accountAddress = this.walletConnect.accounts[0];
    if (!accountAddress) {
      throw new Error(
        "The connected wallet has no accounts or there is a connection problem"
      );
    }
    return accountAddress;
  }

  async signMessage(_message: ethers.Bytes | string): Promise<string> {
    throw new Error("not implemented");
  }

  async sendTransaction(
    transaction: Deferrable<TransactionRequest>
  ): Promise<TransactionResponse> {
    if (this._environment === ethereum.Environment.Local) {
      return super.sendTransaction(transaction);
    }

    const tx = await resolveProperties(transaction);
    const from = tx.from || (await this.getAddress());

    const txHash = await this.walletConnect.sendTransaction({
      from,
      to: tx.to,
      value: BigNumberToPrimitive(tx.value),
      data: bytesLikeToString(tx.data),
    });

    return {
      from,
      value: ethers.BigNumber.from(tx.value || 0),
      get chainId(): number {
        throw new Error("this should never be called");
      },
      get nonce(): number {
        throw new Error("this should never be called");
      },
      get gasLimit(): ethers.BigNumber {
        throw new Error("this should never be called");
      },
      get gasPrice(): ethers.BigNumber {
        throw new Error("this should never be called");
      },
      data: bytesLikeToString(tx.data) || "",
      hash: txHash,
      confirmations: 1,
      wait: () => {
        throw new Error("this should never be called");
      },
    };
  }

  async signTransaction(
    transaction: Deferrable<TransactionRequest>
  ): Promise<string> {
    const tx = await resolveProperties(transaction);
    const from = tx.from || (await this.getAddress());
    const nonce = await this._provider.getTransactionCount(from);

    const signedTx = await this.walletConnect.signTransaction({
      from,
      to: tx.to,
      value: BigNumberToPrimitive(tx.value || 0),
      gasLimit: BigNumberToPrimitive(tx.gasLimit || 200 * 1000),
      gasPrice: BigNumberToPrimitive(tx.gasPrice || 0),
      nonce,
      data: bytesLikeToString(tx.data),
    });
    return signedTx;
  }

  connect(_provider: Provider): ethers.Signer {
<<<<<<< HEAD
    throw new Error("WalletConnectSigner should never be called");
=======
    throw new Error("WalletConnectSigner.connect should never be called");
>>>>>>> 1747a8e1
  }
}

function BigNumberToPrimitive(
  bn: ethers.BigNumberish | undefined
): string | undefined {
  if (bn === undefined) {
    return undefined;
  } else {
    return ethers.BigNumber.from(bn).toString();
  }
}

function bytesLikeToString(
  bytes: ethersBytes.BytesLike | undefined
): string | undefined {
  if (bytes === undefined) {
    return undefined;
  } else {
    return ethersBytes.hexlify(bytes);
  }
}

class EthereumDebug {
  private provider: ethers.providers.JsonRpcProvider;

  constructor(provider: ethers.providers.JsonRpcProvider) {
    this.provider = provider;
  }
  async mineBlocks(blocks = 1) {
    while (blocks) {
      blocks -= 1;
      await this.provider.send("evm_mine", []);
    }
  }

  async setBlockTime(seconds = 5) {
    await this.provider.send("evm_setTime", [seconds]);
  }

  async increaseTime(seconds = 5) {
    await this.provider.send("evm_increaseTime", [seconds]);
  }
}

// URI store for the URI used to build the connecting QRCode.
export const uriStore = svelteStore.writable<string | undefined>(undefined);

export function formattedBalance(balance: number): string {
  return balance.toLocaleString("us-US");
}

export let wallet: Wallet;

ethereum.selectedEnvironment.subscribe((environment: ethereum.Environment) => {
  const provider = getProvider(environment);
  wallet = build(environment, provider);

  if (provider instanceof ethers.providers.JsonRpcProvider) {
    window.ethereumDebug = new EthereumDebug(provider);
  }
});<|MERGE_RESOLUTION|>--- conflicted
+++ resolved
@@ -81,7 +81,6 @@
   });
 }
 
-<<<<<<< HEAD
 export function build(
   environment: ethereum.Environment,
   provider: ethers.providers.Provider
@@ -97,9 +96,6 @@
     environment,
     disconnect
   );
-=======
-  const signer = new WalletConnectSigner(walletConnect, provider, disconnect);
->>>>>>> 1747a8e1
   const daiTokenContract = contract.daiToken(signer);
 
   // window.ethereumDebug = new EthereumDebug(provider);
@@ -125,19 +121,6 @@
   }
 
   async function disconnect() {
-<<<<<<< HEAD
-    try {
-      stateStore.set({ status: Status.NotConnected });
-      await walletConnect.killSession();
-      // We need to reinitialize `WalletConnect` until this issue is fixed:
-      // https://github.com/WalletConnect/walletconnect-monorepo/pull/370
-      walletConnect = newWalletConnect();
-      signer.walletConnect = walletConnect;
-    } catch {
-      // When the user disconnects wallet-side, calling `killSession` app-side trows an error
-      // because the wallet has already closed its socket. Therefore, we simply ignore it.
-    }
-=======
     await walletConnect.killSession().catch(() => {
       // When the user disconnects wallet-side, calling `killSession`
       // app-side trows an error because the wallet has already closed
@@ -152,7 +135,6 @@
       qrcodeModal: qrCodeModal,
     });
     signer.walletConnect = walletConnect;
->>>>>>> 1747a8e1
   }
 
   async function initialize() {
@@ -224,18 +206,12 @@
 class WalletConnectSigner extends ethers.Signer {
   public walletConnect: WalletConnect;
   private _provider: ethers.providers.Provider;
-<<<<<<< HEAD
   private _environment: ethereum.Environment;
-=======
->>>>>>> 1747a8e1
 
   constructor(
     walletConnect: WalletConnect,
     provider: Provider,
-<<<<<<< HEAD
     environment: ethereum.Environment,
-=======
->>>>>>> 1747a8e1
     onDisconnect: () => void
   ) {
     super();
@@ -321,11 +297,7 @@
   }
 
   connect(_provider: Provider): ethers.Signer {
-<<<<<<< HEAD
-    throw new Error("WalletConnectSigner should never be called");
-=======
     throw new Error("WalletConnectSigner.connect should never be called");
->>>>>>> 1747a8e1
   }
 }
 
