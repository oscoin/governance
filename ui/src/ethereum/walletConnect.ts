// Copyright © 2021 The Radicle Upstream Contributors
//
// This file is part of radicle-upstream, distributed under the GPLv3
// with Radicle Linking Exception. For full terms see the included
// LICENSE file.

// This module provides a facade for WalletConnect that makes it easier to use.

import { Mutex } from "async-mutex";
import Connector from "@walletconnect/client";
import type { ITxData, ISessionStatus } from "@walletconnect/types";
import * as svelteStore from "svelte/store";
import { isEqual } from "lodash";

import * as Error from "ui/src/error";
import * as modal from "ui/src/modal";
import ModalWalletQRCode from "ui/Modal/Wallet/QRCode.svelte";

// Data provided by a connected wallet
export interface Connection {
  accountAddress: string;
  chainId: number;
}

export interface WalletConnect {
  // Holds the connection state. This is updated whenever a wallet
  // connects or disconnects or updates its parameters.
  connection: svelteStore.Readable<Connection | undefined>;

  // Start the connection flow by showing the modal with the connection
  // data. Returns `true` if the connection has been succesfully
  // established and `false` if the user closed the modal without
  // connecting.
  connect(): Promise<boolean>;

  disconnect(): Promise<void>;

  // Sign a message with the key for `address`. `message` must be
  // hex-encoded.
  signMessage(address: string, message: string): Promise<string>;
<<<<<<< HEAD
  signTypedData(params: unknown[]): Promise<string>;
=======

  // Sign typed data for the given address as specified in
  // [EIP-712](https://eips.ethereum.org/EIPS/eip-712).
  signTypedData(address: string, typedData: unknown): Promise<string>;

>>>>>>> 30f3bdcc
  // Submit a transaction to the network via the wallet and return the
  // transaction hash. Requires user confirmation. Throws when no
  // wallet is connected.
  sendTransaction(tx: ITxData): Promise<string>;
  // Have the user sign a transaction and return the signed transaction
  // encoded as hex string. Throws when no wallet is connected.
  signTransaction(tx: ITxData): Promise<string>;
}

export function createWalletConnect(): WalletConnect {
  return new WalletConnectClient();
}

export class WalletConnectClient implements WalletConnect {
  private connector: Connector;
  // Mutex to synchronize connection and disconnection.
  private connectionMutex = new Mutex();
  private _connection = svelteStore.writable<Connection | undefined>(undefined);

  public connection: svelteStore.Readable<Connection | undefined>;

  constructor() {
    // `this.connector` is set by `reinit()`
    // eslint-disable-next-line @typescript-eslint/no-explicit-any
    this.connector = undefined as any;
    this.reinit();
    this.connection = this._connection;
    if (this.connector.connected) {
      this._connection.set({
        chainId: this.connector.chainId,
        accountAddress: this.connector.accounts[0],
      });
    }
  }

  async connect(): Promise<boolean> {
    return tryRunExclusive(this.connectionMutex, async () => {
      try {
        const sessionStatus = await this.connector.connect();
        this.setConnection(sessionStatus);
        return true;
      } catch (e) {
        this.reinit();
        if (e.message.includes("User close")) {
          return false;
        } else {
          throw e;
        }
      }
    });
  }

  async disconnect(): Promise<void> {
    return tryRunExclusive(this.connectionMutex, async () => {
      await this.connector.killSession().catch(() => {
        // When the user disconnects wallet-side, calling `killSession`
        // app-side trows an error because the wallet has already closed
        // its socket. Therefore, we simply ignore it.
      });
      this.reinit();
    });
  }

  signMessage(address: string, message: string): Promise<string> {
    return this.connector.signMessage([address, message]);
  }

<<<<<<< HEAD
  signTypedData(params: unknown[]): Promise<string> {
    return this.connector.signTypedData(params);
=======
  signTypedData(address: string, typedData: unknown): Promise<string> {
    return this.connector.signTypedData([address, JSON.stringify(typedData)]);
>>>>>>> 30f3bdcc
  }

  sendTransaction(tx: ITxData): Promise<string> {
    return this.connector.sendTransaction(tx);
  }

  signTransaction(tx: ITxData): Promise<string> {
    return this.connector.sendTransaction(tx);
  }

  // It’s not possible to re-use WalletConnect connector instances so
  // we have to create a new one after errors and disconnects
  //
  // See
  // https://github.com/WalletConnect/walletconnect-monorepo/issues/538
  // and
  // https://github.com/WalletConnect/walletconnect-monorepo/pull/370#issuecomment-776038638
  private reinit() {
    this.connector = createConnector();
    // We should remove the event listeners from the previous
    // instance but WalletConnect does not yet support this.
    //
    // https://github.com/WalletConnect/walletconnect-monorepo/issues/340
    this.connector.on("disconnect", () => {
      // WalletConnect only clears the local storage _after_ the
      // "disconnect" event is fired. If we call `reinit()`
      // immediately, the new instance will use the state in local
      // storage which is still connected.
      setTimeout(() => {
        this.reinit();
        this.setConnection(undefined);
      });
    });

    this.connector.on("session_update", (_error, { params }) => {
      this.setConnection(params[0]);
    });
  }

  private setConnection(sessionStatus: ISessionStatus | undefined) {
    let connection;
    if (sessionStatus) {
      connection = {
        chainId: sessionStatus.chainId,
        accountAddress: sessionStatus.accounts[0],
      };
    }
    const previousConnection = svelteStore.get(this._connection);
    if (!isEqual(previousConnection, connection)) {
      this._connection.set(connection);
    }
  }
}

function createConnector(): Connector {
  // This is set to true if the WalletConnect code closes the modal
  // instead of the user. This prevents calling back into WalletConnect
  // with `onClose` and aborting the connection.
  let modalClosedByWalletConnect = false;

  const connector = new Connector({
    bridge: "https://radicle.bridge.walletconnect.org",
    qrcodeModal: {
      open: (uri: string, onClose, _opts?: unknown) => {
        modal.toggle(
          ModalWalletQRCode,
          () => {
            if (!modalClosedByWalletConnect) {
              onClose();
            }
          },
          {
            uri,
          }
        );
      },
      close: () => {
        modalClosedByWalletConnect = true;
        modal.hide();
      },
    },
  });

  const clientMeta = {
    name: "Radicle Upstream",
    description: "Desktop client for Radicle",
    url: "http://radicle.xyz",
    icons: ["https://radicle.xyz/img/radicle-walletconnect-icon.png"],
  };

  // @ts-expect-error: Electron owerwrites window APIs, which means that when
  // setting `clientMeta` via the Connector params they get overwritten and
  // return `undefined`.
  connector._clientMeta = clientMeta;

  return connector;
}

// Try to run `f` with `mutex.runExclusive()`. Throws an error if
// `mutex` is locked now instead of waiting for it to be unlocked.
function tryRunExclusive<T>(mutex: Mutex, f: () => Promise<T>): Promise<T> {
  if (mutex.isLocked()) {
    throw new Error.Error({ message: "Mutex is locked" });
  } else {
    return mutex.runExclusive(f);
  }
}<|MERGE_RESOLUTION|>--- conflicted
+++ resolved
@@ -38,15 +38,11 @@
   // Sign a message with the key for `address`. `message` must be
   // hex-encoded.
   signMessage(address: string, message: string): Promise<string>;
-<<<<<<< HEAD
-  signTypedData(params: unknown[]): Promise<string>;
-=======
 
   // Sign typed data for the given address as specified in
   // [EIP-712](https://eips.ethereum.org/EIPS/eip-712).
   signTypedData(address: string, typedData: unknown): Promise<string>;
 
->>>>>>> 30f3bdcc
   // Submit a transaction to the network via the wallet and return the
   // transaction hash. Requires user confirmation. Throws when no
   // wallet is connected.
@@ -114,13 +110,8 @@
     return this.connector.signMessage([address, message]);
   }
 
-<<<<<<< HEAD
-  signTypedData(params: unknown[]): Promise<string> {
-    return this.connector.signTypedData(params);
-=======
   signTypedData(address: string, typedData: unknown): Promise<string> {
     return this.connector.signTypedData([address, JSON.stringify(typedData)]);
->>>>>>> 30f3bdcc
   }
 
   sendTransaction(tx: ITxData): Promise<string> {
