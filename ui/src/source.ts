--- conflicted
+++ resolved
@@ -227,15 +227,10 @@
           api
             .get<SourceObject>(`source/blob/${msg.projectId}`, {
               query: {
-<<<<<<< HEAD
                 peerId: msg.peerId,
                 revision: msg.revision,
                 path: msg.path,
-=======
-                revision: msg.revision,
-                path: msg.path,
                 highlight: true,
->>>>>>> a0fc5301
               },
             })
             .then(objectStore.success)
@@ -297,11 +292,7 @@
   highlight: boolean
 ): Promise<Blob> =>
   api.get<Blob>(`source/blob/${projectId}`, {
-<<<<<<< HEAD
-    query: { peerId: peerId, revision, path },
-=======
-    query: { revision, path, highlight },
->>>>>>> a0fc5301
+    query: { revision, peerId, path, highlight },
   });
 
 const findReadme = (tree: Tree): string | null => {
@@ -343,11 +334,7 @@
         const path = findReadme(object as Tree);
 
         if (path) {
-<<<<<<< HEAD
-          return blob(projectId, peerId, revision, path);
-=======
-          return blob(projectId, revision, path, false);
->>>>>>> a0fc5301
+          return blob(projectId, peerId, revision, path, false);
         }
       }
 
