--- conflicted
+++ resolved
@@ -106,14 +106,14 @@
     justify-content: center;
   }
 
-<<<<<<< HEAD
   .rounded {
     border-top-right-radius: 0.5rem;
     border-bottom-right-radius: 0.5rem !important;
     border-top-left-radius: 0.5rem;
     border-bottom-left-radius: 0.5rem;
     border: 1px solid var(--color-foreground-level-3);
-=======
+  }
+
   .entry {
     align-items: center;
     background-color: var(--color-background);
@@ -135,7 +135,6 @@
 
   .entry.selected {
     background-color: var(--color-foreground-level-2);
->>>>>>> d424e4f6
   }
 </style>
 
