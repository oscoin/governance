--- conflicted
+++ resolved
@@ -45,36 +45,10 @@
   nodeManagerPlugin.connectNodes({ nodeIds: [node1.id, node2.id] });
 };
 
-<<<<<<< HEAD
-interface createCommitOptions {
-  repositoryPath: string;
-  radHome: string;
-  subject: string;
-  passphrase: string;
-  name?: string;
-  email?: string;
-}
-
-interface createMergeRequestOptions {
-  repositoryPath: string;
-  radHome: string;
-  tag: string;
-  subject: string;
-  passphrase: string;
-  name?: string;
-  email?: string;
-}
-
-const credentialsHelper = (passphrase: string) =>
-  `'!f() { test "$1" = get && echo "password=${passphrase}"; }; f'`;
-
-export const createCommit = (options: createCommitOptions): void => {
-=======
 // Executes a shell command in the context of a node session.
 //
 // In particular, `.gitconfig` is properly set for the node.
 export const exec = (cmd: string, session: NodeSession): void => {
->>>>>>> 37416828
   cy.exec(
     `set -euo pipefail
 export PATH="$PWD/target/release:$PATH"
@@ -83,33 +57,6 @@
       env: {
         HOME: session.radHome,
         RAD_HOME: session.radHome,
-      },
-    }
-  );
-};
-
-export const createMergeRequest = (
-  options: createMergeRequestOptions
-): void => {
-  createCommit(options);
-  cy.exec(
-    `set -euo pipefail
-export PATH=$PWD/target/release:$PATH
-cd ${options.repositoryPath}
-git tag -a --message "This is an awesome feature" merge-request/${
-      options.tag
-    } HEAD
-git -c credential.helper=${credentialsHelper(
-      options.passphrase
-    )} push --tag rad`,
-    {
-      env: {
-        HOME: options.radHome,
-        RAD_HOME: options.radHome,
-        GIT_AUTHOR_NAME: options.name || "John McPipefail",
-        GIT_AUTHOR_EMAIL: options.email || "john@mcpipefail.com",
-        GIT_COMMITTER_NAME: options.name || "John McPipefail",
-        GIT_COMMITTER_EMAIL: options.email || "john@mcpipefail.com",
       },
     }
   );
