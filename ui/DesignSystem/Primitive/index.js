--- conflicted
+++ resolved
@@ -7,8 +7,4 @@
 import Line from "./Line.svelte";
 import Markdown from "./Markdown.svelte";
 
-<<<<<<< HEAD
-export { Avatar, Box, Button, Emoji, Flex, Icon, Input, Line, Markdown };
-=======
-export { Avatar, Button, Emoji, Icon, Input, Line, Markdown };
->>>>>>> a2092268
+export { Avatar, Box, Button, Emoji, Icon, Input, Line, Markdown };