use std::{convert::TryFrom, fs::remove_dir_all, io};

<<<<<<< HEAD
use coco::{keystore, seed, signer, RunConfig, SyncConfig};
=======
use coco::{control, keystore, seed, signer};
>>>>>>> e451cedb

use api::{config, context, env, http, notification, session};

/// Flags accepted by the proxy binary.
struct Args {
    /// Reset all local state, use with caution.
    reset_state: bool,
    /// Put proxy in test mode to use certain fixtures.
    test: bool,
}

#[tokio::main]
async fn main() -> Result<(), Box<dyn std::error::Error>> {
    env::set_if_unset("RUST_BACKTRACE", "full");
    env::set_if_unset("RUST_LOG", "info");
    pretty_env_logger::init();

    let mut args = pico_args::Arguments::from_env();
    let args = Args {
        reset_state: args.contains("--reset-state"),
        test: args.contains("--test"),
    };

    if args.reset_state {
        return Ok(reset_state()?);
    }

    let proxy_path = config::proxy_path()?;
    let bin_dir = config::bin_dir()?;
    coco::git_helper::setup(&proxy_path, &bin_dir)?;

    let temp_dir = tempfile::tempdir()?;
    log::debug!(
        "Temporary path being used for this run is: {:?}",
        temp_dir.path()
    );

    let paths_config = if args.test {
        std::env::set_var("RAD_HOME", temp_dir.path());
        coco::config::Paths::FromRoot(temp_dir.path().to_path_buf())
    } else {
        coco::config::Paths::default()
    };
    let paths = coco::Paths::try_from(paths_config)?;

    let store = {
        let store_path = if args.test {
            temp_dir.path().join("store")
        } else {
            let dirs = config::dirs();
            dirs.data_dir().join("store")
        };

        kv::Store::new(kv::Config::new(store_path).flush_every_ms(100))?
    };

    let pw = keystore::SecUtf8::from("radicle-upstream");
    let mut keystore = keystore::Keystorage::new(&paths, pw);
    let key = keystore.init()?;
    let signer = signer::BoxedSigner::new(signer::SomeSigner {
        signer: key.clone(),
    });

    let (peer, state) = {
        let seeds = session::settings(&store).await?.coco.seeds;
        let seeds = seed::resolve(&seeds).await.unwrap_or_else(|err| {
            log::error!("Error parsing seed list {:?}: {}", seeds, err);
            vec![]
        });
        let config =
            coco::config::configure(paths, key.clone(), *coco::config::LOCALHOST_ANY, seeds);

        coco::into_peer_state(config, signer.clone()).await?
    };

    if args.test {
        let state = state.lock().await;
        // TODO(xla): Given that we have proper ownership and user handling in coco, we should
        // evaluate how meaningful these fixtures are.
        let owner = state.init_owner(&signer, "cloudhead")?;
        coco::control::setup_fixtures(&state, &signer, &owner)?;
    }

    let subscriptions = notification::Subscriptions::default();
    let ctx = context::Ctx::from(context::Context {
        state: state.clone(),
        signer,
        store: store.clone(),
    });

    log::info!("starting coco peer");
    tokio::spawn(async move {
        peer.run(
            state,
            store,
            RunConfig {
                sync: SyncConfig {
                    on_startup: true,
                    ..SyncConfig::default()
                },
                ..RunConfig::default()
            },
        )
        .await
        .expect("peer run loop crashed");
    });

    log::info!("Starting API");
    let api = http::api(ctx, subscriptions, args.test);

    warp::serve(api).run(([127, 0, 0, 1], 8080)).await;

    Ok(())
}

fn reset_state() -> Result<(), io::Error> {
    log::info!("Resetting application state...");
    if let Err(err) = remove_dir_all(config::dirs().data_dir()) {
        if err.kind() == io::ErrorKind::NotFound {
            log::info!("already gone");
        } else {
            log::error!("{:?}", err);
            return Err(err);
        }
    };
    log::info!("done");

    log::info!("Resetting CoCo state...");
    if let Err(err) = control::reset_monorepo() {
        if err.kind() == io::ErrorKind::NotFound {
            log::info!("already gone");
        } else {
            log::error!("{:?}", err);
            return Err(err);
        }
    };
    log::info!("done");

    Ok(())
}<|MERGE_RESOLUTION|>--- conflicted
+++ resolved
@@ -1,10 +1,6 @@
 use std::{convert::TryFrom, fs::remove_dir_all, io};
 
-<<<<<<< HEAD
-use coco::{keystore, seed, signer, RunConfig, SyncConfig};
-=======
-use coco::{control, keystore, seed, signer};
->>>>>>> e451cedb
+use coco::{control, keystore, seed, signer, RunConfig, SyncConfig};
 
 use api::{config, context, env, http, notification, session};
 
@@ -85,7 +81,7 @@
         // TODO(xla): Given that we have proper ownership and user handling in coco, we should
         // evaluate how meaningful these fixtures are.
         let owner = state.init_owner(&signer, "cloudhead")?;
-        coco::control::setup_fixtures(&state, &signer, &owner)?;
+        control::setup_fixtures(&state, &signer, &owner)?;
     }
 
     let subscriptions = notification::Subscriptions::default();
