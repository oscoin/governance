--- conflicted
+++ resolved
@@ -4,6 +4,7 @@
 use serde::ser::SerializeStruct as _;
 use serde::{Deserialize, Serialize, Serializer};
 use std::sync::Arc;
+use tokio::sync::RwLock;
 use warp::document::{self, ToDocumentedType};
 use warp::{path, Filter, Rejection, Reply};
 
@@ -14,14 +15,9 @@
 use crate::registry;
 
 /// Prefixed filters..
-<<<<<<< HEAD
 pub fn routes<R: registry::Client>(
+    paths: Arc<RwLock<Paths>>,
     registry: http::Container<R>,
-=======
-pub fn routes(
-    paths: Arc<RwLock<Paths>>,
-    registry: Arc<RwLock<registry::Registry>>,
->>>>>>> fa49629b
     subscriptions: notification::Subscriptions,
 ) -> impl Filter<Extract = impl Reply, Error = Rejection> + Clone {
     path("orgs").and(
@@ -34,14 +30,9 @@
 
 /// Combination of all org routes.
 #[cfg(test)]
-<<<<<<< HEAD
 fn filters<R: registry::Client>(
+    paths: Arc<RwLock<Paths>>,
     registry: http::Container<R>,
-=======
-fn filters(
-    paths: Arc<RwLock<Paths>>,
-    registry: Arc<RwLock<registry::Registry>>,
->>>>>>> fa49629b
     subscriptions: notification::Subscriptions,
 ) -> impl Filter<Extract = impl Reply, Error = Rejection> + Clone {
     get_filter(Arc::clone(&registry))
@@ -70,7 +61,7 @@
         .and(document::document(
             document::response(
                 404,
-                document::body(super::error::Error::document()).mime("application/json"),
+                document::body(http::error::Error::document()).mime("application/json"),
             )
             .description("Org not found"),
         ))
@@ -104,7 +95,7 @@
         .and(document::document(
             document::response(
                 404,
-                document::body(super::error::Error::document()).mime("application/json"),
+                document::body(http::error::Error::document()).mime("application/json"),
             )
             .description("Project not found"),
         ))
@@ -112,19 +103,12 @@
 }
 
 /// `GET /<id>/projects`
-<<<<<<< HEAD
 fn get_projects_filter<R: registry::Client>(
+    paths: Arc<RwLock<Paths>>,
     registry: http::Container<R>,
 ) -> impl Filter<Extract = impl Reply, Error = Rejection> + Clone {
-    http::with_container(registry)
-=======
-fn get_projects_filter(
-    paths: Arc<RwLock<Paths>>,
-    registry: Arc<RwLock<registry::Registry>>,
-) -> impl Filter<Extract = impl Reply, Error = Rejection> + Clone {
-    super::with_paths(paths)
-        .and(super::with_registry(registry))
->>>>>>> fa49629b
+    http::with_paths(paths)
+        .and(http::with_container(registry))
         .and(warp::get())
         .and(document::param::<String>("org_id", "Unique ID of the Org"))
         .and(path("projects"))
@@ -149,7 +133,7 @@
     subscriptions: notification::Subscriptions,
 ) -> impl Filter<Extract = impl Reply, Error = Rejection> + Clone {
     http::with_container(registry)
-        .and(super::with_subscriptions(subscriptions))
+        .and(http::with_subscriptions(subscriptions))
         .and(warp::post())
         .and(warp::body::json())
         .and(path::end())
@@ -174,6 +158,8 @@
 mod handler {
     use librad::paths::Paths;
     use radicle_registry_client::Balance;
+    use std::sync::Arc;
+    use tokio::sync::RwLock;
     use warp::http::StatusCode;
     use warp::{reply, Rejection, Reply};
 
@@ -206,14 +192,9 @@
     }
 
     /// Get all projects under the given org id.
-<<<<<<< HEAD
     pub async fn get_projects<R: registry::Client>(
+        paths: Arc<RwLock<Paths>>,
         registry: http::Container<R>,
-=======
-    pub async fn get_projects(
-        paths: Arc<RwLock<Paths>>,
-        registry: Arc<RwLock<registry::Registry>>,
->>>>>>> fa49629b
         org_id: String,
     ) -> Result<impl Reply, Rejection> {
         let reg = registry.read().await;
@@ -539,8 +520,6 @@
         let org_id = "radicle";
         let default_branch = "master";
 
-<<<<<<< HEAD
-=======
         let (project_id, _meta) = coco::init_project(
             &librad_paths,
             &path,
@@ -550,7 +529,6 @@
         )
         .unwrap();
 
->>>>>>> fa49629b
         // Register the user
         let alice = radicle_registry_client::ed25519::Pair::from_legacy_string("//Alice", None);
         registry
@@ -619,26 +597,17 @@
     #[tokio::test]
     async fn register() {
         let tmp_dir = tempfile::tempdir().unwrap();
-<<<<<<< HEAD
+        let librad_paths = Paths::from_root(tmp_dir.path()).unwrap();
         let registry = registry::Registry::new(radicle_registry_client::Client::new_emulator());
         let store = kv::Store::new(kv::Config::new(tmp_dir.path().join("store"))).unwrap();
         let cache = Arc::new(RwLock::new(registry::Cacher::new(registry, &store)));
         let subscriptions = notification::Subscriptions::default();
 
-        let api = super::filters(Arc::clone(&cache), subscriptions);
-=======
-        let librad_paths = Paths::from_root(tmp_dir.path()).unwrap();
-        let registry = Arc::new(RwLock::new(registry::Registry::new(
-            radicle_registry_client::Client::new_emulator(),
-        )));
-        let subscriptions = notification::Subscriptions::default();
-
         let api = super::filters(
             Arc::new(RwLock::new(librad_paths.clone())),
-            Arc::clone(&registry),
+            Arc::clone(&cache),
             subscriptions,
         );
->>>>>>> fa49629b
         let alice = radicle_registry_client::ed25519::Pair::from_legacy_string("//Alice", None);
 
         // Register the user
