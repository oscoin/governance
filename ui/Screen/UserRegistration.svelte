<script>
  import { gql } from "apollo-boost";
  import { getClient, mutate } from "svelte-apollo";
  import { pop } from "svelte-spa-router";

<<<<<<< HEAD
  import { identity } from "../src/identity.ts";
=======
  import { fallback } from "../src/identity.ts";
>>>>>>> 7fe30e16
  import { showNotification } from "../store/notification.js";
  import * as remote from "../src/remote.ts";
  import { session } from "../src/session.ts";

  import { Text, Title } from "../DesignSystem/Primitive";
  import { ModalLayout, StepCounter } from "../DesignSystem/Component";

  import PickHandleStep from "./UserRegistration/PickHandleStep.svelte";
  import SubmitRegistrationStep from "./UserRegistration/SubmitRegistrationStep.svelte";

  let step = 1;

<<<<<<< HEAD
  let handle = $identity.handle;
  const id = $identity.id;
=======
  let identity = fallback;
  let handle = null;
  let id = null;

  if (
    $session.status === remote.Status.Success &&
    $session.data.identity !== null
  ) {
    identity = $session.data.identity;
    handle = $session.data.identity.metadata.handle;
    id = $session.data.identity.id;
  }
>>>>>>> 7fe30e16

  const nextStep = () => {
    step += 1;
  };

  const previousStep = () => {
    step -= 1;
  };

  const client = getClient();
  const REGISTER_USER = gql`
    mutation($handle: ID!, $id: ID!) {
      registerUser(handle: $handle, id: $id) {
        messages {
          ... on UserRegistrationMessage {
            handle
            id
          }
        }
      }
    }
  `;

  const registerUser = async () => {
    try {
      await mutate(client, {
        mutation: REGISTER_USER,
        variables: {
          handle: handle,
          id: id
        }
      });
    } catch (error) {
      showNotification({
        text: `Could not register user: ${error}`,
        level: "error"
      });
    } finally {
      pop();
    }
  };
</script>

<style>
  .wrapper {
    display: flex;
    justify-content: center;
    margin: 92px 0 32px 0;
  }

  .register-user {
    text-align: left;
    width: 540px;
  }
</style>

<ModalLayout dataCy="page">
  <div class="wrapper">
    <div class="register-user" data-cy="register-user">
      <div style="display: flex; justify-content: center">
        <StepCounter
          selectedStep={step}
          steps={['Prepare', 'Submit']}
          style="margin-bottom: 16px" />
      </div>

      <Title variant="big" style="margin: 48px 0 24px 0; text-align: center">
        Register your handle
      </Title>

      {#if step === 1}
        <Text
          style="color: var(--color-foreground-level-5); margin: 16px 0 24px 0;">
          Registering your handle makes it unique and allows others to easily
          find you.
        </Text>
        <PickHandleStep bind:handle {identity} onNextStep={nextStep} />
      {/if}

      {#if step === 2}
        <SubmitRegistrationStep
          {identity}
          onNextStep={registerUser}
          onPreviousStep={previousStep}
          {handle} />
      {/if}
    </div>
  </div>
</ModalLayout><|MERGE_RESOLUTION|>--- conflicted
+++ resolved
@@ -3,11 +3,7 @@
   import { getClient, mutate } from "svelte-apollo";
   import { pop } from "svelte-spa-router";
 
-<<<<<<< HEAD
-  import { identity } from "../src/identity.ts";
-=======
   import { fallback } from "../src/identity.ts";
->>>>>>> 7fe30e16
   import { showNotification } from "../store/notification.js";
   import * as remote from "../src/remote.ts";
   import { session } from "../src/session.ts";
@@ -20,10 +16,6 @@
 
   let step = 1;
 
-<<<<<<< HEAD
-  let handle = $identity.handle;
-  const id = $identity.id;
-=======
   let identity = fallback;
   let handle = null;
   let id = null;
@@ -36,7 +28,6 @@
     handle = $session.data.identity.metadata.handle;
     id = $session.data.identity.id;
   }
->>>>>>> 7fe30e16
 
   const nextStep = () => {
     step += 1;
