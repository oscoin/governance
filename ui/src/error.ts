import * as notification from "./notification";
import * as ipc from "./ipc";
import * as svelteStore from "svelte/store";

export interface Error {
  // A unique code for easy identification of the error.
  code: Code;
  // Message that is displayed to the user if the error is shown.
  message: string;
  // An optional stack trace
  stack?: string;
  // Arbitrary additional information associated with the error
  details?: unknown;
  // The error that caused this error
  source?: Error;
}

export enum Code {
<<<<<<< HEAD
  LocalStateFetchFailure = "LocalStateFetchFailure",
  ProjectCheckoutFailure = "ProjectCheckoutFailure",
  ProjectRequestFailure = "ProjectRequestFailure",
  ProjectCreationFailure = "ProjectCreationFailure",
  RemoteStoreError = "RemoteStoreError",
=======
  ProjectRequestFailure = "ProjectRequestFailure",
>>>>>>> cb374993
  SessionFetchFailure = "SessionFetchFailure",
  UnexpectedProxyExit = "UnexpectedProxyExit",
  UnhandledError = "UnhandledError",
  UnhandledRejection = "UnhandledRejection",
  UnknownException = "UnknownException",
}

// Turn a Javascript `Error` into our `Error`.
//
// Uses the code `unknown-exception`.
export const fromException = (exception: globalThis.Error): Error => {
  // eslint-disable-next-line @typescript-eslint/no-explicit-any
  const details = Object.assign({}, exception) as any;
  details.name = exception.name;
  return {
    code: Code.UnknownException,
    message: exception.message,
    stack: exception.stack,
    details,
  };
};

// Log an error to the console.
export const log = (error: Error): void => {
  const { message, ...rest } = error;
  console.error(message, rest);
};

// Show an error notification and log the error to the console
export const show = (error: Error): void => {
  log(error);

  notification.error(error.message, true, "Copy error", () => {
    ipc.copyToClipboard(JSON.stringify(error, null, 2));
  });
};

// Fatal application errors that trigger a blue screen
export type FatalError =
  | { kind: FatalErrorKind.Session }
  | { kind: FatalErrorKind.ProxyExit; data: ipc.ProxyError };

export enum FatalErrorKind {
  Session = "SESSION",
  ProxyExit = "PROXY_EXIT",
}

const fatalErrorWritable: svelteStore.Writable<FatalError | null> = svelteStore.writable(
  null
);

// Notify the app that there was a fatal error and show the blue screen
// of death.
export const setFatal = (fatalError: FatalError): void => {
  fatalErrorWritable.set(fatalError);
};

ipc.listenProxyError(proxyError => {
  log({
    code: Code.UnexpectedProxyExit,
    message: "Proxy process exited unexpectedly",
    details: { proxyError },
  });
  setFatal({ kind: FatalErrorKind.ProxyExit, data: proxyError });
});

// eslint-disable-next-line @typescript-eslint/no-explicit-any
if (!(window as any).Cypress) {
  window.addEventListener("unhandledrejection", ev => {
    const code = Code.UnhandledRejection;
    const message = "An unexpected error occured";
    if (ev.reason instanceof globalThis.Error) {
      show({
        code,
        message,
        source: fromException(ev.reason),
      });
    } else {
      show({
        code,
        message,
        details: ev.reason,
      });
    }
  });

  window.onerror = (
    _event: unknown,
    _source?: string,
    _lineno?: number,
    _colno?: number,
    error?: globalThis.Error
  ): void => {
    if (error) {
      show({
        code: Code.UnhandledError,
        message: "An unexpected error occured",
        source: fromException(error),
      });
    }
  };
}
// Value is `true` if there was a fatal error
export const fatalError: svelteStore.Readable<FatalError | null> = fatalErrorWritable;<|MERGE_RESOLUTION|>--- conflicted
+++ resolved
@@ -16,15 +16,11 @@
 }
 
 export enum Code {
-<<<<<<< HEAD
   LocalStateFetchFailure = "LocalStateFetchFailure",
   ProjectCheckoutFailure = "ProjectCheckoutFailure",
+  ProjectCreationFailure = "ProjectCreationFailure",
   ProjectRequestFailure = "ProjectRequestFailure",
-  ProjectCreationFailure = "ProjectCreationFailure",
   RemoteStoreError = "RemoteStoreError",
-=======
-  ProjectRequestFailure = "ProjectRequestFailure",
->>>>>>> cb374993
   SessionFetchFailure = "SessionFetchFailure",
   UnexpectedProxyExit = "UnexpectedProxyExit",
   UnhandledError = "UnhandledError",
