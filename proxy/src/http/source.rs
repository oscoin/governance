//! Endpoints and serialisation for source code browsing.

use serde::ser::SerializeStruct as _;
use serde::{Deserialize, Serialize, Serializer};
use std::sync::Arc;
use tokio::sync::Mutex;
use warp::document::{self, ToDocumentedType};
use warp::{path, Filter, Rejection, Reply};

use crate::coco;
use crate::http;
use crate::identity;

/// Prefixed filters.
pub fn routes(
    peer: Arc<Mutex<coco::PeerApi>>,
) -> impl Filter<Extract = impl Reply, Error = Rejection> + Clone {
    path("source").and(
        blob_filter(Arc::clone(&peer))
            .or(branches_filter(Arc::clone(&peer)))
            .or(commit_filter(Arc::clone(&peer)))
            .or(commits_filter(Arc::clone(&peer)))
            .or(local_state_filter())
            .or(revisions_filter(Arc::clone(&peer)))
            .or(tags_filter(Arc::clone(&peer)))
            .or(tree_filter(peer)),
    )
}

/// Combination of all source filters.
#[cfg(test)]
fn filters(
    peer: Arc<Mutex<coco::PeerApi>>,
) -> impl Filter<Extract = impl Reply, Error = Rejection> + Clone {
    blob_filter(Arc::clone(&peer))
        .or(branches_filter(Arc::clone(&peer)))
        .or(commit_filter(Arc::clone(&peer)))
        .or(commits_filter(Arc::clone(&peer)))
        .or(local_state_filter())
        .or(revisions_filter(Arc::clone(&peer)))
        .or(tags_filter(Arc::clone(&peer)))
        .or(tree_filter(peer))
}

/// `GET /blob/<project_id>?revision=<revision>&path=<path>`
fn blob_filter(
    peer: Arc<Mutex<coco::PeerApi>>,
) -> impl Filter<Extract = impl Reply, Error = Rejection> + Clone {
    path("blob")
        .and(warp::get())
        .and(super::with_peer(peer))
        .and(document::param::<String>(
            "project_id",
            "ID of the project the blob is part of",
        ))
        .and(warp::filters::query::query::<BlobQuery>())
        .and(document::document(
            document::query("revision", document::string()).description("Git revision"),
        ))
        .and(document::document(
            document::query("path", document::string())
                .description("Location of the file in the repo tree"),
        ))
        .and(document::document(document::description("Fetch a Blob")))
        .and(document::document(document::tag("Source")))
        .and(document::document(
            document::response(
                200,
                document::body(coco::Blob::document()).mime("application/json"),
            )
            .description("Blob for path found"),
        ))
        .and_then(handler::blob)
}

/// `GET /branches/<project_id>`
fn branches_filter(
    peer: Arc<Mutex<coco::PeerApi>>,
) -> impl Filter<Extract = impl Reply, Error = Rejection> + Clone {
    path("branches")
        .and(warp::get())
        .and(super::with_peer(peer))
        .and(document::param::<String>(
            "project_id",
            "ID of the project the blob is part of",
        ))
        .and(document::document(document::description("List Branches")))
        .and(document::document(document::tag("Source")))
        .and(document::document(
            document::response(
                200,
                document::body(
                    document::array(coco::Branch::document()).description("List of branches"),
                )
                .mime("application/json"),
            )
            .description("List of branches"),
        ))
        .and_then(handler::branches)
}

/// `GET /commit/<project_id>/<sha1>`
fn commit_filter(
    peer: Arc<Mutex<coco::PeerApi>>,
) -> impl Filter<Extract = impl Reply, Error = Rejection> + Clone {
    path("commit")
        .and(warp::get())
        .and(super::with_peer(peer))
        .and(document::param::<String>(
            "project_id",
            "ID of the project the blob is part of",
        ))
        .and(document::param::<String>("sha1", "Git object id"))
        .and(document::document(document::description("Fetch a Commit")))
        .and(document::document(document::tag("Source")))
        .and(document::document(
            document::response(
                200,
                document::body(coco::Commit::document()).mime("application/json"),
            )
            .description("Commit for SHA1 found"),
        ))
        .and_then(handler::commit)
}

/// `GET /commits/<project_id>?branch=<branch>`
fn commits_filter(
    peer: Arc<Mutex<coco::PeerApi>>,
) -> impl Filter<Extract = impl Reply, Error = Rejection> + Clone {
    path("commits")
        .and(warp::get())
        .and(super::with_peer(peer))
        .and(document::param::<String>(
            "project_id",
            "ID of the project the blob is part of",
        ))
        .and(warp::filters::query::query::<CommitsQuery>())
        .and(document::document(
            document::query("branch", document::string()).description("Git branch"),
        ))
        .and(document::document(document::description(
            "Fetch Commits from a Branch",
        )))
        .and(document::document(document::tag("Source")))
        .and(document::document(
            document::response(
                200,
                document::body(document::array(coco::Commit::document())).mime("application/json"),
            )
            .description("Branch found"),
        ))
        .and_then(handler::commits)
}

/// `GET /branches/<project_id>`
fn local_state_filter() -> impl Filter<Extract = impl Reply, Error = Rejection> + Clone {
    path("local-state")
        .and(warp::get())
        .and(document::tail(
            "path",
            "Location of the repository on the filesystem",
        ))
        .and(document::document(document::description(
            "List Branches, Remotes and if it is managed by coco for a local Repository",
        )))
        .and(document::document(document::tag("Source")))
        .and(document::document(
            document::response(
                200,
                document::body(
                    document::array(coco::Branch::document()).description("List of branches"),
                )
                .mime("application/json"),
            )
            .description("List of branches"),
        ))
        .and_then(handler::local_state)
}

/// `GET /revisions/<project_id>`
fn revisions_filter(
    peer: Arc<Mutex<coco::PeerApi>>,
) -> impl Filter<Extract = impl Reply, Error = Rejection> + Clone {
    path("revisions")
        .and(warp::get())
        .and(super::with_peer(peer))
        .and(document::param::<String>(
            "project_id",
            "ID of the project the blob is part of",
        ))
        .and(document::document(document::description(
            "List both branches and tags",
        )))
        .and(document::document(document::tag("Source")))
        .and(document::document(
            document::response(
                200,
                document::body(
                    document::array(Revision::document()).description("List of revisions per repo"),
                )
                .mime("application/json"),
            )
            .description("List of branches and tags"),
        ))
        .and_then(handler::revisions)
}

/// `GET /tags/<project_id>`
fn tags_filter(
    peer: Arc<Mutex<coco::PeerApi>>,
) -> impl Filter<Extract = impl Reply, Error = Rejection> + Clone {
    path("tags")
        .and(warp::get())
        .and(http::with_peer(peer))
        .and(document::param::<String>(
            "project_id",
            "ID of the project the blob is part of",
        ))
        .and(document::document(document::description("List Tags")))
        .and(document::document(document::tag("Source")))
        .and(document::document(
            document::response(
                200,
                document::body(document::array(coco::Tag::document()).description("List of tags"))
                    .mime("application/json"),
            )
            .description("List of tags"),
        ))
        .and_then(handler::tags)
}

/// `GET /tree/<project_id>/<revision>/<prefix>`
fn tree_filter(
    peer: Arc<Mutex<coco::PeerApi>>,
) -> impl Filter<Extract = impl Reply, Error = Rejection> + Clone {
    path("tree")
        .and(warp::get())
        .and(http::with_peer(peer))
        .and(document::param::<String>(
            "project_id",
            "ID of the project the blob is part of",
        ))
        .and(warp::filters::query::query::<TreeQuery>())
        .and(document::document(
            document::query("revision", document::string()).description("Git revision"),
        ))
        .and(document::document(
            document::query("prefix", document::string())
                .description("Prefix to filter files and folders by"),
        ))
        .and(document::document(document::description("Fetch a Tree")))
        .and(document::document(document::tag("Source")))
        .and(document::document(
            document::response(
                200,
                document::body(coco::Tree::document()).mime("application/json"),
            )
            .description("Tree for path found"),
        ))
        .and_then(handler::tree)
}

/// Source handlers for conversion between core domain and http request fullfilment.
mod handler {
    use std::sync::Arc;
    use tokio::sync::Mutex;
    use warp::path::Tail;
    use warp::{reply, Rejection, Reply};

    use crate::avatar;
    use crate::coco;
    use crate::identity;

    /// Fetch a [`coco::Blob`].
    pub async fn blob(
        peer: Arc<Mutex<coco::PeerApi>>,
        project_urn: String,
        super::BlobQuery { path, revision }: super::BlobQuery,
    ) -> Result<impl Reply, Rejection> {
        let peer = peer.lock().await;
<<<<<<< HEAD
        let blob = peer.with_api(|api| {
            let urn = project_urn.parse()?;
            let project = coco::Peer::get_project(api, &urn)?;
            let default_branch = project.default_branch();
            coco::Peer::with_browser(api, &urn, |mut browser| {
                coco::blob(&mut browser, default_branch, revision, &path)
            })
=======
        let urn = project_urn.parse().map_err(Error::from)?;
        let project = coco::get_project(&peer, &urn)?;
        let default_branch = project.default_branch();
        let blob = coco::with_browser(&peer, &urn, |mut browser| {
            coco::blob(&mut browser, default_branch, revision, &path)
>>>>>>> 453e902f
        })?;

        Ok(reply::json(&blob))
    }

    /// Fetch the list [`coco::Branch`].
    pub async fn branches(
        peer: Arc<Mutex<coco::PeerApi>>,
        project_urn: String,
    ) -> Result<impl Reply, Rejection> {
        let peer = peer.lock().await;
<<<<<<< HEAD
        let branches = peer.with_api(|api| {
            let urn = project_urn.parse()?;
            coco::Peer::with_browser(api, &urn, |browser| coco::branches(browser))
        })?;
=======
        let branches = coco::with_browser(&peer, &urn, |browser| coco::branches(browser))?;
>>>>>>> 453e902f

        Ok(reply::json(&branches))
    }

    /// Fetch a [`coco::Commit`].
    pub async fn commit(
        peer: Arc<Mutex<coco::PeerApi>>,
        project_urn: String,
        sha1: String,
    ) -> Result<impl Reply, Rejection> {
        let peer = peer.lock().await;
<<<<<<< HEAD
        let commit = peer.with_api(|api| {
            let urn = project_urn.parse()?;
            coco::Peer::with_browser(api, &urn, |mut browser| coco::commit(&mut browser, &sha1))
        })?;
=======
        let commit =
            coco::with_browser(&peer, &urn, |mut browser| coco::commit(&mut browser, &sha1))?;
>>>>>>> 453e902f

        Ok(reply::json(&commit))
    }

    /// Fetch the list of [`coco::Commit`] from a branch.
    pub async fn commits(
        peer: Arc<Mutex<coco::PeerApi>>,
        project_urn: String,
        super::CommitsQuery { branch }: super::CommitsQuery,
    ) -> Result<impl Reply, Rejection> {
        let peer = peer.lock().await;
<<<<<<< HEAD
        let commits = peer.with_api(|api| {
            let urn = project_urn.parse()?;
            coco::Peer::with_browser(api, &urn, |mut browser| {
                coco::commits(&mut browser, &branch)
            })
=======
        let commits = coco::with_browser(&peer, &urn, |mut browser| {
            coco::commits(&mut browser, &branch)
>>>>>>> 453e902f
        })?;

        Ok(reply::json(&commits))
    }

    /// Fetch the list [`coco::Branch`] for a local repository.
    pub async fn local_state(path: Tail) -> Result<impl Reply, Rejection> {
        let state = coco::local_state(path.as_str())?;

        Ok(reply::json(&state))
    }

    /// Fetch the list [`coco::Branch`] and [`coco::Tag`].
    pub async fn revisions(
        peer: Arc<Mutex<coco::PeerApi>>,
        project_urn: String,
    ) -> Result<impl Reply, Rejection> {
        let peer = peer.lock().await;
<<<<<<< HEAD
        let (branches, tags) = peer.with_api(|api| {
            let urn = project_urn.parse()?;
            coco::Peer::with_browser(api, &urn, |browser| {
                Ok((coco::branches(browser)?, coco::tags(browser)?))
            })
=======
        let (branches, tags) = coco::with_browser(&peer, &urn, |browser| {
            Ok((coco::branches(browser)?, coco::tags(browser)?))
>>>>>>> 453e902f
        })?;

        let revs = ["cloudhead", "rudolfs", "xla"]
            .iter()
            .map(|handle| super::Revision {
                branches: branches.clone(),
                tags: tags.clone(),
                identity: identity::Identity {
                    // TODO(finto): Get the right URN
                    id: "rad:git:hwd1yredksthny1hht3bkhtkxakuzfnjxd8dyk364prfkjxe4xpxsww3try"
                        .parse()
                        .expect("failed to parse hardcoded URN"),
                    metadata: identity::Metadata {
                        handle: (*handle).to_string(),
                    },
                    avatar_fallback: avatar::Avatar::from(handle, avatar::Usage::Identity),
                    registered: None,
                    shareable_entity_identifier: identity::SharedIdentifier {
                        handle: (*handle).to_string(),
                        urn: "rad:git:hwd1yredksthny1hht3bkhtkxakuzfnjxd8dyk364prfkjxe4xpxsww3try"
                            .parse()
                            .expect("failed to parse hardcoded URN"),
                    },
                },
            })
            .collect::<Vec<super::Revision>>();

        Ok(reply::json(&revs))
    }

    /// Fetch the list [`coco::Tag`].
    pub async fn tags(
        peer: Arc<Mutex<coco::PeerApi>>,
        project_urn: String,
    ) -> Result<impl Reply, Rejection> {
        let peer = peer.lock().await;
<<<<<<< HEAD
        let tags = peer.with_api(|api| {
            let urn = project_urn.parse()?;
            coco::Peer::with_browser(api, &urn, |browser| coco::tags(browser))
        })?;
=======
        let tags = coco::with_browser(&peer, &urn, |browser| coco::tags(browser))?;
>>>>>>> 453e902f

        Ok(reply::json(&tags))
    }

    /// Fetch a [`coco::Tree`].
    pub async fn tree(
        peer: Arc<Mutex<coco::PeerApi>>,
        project_urn: String,
        super::TreeQuery { prefix, revision }: super::TreeQuery,
    ) -> Result<impl Reply, Rejection> {
        let peer = peer.lock().await;
<<<<<<< HEAD
        let tree = peer.with_api(|api| {
            let urn = project_urn.parse()?;
            let project = coco::Peer::get_project(api, &urn)?;
            let default_branch = project.default_branch();
            coco::Peer::with_browser(api, &urn, |mut browser| {
                coco::tree(&mut browser, default_branch, revision, prefix)
            })
=======
        let project = coco::get_project(&peer, &urn)?;
        let default_branch = project.default_branch();
        let tree = coco::with_browser(&peer, &urn, |mut browser| {
            coco::tree(&mut browser, default_branch, revision, prefix)
>>>>>>> 453e902f
        })?;

        Ok(reply::json(&tree))
    }
}

/// Bundled query params to pass to the commits handler.
#[derive(Debug, Deserialize)]
pub struct CommitsQuery {
    /// Branch to get the commit history for.
    branch: String,
}

/// Bundled query params to pass to the blob handler.
#[derive(Debug, Deserialize)]
pub struct BlobQuery {
    /// Location of the blob in tree.
    path: String,
    /// Revision to use for the history of the repo.
    revision: Option<String>,
}

/// Bundled query params to pass to the tree handler.
#[derive(Debug, Deserialize)]
pub struct TreeQuery {
    /// Path prefix to query the tree.
    prefix: Option<String>,
    /// Revision to query at.
    revision: Option<String>,
}

/// Bundled response to retrieve both branches and tags for a user repo.
#[derive(Debug, Serialize)]
#[serde(rename_all = "camelCase")]
pub struct Revision {
    /// Owner of the repo.
    identity: identity::Identity,
    /// List of [`coco::Branch`].
    branches: Vec<coco::Branch>,
    /// List of [`coco::Tag`].
    tags: Vec<coco::Tag>,
}

impl ToDocumentedType for Revision {
    fn document() -> document::DocumentedType {
        let mut properties = std::collections::HashMap::with_capacity(2);
        properties.insert("identity".into(), identity::Identity::document());
        properties.insert("branches".into(), document::array(coco::Branch::document()));
        properties.insert("tags".into(), document::array(coco::Tag::document()));

        document::DocumentedType::from(properties).description("Revision")
    }
}

impl Serialize for coco::Blob {
    fn serialize<S>(&self, serializer: S) -> Result<S::Ok, S::Error>
    where
        S: Serializer,
    {
        let mut state = serializer.serialize_struct("Blob", 3)?;
        state.serialize_field("binary", &self.is_binary())?;
        state.serialize_field("content", &self.content)?;
        state.serialize_field("info", &self.info)?;
        state.serialize_field("path", &self.path)?;
        state.end()
    }
}

impl ToDocumentedType for coco::Blob {
    fn document() -> document::DocumentedType {
        let mut properties = std::collections::HashMap::with_capacity(3);
        properties.insert(
            "binary".into(),
            document::boolean()
                .description("Flag to indicate if the content of the Blob is binary")
                .example(true),
        );
        properties.insert("content".into(), coco::BlobContent::document());
        properties.insert("info".into(), coco::Info::document());

        document::DocumentedType::from(properties).description("Blob")
    }
}

impl Serialize for coco::BlobContent {
    fn serialize<S>(&self, serializer: S) -> Result<S::Ok, S::Error>
    where
        S: Serializer,
    {
        match self {
            Self::Ascii(content) => serializer.serialize_str(content),
            Self::Binary => serializer.serialize_none(),
        }
    }
}

impl ToDocumentedType for coco::BlobContent {
    fn document() -> document::DocumentedType {
        document::string()
            .description("BlobContent")
            .example("print 'hello world'")
            .nullable(true)
    }
}

impl ToDocumentedType for coco::Branch {
    fn document() -> document::DocumentedType {
        document::string().description("Branch").example("master")
    }
}

impl Serialize for coco::Commit {
    fn serialize<S>(&self, serializer: S) -> Result<S::Ok, S::Error>
    where
        S: Serializer,
    {
        let mut changeset = serializer.serialize_struct("Commit", 3)?;
        changeset.serialize_field("header", &self.header)?;
        changeset.serialize_field("stats", &self.stats)?;
        changeset.serialize_field("diff", &self.diff)?;
        changeset.end()
    }
}

impl Serialize for coco::CommitHeader {
    fn serialize<S>(&self, serializer: S) -> Result<S::Ok, S::Error>
    where
        S: Serializer,
    {
        let mut state = serializer.serialize_struct("CommitHeader", 6)?;
        state.serialize_field("sha1", &self.sha1.to_string())?;
        state.serialize_field("author", &self.author)?;
        state.serialize_field("summary", &self.summary)?;
        state.serialize_field("description", &self.description())?;
        state.serialize_field("committer", &self.committer)?;
        state.serialize_field("committerTime", &self.committer_time.seconds())?;
        state.end()
    }
}

impl ToDocumentedType for coco::CommitHeader {
    fn document() -> document::DocumentedType {
        let mut properties = std::collections::HashMap::with_capacity(6);
        properties.insert(
            "sha1".into(),
            document::string()
                .description("SHA1 of the Commit")
                .example("1e0206da8571ca71c51c91154e2fee376e09b4e7"),
        );
        properties.insert("author".into(), coco::Person::document());
        properties.insert(
            "summary".into(),
            document::string()
                .description("Commit message summary")
                .example("Add text files"),
        );
        properties.insert(
            "description".into(),
            document::string()
                .description("Commit description text")
                .example("Longer desription of the Commit changes."),
        );
        properties.insert("committer".into(), coco::Person::document());
        properties.insert(
            "committerTime".into(),
            document::string()
                .description("Time of the commit")
                .example("1575283425"),
        );
        document::DocumentedType::from(properties).description("CommitHeader")
    }
}

impl ToDocumentedType for coco::Commit {
    fn document() -> document::DocumentedType {
        let mut properties = std::collections::HashMap::with_capacity(3);
        properties.insert("header".into(), coco::CommitHeader::document());
        properties.insert(
            "stats".into(),
            document::string().description("Commit stats"),
        );
        properties.insert(
            "diff".into(),
            document::string().description("Commit changeset"),
        );
        document::DocumentedType::from(properties).description("Commit")
    }
}

impl Serialize for coco::Info {
    fn serialize<S>(&self, serializer: S) -> Result<S::Ok, S::Error>
    where
        S: Serializer,
    {
        let mut state = serializer.serialize_struct("Info", 3)?;
        state.serialize_field("name", &self.name)?;
        state.serialize_field("objectType", &self.object_type)?;
        state.serialize_field("lastCommit", &self.last_commit)?;
        state.end()
    }
}

impl ToDocumentedType for coco::Info {
    fn document() -> document::DocumentedType {
        let mut properties = std::collections::HashMap::with_capacity(3);
        properties.insert(
            "name".into(),
            document::string()
                .description("Name of the file")
                .example("arrows.txt"),
        );
        properties.insert("objectType".into(), coco::ObjectType::document());
        properties.insert("lastCommit".into(), coco::Commit::document());

        document::DocumentedType::from(properties).description("Info")
    }
}

impl Serialize for coco::ObjectType {
    fn serialize<S>(&self, serializer: S) -> Result<S::Ok, S::Error>
    where
        S: Serializer,
    {
        match self {
            Self::Blob => serializer.serialize_unit_variant("ObjectType", 0, "BLOB"),
            Self::Tree => serializer.serialize_unit_variant("ObjectType", 1, "TREE"),
        }
    }
}

impl ToDocumentedType for coco::ObjectType {
    fn document() -> document::DocumentedType {
        document::enum_string(vec!["BLOB".to_string(), "TREE".to_string()])
            .description("Object type variants")
            .example(Self::Blob)
    }
}

impl Serialize for coco::Person {
    fn serialize<S>(&self, serializer: S) -> Result<S::Ok, S::Error>
    where
        S: Serializer,
    {
        let mut state = serializer.serialize_struct("Person", 3)?;
        state.serialize_field("name", &self.name)?;
        state.serialize_field("email", &self.email)?;
        state.serialize_field("avatar", &self.avatar)?;
        state.end()
    }
}

impl ToDocumentedType for coco::Person {
    fn document() -> document::DocumentedType {
        let mut properties = std::collections::HashMap::with_capacity(3);
        properties.insert(
            "name".into(),
            document::string()
                .description("Name part of the commit signature.")
                .example("Alexis Sellier"),
        );
        properties.insert(
            "email".into(),
            document::string()
                .description("Email part of the commit signature.")
                .example("self@cloudhead.io"),
        );
        properties.insert(
            "avatar".into(),
            document::string()
                .description("Reference (url/uri) to a persons avatar image.")
                .example("https://avatars1.githubusercontent.com/u/40774"),
        );

        document::DocumentedType::from(properties).description("Person")
    }
}

impl Serialize for coco::Tag {
    fn serialize<S>(&self, serializer: S) -> Result<S::Ok, S::Error>
    where
        S: Serializer,
    {
        serializer.serialize_str(&self.to_string())
    }
}

impl ToDocumentedType for coco::Tag {
    fn document() -> document::DocumentedType {
        document::string().description("Tag").example("v0.1.0")
    }
}

impl Serialize for coco::Tree {
    fn serialize<S>(&self, serializer: S) -> Result<S::Ok, S::Error>
    where
        S: Serializer,
    {
        let mut state = serializer.serialize_struct("Tree", 3)?;
        state.serialize_field("path", &self.path)?;
        state.serialize_field("entries", &self.entries)?;
        state.serialize_field("info", &self.info)?;
        state.end()
    }
}

impl ToDocumentedType for coco::Tree {
    fn document() -> document::DocumentedType {
        let mut properties = std::collections::HashMap::with_capacity(3);
        properties.insert(
            "path".into(),
            document::string()
                .description("Absolute path to the tree object from the repo root.")
                .example("ui/src"),
        );
        properties.insert(
            "entries".into(),
            document::array(coco::TreeEntry::document())
                .description("Entries listed in that tree result."),
        );
        properties.insert("info".into(), coco::Info::document());

        document::DocumentedType::from(properties).description("Tree")
    }
}

impl Serialize for coco::TreeEntry {
    fn serialize<S>(&self, serializer: S) -> Result<S::Ok, S::Error>
    where
        S: Serializer,
    {
        let mut state = serializer.serialize_struct("Tree", 2)?;
        state.serialize_field("path", &self.path)?;
        state.serialize_field("info", &self.info)?;
        state.end()
    }
}

impl ToDocumentedType for coco::TreeEntry {
    fn document() -> document::DocumentedType {
        let mut properties = std::collections::HashMap::with_capacity(2);
        properties.insert(
            "path".into(),
            document::string()
                .description("Absolute path to the object from the root of the repo.")
                .example("ui/src/main.ts"),
        );
        properties.insert("info".into(), coco::Info::document());

        document::DocumentedType::from(properties).description("TreeEntry")
    }
}

#[allow(clippy::non_ascii_literal, clippy::unwrap_used)]
#[cfg(test)]
mod test {
    use pretty_assertions::assert_eq;
    use serde_json::{json, Value};
    use std::sync::Arc;
    use tokio::sync::Mutex;
    use warp::http::StatusCode;
    use warp::test::request;

    use librad::keys::SecretKey;
    use librad::uri::RadUrn;

    use crate::avatar;
    use crate::coco;
    use crate::error;
    use crate::http;
    use crate::identity;

    #[tokio::test]
    async fn blob() -> Result<(), error::Error> {
        let tmp_dir = tempfile::tempdir()?;
        let key = SecretKey::new();
        let config = coco::config::default(key, tmp_dir)?;
        let peer = Arc::new(Mutex::new(coco::create_peer_api(config).await?));
        let owner = coco::control::fake_owner(peer.lock().await.key().clone()).await;
        let platinum_project = coco::control::replicate_platinum(
            &*peer.lock().await,
            &owner,
            "git-platinum",
            "fixture data",
            "master",
        )?;
        let urn = platinum_project.urn();

        let revision = "master";
        let default_branch = platinum_project.default_branch();
        let path = "text/arrows.txt";
<<<<<<< HEAD
        let want = peer.with_api(|api| {
            coco::Peer::with_browser(api, &urn, |mut browser| {
                coco::blob(
                    &mut browser,
                    default_branch,
                    Some(revision.to_string()),
                    path,
                )
            })
=======
        let want = coco::with_browser(&*peer.lock().await, &urn, |mut browser| {
            coco::blob(
                &mut browser,
                &default_branch.clone(),
                Some(revision.to_string()),
                path,
            )
>>>>>>> 453e902f
        })?;

        let api = super::filters(Arc::clone(&peer));

        // Get ASCII blob.
        let res = request()
            .method("GET")
            .path(&format!(
                "/blob/{}?revision={}&path={}",
                urn, revision, path
            ))
            .reply(&api)
            .await;

        http::test::assert_response(&res, StatusCode::OK, |have| {
            assert_eq!(have, json!(want));
            assert_eq!(
                have,
                json!({
                    "binary": false,
                    "content": "  ;;;;;        ;;;;;        ;;;;;
  ;;;;;        ;;;;;        ;;;;;
  ;;;;;        ;;;;;        ;;;;;
  ;;;;;        ;;;;;        ;;;;;
..;;;;;..    ..;;;;;..    ..;;;;;..
 ':::::'      ':::::'      ':::::'
   ':`          ':`          ':`
",
                    "info": {
                        "name": "arrows.txt",
                        "objectType": "BLOB",
                        "lastCommit": {
                            "sha1": "1e0206da8571ca71c51c91154e2fee376e09b4e7",
                            "author": {
                                "avatar": "https://avatars.dicebear.com/v2/jdenticon/6579925199124505498.svg",
                                "name": "Rūdolfs Ošiņš",
                                "email": "rudolfs@osins.org",
                            },
                            "committer": {
                                "avatar": "https://avatars.dicebear.com/v2/jdenticon/6579925199124505498.svg",
                                "name": "Rūdolfs Ošiņš",
                                "email": "rudolfs@osins.org",
                            },
                            "summary": "Add text files",
                            "description": "",
                            "committerTime": 1_575_283_425,
                        },
                    },
                    "path": "text/arrows.txt",
                })
            );
        });

        // Get binary blob.
        let path = "bin/ls";
        let res = request()
            .method("GET")
            .path(&format!(
                "/blob/{}?revision={}&path={}",
                urn.to_string(),
                revision,
                path
            ))
            .reply(&api)
            .await;

<<<<<<< HEAD
        let want = peer.with_api(|api| {
            coco::Peer::with_browser(api, &urn, |browser| {
                coco::blob(browser, default_branch, Some(revision.to_string()), path)
            })
=======
        let want = coco::with_browser(&*peer.lock().await, &urn, |browser| {
            coco::blob(browser, &default_branch, Some(revision.to_string()), path)
>>>>>>> 453e902f
        })?;

        http::test::assert_response(&res, StatusCode::OK, |have| {
            assert_eq!(have, json!(want));
            assert_eq!(
                have,
                json!({
                    "binary": true,
                    "content": Value::Null,
                    "info": {
                        "name": "ls",
                        "objectType": "BLOB",
                        "lastCommit": {
                            "sha1": "19bec071db6474af89c866a1bd0e4b1ff76e2b97",
                            "author": {
                                "avatar": "https://avatars.dicebear.com/v2/jdenticon/6579925199124505498.svg",
                                "name": "Rūdolfs Ošiņš",
                                "email": "rudolfs@osins.org",
                            },
                            "committer": {
                                "avatar": "https://avatars.dicebear.com/v2/jdenticon/6579925199124505498.svg",
                                "name": "Rūdolfs Ošiņš",
                                "email": "rudolfs@osins.org",
                            },
                            "summary": "Add some binary files",
                            "description": "",
                            "committerTime": 1_575_282_964, },
                    },
                    "path": "bin/ls",
                })
            );
        });

        Ok(())
    }

    #[tokio::test]
    async fn branches() -> Result<(), error::Error> {
        let tmp_dir = tempfile::tempdir()?;
        let key = SecretKey::new();
        let config = coco::config::default(key, tmp_dir)?;
        let peer = coco::create_peer_api(config).await?;
        let owner = coco::control::fake_owner(peer.key().clone()).await;
        let platinum_project = coco::control::replicate_platinum(
            &peer,
            &owner,
            "git-platinum",
            "fixture data",
            "master",
        )?;
        let urn = platinum_project.urn();

<<<<<<< HEAD
        let want = peer.with_api(|api| {
            coco::Peer::with_browser(api, &urn, |browser| coco::branches(browser))
        })?;
=======
        let want = coco::with_browser(&peer, &urn, |browser| coco::branches(browser))?;
>>>>>>> 453e902f

        let api = super::filters(Arc::new(Mutex::new(peer)));
        let res = request()
            .method("GET")
            .path(&format!("/branches/{}", urn.to_string()))
            .reply(&api)
            .await;

        http::test::assert_response(&res, StatusCode::OK, |have| {
            assert_eq!(have, json!(want));
            assert_eq!(have, json!(["dev", "master"]));
        });

        Ok(())
    }

    #[tokio::test]
    #[allow(clippy::indexing_slicing)]
    async fn commit() -> Result<(), error::Error> {
        let tmp_dir = tempfile::tempdir()?;
        let key = SecretKey::new();
        let config = coco::config::default(key, tmp_dir)?;
        let peer = coco::create_peer_api(config).await?;
        let owner = coco::control::fake_owner(peer.key().clone()).await;
        let platinum_project = coco::control::replicate_platinum(
            &peer,
            &owner,
            "git-platinum",
            "fixture data",
            "master",
        )?;
        let urn = platinum_project.urn();

        let sha1 = "3873745c8f6ffb45c990eb23b491d4b4b6182f95";
<<<<<<< HEAD
        let want = peer.with_api(|api| {
            coco::Peer::with_browser(api, &urn, |mut browser| {
                coco::commit_header(&mut browser, sha1)
            })
=======
        let want = coco::with_browser(&peer, &urn, |mut browser| {
            coco::commit_header(&mut browser, sha1)
>>>>>>> 453e902f
        })?;

        let api = super::filters(Arc::new(Mutex::new(peer)));
        let res = request()
            .method("GET")
            .path(&format!("/commit/{}/{}", urn.to_string(), sha1))
            .reply(&api)
            .await;

        http::test::assert_response(&res, StatusCode::OK, |have| {
            assert_eq!(have["header"], json!(want));
            assert_eq!(
                have["header"],
                json!({
                    "sha1": sha1,
                    "author": {
                        "avatar": "https://avatars.dicebear.com/v2/jdenticon/6367167426181048581.svg",
                        "name": "Fintan Halpenny",
                        "email": "fintan.halpenny@gmail.com",
                    },
                    "committer": {
                        "avatar": "https://avatars.dicebear.com/v2/jdenticon/16701125315436463681.svg",
                        "email": "noreply@github.com",
                        "name": "GitHub",
                    },
                    "summary": "Extend the docs (#2)",
                    "description": "I want to have files under src that have separate commits.\r\nThat way src\'s latest commit isn\'t the same as all its files, instead it\'s the file that was touched last.",
                    "committerTime": 1_578_309_972,
                }),
            );
        });

        Ok(())
    }

    #[tokio::test]
    async fn commits() -> Result<(), error::Error> {
        let tmp_dir = tempfile::tempdir()?;
        let key = SecretKey::new();
        let config = coco::config::default(key, tmp_dir)?;
        let peer = coco::create_peer_api(config).await?;
        let owner = coco::control::fake_owner(peer.key().clone()).await;
        let platinum_project = coco::control::replicate_platinum(
            &peer,
            &owner,
            "git-platinum",
            "fixture data",
            "master",
        )?;
        let urn = platinum_project.urn();

        let branch = "master";
        let head = "223aaf87d6ea62eef0014857640fd7c8dd0f80b5";
<<<<<<< HEAD
        let (want, head_commit) = peer.with_api(|api| {
            coco::Peer::with_browser(api, &urn, |mut browser| {
                let want = coco::commits(&mut browser, branch)?;
                let head_commit = coco::commit_header(&mut browser, head)?;
                Ok((want, head_commit))
            })
=======
        let want = coco::with_browser(&peer, &urn, |mut browser| {
            coco::commits(&mut browser, branch)
        })?;
        let head_commit = coco::with_browser(&peer, &urn, |mut browser| {
            coco::commit_header(&mut browser, head)
>>>>>>> 453e902f
        })?;

        let api = super::filters(Arc::new(Mutex::new(peer)));
        let res = request()
            .method("GET")
            .path(&format!("/commits/{}?branch={}", urn.to_string(), branch))
            .reply(&api)
            .await;

        http::test::assert_response(&res, StatusCode::OK, |have| {
            assert_eq!(have, json!(want));
            assert_eq!(have.as_array().unwrap().len(), 14);
            assert_eq!(
                have.as_array().unwrap().first().unwrap(),
                &serde_json::to_value(&head_commit).unwrap(),
                "the first commit is the head of the branch"
            );
        });

        Ok(())
    }

    #[tokio::test]
    async fn local_state() -> Result<(), error::Error> {
        let tmp_dir = tempfile::tempdir()?;
        let key = SecretKey::new();
        let config = coco::config::default(key, tmp_dir)?;
        let peer = coco::create_peer_api(config).await?;

        let path = "../fixtures/git-platinum";
        let api = super::filters(Arc::new(Mutex::new(peer)));
        let res = request()
            .method("GET")
            .path(&format!("/local-state/{}", path))
            .reply(&api)
            .await;

        let want = coco::local_state(path).unwrap();

        http::test::assert_response(&res, StatusCode::OK, |have| {
            assert_eq!(have, json!(want));
            assert_eq!(
                have,
                json!({
                    "branches": [
                        "dev",
                        "master",
                    ],
                    "managed": false,
                }),
            );
        });

        Ok(())
    }

    #[tokio::test]
    async fn revisions() -> Result<(), error::Error> {
        let tmp_dir = tempfile::tempdir()?;
        let key = SecretKey::new();
        let config = coco::config::default(key, tmp_dir)?;
        let peer = coco::create_peer_api(config).await?;
        let owner = coco::control::fake_owner(peer.key().clone()).await;
        let platinum_project = coco::control::replicate_platinum(
            &peer,
            &owner,
            "git-platinum",
            "fixture data",
            "master",
        )?;
        let urn = platinum_project.urn();

        // TODO(finto): Get the right URN
        let fake_user_urn: RadUrn =
            "rad:git:hwd1yredksthny1hht3bkhtkxakuzfnjxd8dyk364prfkjxe4xpxsww3try".parse()?;

        let want = {
<<<<<<< HEAD
            let (branches, tags) = peer.with_api(|api| {
                coco::Peer::with_browser(api, &urn, |browser| {
                    Ok((coco::branches(browser)?, coco::tags(browser)?))
                })
=======
            let (branches, tags) = coco::with_browser(&peer, &urn, |browser| {
                Ok((coco::branches(browser)?, coco::tags(browser)?))
>>>>>>> 453e902f
            })?;

            ["cloudhead", "rudolfs", "xla"]
                .iter()
                .map(|handle| super::Revision {
                    branches: branches.clone(),
                    tags: tags.clone(),
                    identity: identity::Identity {
                        id: fake_user_urn.clone(),
                        metadata: identity::Metadata {
                            handle: (*handle).to_string(),
                        },
                        avatar_fallback: avatar::Avatar::from(handle, avatar::Usage::Identity),
                        registered: None,
                        shareable_entity_identifier: identity::SharedIdentifier {
                            handle: (*handle).to_string(),
                            urn: fake_user_urn.clone(),
                        },
                    },
                })
                .collect::<Vec<super::Revision>>()
        };

        let api = super::filters(Arc::new(Mutex::new(peer)));
        let res = request()
            .method("GET")
            .path(&format!("/revisions/{}", urn))
            .reply(&api)
            .await;

        http::test::assert_response(&res, StatusCode::OK, |have| {
            assert_eq!(have, json!(want));
            assert_eq!(
                have,
                json!([
                    {
                        "identity": {
                            "id": fake_user_urn,
                            "metadata": {
                                "handle": "cloudhead",
                            },
                            "registered": Value::Null,
                            "shareableEntityIdentifier": format!("cloudhead@{}", fake_user_urn),
                            "avatarFallback": {
                                "background": {
                                    "r": 24,
                                    "g": 105,
                                    "b": 216,
                                },
                                "emoji": "🌻",
                            },
                        },
                        "branches": [ "dev", "master" ],
                        "tags": [ "v0.1.0", "v0.2.0", "v0.3.0", "v0.4.0", "v0.5.0" ]
                    },
                    {
                        "identity": {
                            "id": fake_user_urn,
                            "metadata": {
                                "handle": "rudolfs",
                            },
                            "registered": Value::Null,
                            "shareableEntityIdentifier": format!("rudolfs@{}", fake_user_urn),
                            "avatarFallback": {
                                "background": {
                                    "r": 24,
                                    "g": 186,
                                    "b": 214,
                                },
                            "emoji": "🧿",
                            },
                        },
                        "branches": [ "dev", "master" ],
                        "tags": [ "v0.1.0", "v0.2.0", "v0.3.0", "v0.4.0", "v0.5.0" ]
                    },
                    {
                        "identity": {
                            "id": fake_user_urn,
                            "metadata": {
                                "handle": "xla",
                            },
                            "registered": Value::Null,
                            "shareableEntityIdentifier": format!("xla@{}", fake_user_urn),
                            "avatarFallback": {
                                "background": {
                                    "r": 155,
                                    "g": 157,
                                    "b": 169,
                                },
                            "emoji": "🗺",
                            },
                        },
                        "branches": [ "dev", "master" ],
                        "tags": [ "v0.1.0", "v0.2.0", "v0.3.0", "v0.4.0", "v0.5.0" ]
                    },
                ]),
            )
        });

        Ok(())
    }

    #[tokio::test]
    async fn tags() -> Result<(), error::Error> {
        let tmp_dir = tempfile::tempdir()?;
        let key = SecretKey::new();
        let config = coco::config::default(key, tmp_dir)?;
        let peer = coco::create_peer_api(config).await?;
        let owner = coco::control::fake_owner(peer.key().clone()).await;
        let platinum_project = coco::control::replicate_platinum(
            &peer,
            &owner,
            "git-platinum",
            "fixture data",
            "master",
        )?;
        let urn = platinum_project.urn();

<<<<<<< HEAD
        let want = peer
            .with_api(|api| coco::Peer::with_browser(api, &urn, |browser| coco::tags(browser)))?;
=======
        let want = coco::with_browser(&peer, &urn, |browser| coco::tags(browser))?;
>>>>>>> 453e902f

        let api = super::filters(Arc::new(Mutex::new(peer)));
        let res = request()
            .method("GET")
            .path(&format!("/tags/{}", urn.to_string()))
            .reply(&api)
            .await;

        http::test::assert_response(&res, StatusCode::OK, |have| {
            assert_eq!(have, json!(want));
            assert_eq!(
                have,
                json!(["v0.1.0", "v0.2.0", "v0.3.0", "v0.4.0", "v0.5.0"]),
            );
        });

        Ok(())
    }

    #[tokio::test]
    async fn tree() -> Result<(), error::Error> {
        let tmp_dir = tempfile::tempdir()?;
        let key = SecretKey::new();
        let config = coco::config::default(key, tmp_dir)?;
        let peer = coco::create_peer_api(config).await?;
        let owner = coco::control::fake_owner(peer.key().clone()).await;
        let platinum_project = coco::control::replicate_platinum(
            &peer,
            &owner,
            "git-platinum",
            "fixture data",
            "master",
        )?;
        let urn = platinum_project.urn();

        let revision = "master";
        let prefix = "src";

<<<<<<< HEAD
        let default_branch = platinum_project.default_branch();
        let want = peer.with_api(|api| {
            coco::Peer::with_browser(api, &urn, |mut browser| {
                coco::tree(
                    &mut browser,
                    default_branch,
                    Some(revision.to_string()),
                    Some(prefix.to_string()),
                )
            })
=======
        let default_branch = "master".to_string(); // TODO(finto): need to change this
        let want = coco::with_browser(&peer, &urn, |mut browser| {
            coco::tree(
                &mut browser,
                &default_branch,
                Some(revision.to_string()),
                Some(prefix.to_string()),
            )
>>>>>>> 453e902f
        })?;

        let api = super::filters(Arc::new(Mutex::new(peer)));
        let res = request()
            .method("GET")
            .path(&format!(
                "/tree/{}?revision={}&prefix={}",
                urn.to_string(),
                revision,
                prefix
            ))
            .reply(&api)
            .await;

        http::test::assert_response(&res, StatusCode::OK, |have| {
            assert_eq!(have, json!(want));
            assert_eq!(
                have,
                json!({
                    "path": "src",
                    "info": {
                        "name": "src",
                        "objectType": "TREE",
                        "lastCommit": null,                },
                        "entries": [
                        {
                            "path": "src/Eval.hs",
                            "info": {
                                "name": "Eval.hs",
                                "objectType": "BLOB",
                                "lastCommit": null,
                            },
                        },
                        {
                            "path": "src/memory.rs",
                            "info": {
                                "name": "memory.rs",
                                "objectType": "BLOB",
                                "lastCommit": null,
                            },
                        },
                    ],
                }),
            );
        });

        Ok(())
    }
}<|MERGE_RESOLUTION|>--- conflicted
+++ resolved
@@ -269,6 +269,7 @@
 
     use crate::avatar;
     use crate::coco;
+    use crate::error::Error;
     use crate::identity;
 
     /// Fetch a [`coco::Blob`].
@@ -278,21 +279,11 @@
         super::BlobQuery { path, revision }: super::BlobQuery,
     ) -> Result<impl Reply, Rejection> {
         let peer = peer.lock().await;
-<<<<<<< HEAD
-        let blob = peer.with_api(|api| {
-            let urn = project_urn.parse()?;
-            let project = coco::Peer::get_project(api, &urn)?;
-            let default_branch = project.default_branch();
-            coco::Peer::with_browser(api, &urn, |mut browser| {
-                coco::blob(&mut browser, default_branch, revision, &path)
-            })
-=======
         let urn = project_urn.parse().map_err(Error::from)?;
         let project = coco::get_project(&peer, &urn)?;
         let default_branch = project.default_branch();
         let blob = coco::with_browser(&peer, &urn, |mut browser| {
             coco::blob(&mut browser, default_branch, revision, &path)
->>>>>>> 453e902f
         })?;
 
         Ok(reply::json(&blob))
@@ -304,14 +295,8 @@
         project_urn: String,
     ) -> Result<impl Reply, Rejection> {
         let peer = peer.lock().await;
-<<<<<<< HEAD
-        let branches = peer.with_api(|api| {
-            let urn = project_urn.parse()?;
-            coco::Peer::with_browser(api, &urn, |browser| coco::branches(browser))
-        })?;
-=======
+        let urn = project_urn.parse().map_err(Error::from)?;
         let branches = coco::with_browser(&peer, &urn, |browser| coco::branches(browser))?;
->>>>>>> 453e902f
 
         Ok(reply::json(&branches))
     }
@@ -323,15 +308,9 @@
         sha1: String,
     ) -> Result<impl Reply, Rejection> {
         let peer = peer.lock().await;
-<<<<<<< HEAD
-        let commit = peer.with_api(|api| {
-            let urn = project_urn.parse()?;
-            coco::Peer::with_browser(api, &urn, |mut browser| coco::commit(&mut browser, &sha1))
-        })?;
-=======
+        let urn = project_urn.parse().map_err(Error::from)?;
         let commit =
             coco::with_browser(&peer, &urn, |mut browser| coco::commit(&mut browser, &sha1))?;
->>>>>>> 453e902f
 
         Ok(reply::json(&commit))
     }
@@ -343,16 +322,9 @@
         super::CommitsQuery { branch }: super::CommitsQuery,
     ) -> Result<impl Reply, Rejection> {
         let peer = peer.lock().await;
-<<<<<<< HEAD
-        let commits = peer.with_api(|api| {
-            let urn = project_urn.parse()?;
-            coco::Peer::with_browser(api, &urn, |mut browser| {
-                coco::commits(&mut browser, &branch)
-            })
-=======
+        let urn = project_urn.parse().map_err(Error::from)?;
         let commits = coco::with_browser(&peer, &urn, |mut browser| {
             coco::commits(&mut browser, &branch)
->>>>>>> 453e902f
         })?;
 
         Ok(reply::json(&commits))
@@ -371,16 +343,9 @@
         project_urn: String,
     ) -> Result<impl Reply, Rejection> {
         let peer = peer.lock().await;
-<<<<<<< HEAD
-        let (branches, tags) = peer.with_api(|api| {
-            let urn = project_urn.parse()?;
-            coco::Peer::with_browser(api, &urn, |browser| {
-                Ok((coco::branches(browser)?, coco::tags(browser)?))
-            })
-=======
+        let urn = project_urn.parse().map_err(Error::from)?;
         let (branches, tags) = coco::with_browser(&peer, &urn, |browser| {
             Ok((coco::branches(browser)?, coco::tags(browser)?))
->>>>>>> 453e902f
         })?;
 
         let revs = ["cloudhead", "rudolfs", "xla"]
@@ -417,14 +382,8 @@
         project_urn: String,
     ) -> Result<impl Reply, Rejection> {
         let peer = peer.lock().await;
-<<<<<<< HEAD
-        let tags = peer.with_api(|api| {
-            let urn = project_urn.parse()?;
-            coco::Peer::with_browser(api, &urn, |browser| coco::tags(browser))
-        })?;
-=======
+        let urn = project_urn.parse().map_err(Error::from)?;
         let tags = coco::with_browser(&peer, &urn, |browser| coco::tags(browser))?;
->>>>>>> 453e902f
 
         Ok(reply::json(&tags))
     }
@@ -436,20 +395,11 @@
         super::TreeQuery { prefix, revision }: super::TreeQuery,
     ) -> Result<impl Reply, Rejection> {
         let peer = peer.lock().await;
-<<<<<<< HEAD
-        let tree = peer.with_api(|api| {
-            let urn = project_urn.parse()?;
-            let project = coco::Peer::get_project(api, &urn)?;
-            let default_branch = project.default_branch();
-            coco::Peer::with_browser(api, &urn, |mut browser| {
-                coco::tree(&mut browser, default_branch, revision, prefix)
-            })
-=======
+        let urn = project_urn.parse().map_err(Error::from)?;
         let project = coco::get_project(&peer, &urn)?;
         let default_branch = project.default_branch();
         let tree = coco::with_browser(&peer, &urn, |mut browser| {
             coco::tree(&mut browser, default_branch, revision, prefix)
->>>>>>> 453e902f
         })?;
 
         Ok(reply::json(&tree))
@@ -840,25 +790,13 @@
         let revision = "master";
         let default_branch = platinum_project.default_branch();
         let path = "text/arrows.txt";
-<<<<<<< HEAD
-        let want = peer.with_api(|api| {
-            coco::Peer::with_browser(api, &urn, |mut browser| {
-                coco::blob(
-                    &mut browser,
-                    default_branch,
-                    Some(revision.to_string()),
-                    path,
-                )
-            })
-=======
         let want = coco::with_browser(&*peer.lock().await, &urn, |mut browser| {
             coco::blob(
                 &mut browser,
-                &default_branch.clone(),
+                default_branch,
                 Some(revision.to_string()),
                 path,
             )
->>>>>>> 453e902f
         })?;
 
         let api = super::filters(Arc::clone(&peer));
@@ -925,15 +863,8 @@
             .reply(&api)
             .await;
 
-<<<<<<< HEAD
-        let want = peer.with_api(|api| {
-            coco::Peer::with_browser(api, &urn, |browser| {
-                coco::blob(browser, default_branch, Some(revision.to_string()), path)
-            })
-=======
         let want = coco::with_browser(&*peer.lock().await, &urn, |browser| {
-            coco::blob(browser, &default_branch, Some(revision.to_string()), path)
->>>>>>> 453e902f
+            coco::blob(browser, default_branch, Some(revision.to_string()), path)
         })?;
 
         http::test::assert_response(&res, StatusCode::OK, |have| {
@@ -986,13 +917,7 @@
         )?;
         let urn = platinum_project.urn();
 
-<<<<<<< HEAD
-        let want = peer.with_api(|api| {
-            coco::Peer::with_browser(api, &urn, |browser| coco::branches(browser))
-        })?;
-=======
         let want = coco::with_browser(&peer, &urn, |browser| coco::branches(browser))?;
->>>>>>> 453e902f
 
         let api = super::filters(Arc::new(Mutex::new(peer)));
         let res = request()
@@ -1027,15 +952,8 @@
         let urn = platinum_project.urn();
 
         let sha1 = "3873745c8f6ffb45c990eb23b491d4b4b6182f95";
-<<<<<<< HEAD
-        let want = peer.with_api(|api| {
-            coco::Peer::with_browser(api, &urn, |mut browser| {
-                coco::commit_header(&mut browser, sha1)
-            })
-=======
         let want = coco::with_browser(&peer, &urn, |mut browser| {
             coco::commit_header(&mut browser, sha1)
->>>>>>> 453e902f
         })?;
 
         let api = super::filters(Arc::new(Mutex::new(peer)));
@@ -1089,20 +1007,10 @@
 
         let branch = "master";
         let head = "223aaf87d6ea62eef0014857640fd7c8dd0f80b5";
-<<<<<<< HEAD
-        let (want, head_commit) = peer.with_api(|api| {
-            coco::Peer::with_browser(api, &urn, |mut browser| {
-                let want = coco::commits(&mut browser, branch)?;
-                let head_commit = coco::commit_header(&mut browser, head)?;
-                Ok((want, head_commit))
-            })
-=======
-        let want = coco::with_browser(&peer, &urn, |mut browser| {
-            coco::commits(&mut browser, branch)
-        })?;
-        let head_commit = coco::with_browser(&peer, &urn, |mut browser| {
-            coco::commit_header(&mut browser, head)
->>>>>>> 453e902f
+        let (want, head_commit) = coco::with_browser(&peer, &urn, |mut browser| {
+            let want = coco::commits(&mut browser, branch)?;
+            let head_commit = coco::commit_header(&mut browser, head)?;
+            Ok((want, head_commit))
         })?;
 
         let api = super::filters(Arc::new(Mutex::new(peer)));
@@ -1180,15 +1088,8 @@
             "rad:git:hwd1yredksthny1hht3bkhtkxakuzfnjxd8dyk364prfkjxe4xpxsww3try".parse()?;
 
         let want = {
-<<<<<<< HEAD
-            let (branches, tags) = peer.with_api(|api| {
-                coco::Peer::with_browser(api, &urn, |browser| {
-                    Ok((coco::branches(browser)?, coco::tags(browser)?))
-                })
-=======
             let (branches, tags) = coco::with_browser(&peer, &urn, |browser| {
                 Ok((coco::branches(browser)?, coco::tags(browser)?))
->>>>>>> 453e902f
             })?;
 
             ["cloudhead", "rudolfs", "xla"]
@@ -1307,12 +1208,7 @@
         )?;
         let urn = platinum_project.urn();
 
-<<<<<<< HEAD
-        let want = peer
-            .with_api(|api| coco::Peer::with_browser(api, &urn, |browser| coco::tags(browser)))?;
-=======
         let want = coco::with_browser(&peer, &urn, |browser| coco::tags(browser))?;
->>>>>>> 453e902f
 
         let api = super::filters(Arc::new(Mutex::new(peer)));
         let res = request()
@@ -1351,27 +1247,14 @@
         let revision = "master";
         let prefix = "src";
 
-<<<<<<< HEAD
         let default_branch = platinum_project.default_branch();
-        let want = peer.with_api(|api| {
-            coco::Peer::with_browser(api, &urn, |mut browser| {
-                coco::tree(
-                    &mut browser,
-                    default_branch,
-                    Some(revision.to_string()),
-                    Some(prefix.to_string()),
-                )
-            })
-=======
-        let default_branch = "master".to_string(); // TODO(finto): need to change this
         let want = coco::with_browser(&peer, &urn, |mut browser| {
             coco::tree(
                 &mut browser,
-                &default_branch,
+                default_branch,
                 Some(revision.to_string()),
                 Some(prefix.to_string()),
             )
->>>>>>> 453e902f
         })?;
 
         let api = super::filters(Arc::new(Mutex::new(peer)));
