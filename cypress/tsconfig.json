--- conflicted
+++ resolved
@@ -2,15 +2,10 @@
   "compilerOptions": {
     "target": "es2018",
     "lib": ["dom", "es6", "es7"],
-<<<<<<< HEAD
     "types": ["cypress", "node"],
     "moduleResolution": "node",
-    "noEmit": true
-=======
-    "types": ["cypress"],
-    "moduleResolution": "node",
+    "noEmit": true,
     "allowSyntheticDefaultImports": true
->>>>>>> 52fe6ce3
   },
   "include": ["**/*.ts"]
 }