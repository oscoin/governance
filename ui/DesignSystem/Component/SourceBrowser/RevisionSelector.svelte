<script>
  import { createEventDispatcher } from "svelte";

  import { Avatar, Icon } from "../../Primitive";

  export let currentRevision = null;
  export let expanded = false;
  export let revisions = null;
  export let style = "";

  // Dropdown element. Set by the view.
  let dropdown = null;

  const showDropdown = () => {
    expanded = true;
  };

  const hideDropdown = () => {
    expanded = false;
  };

  const handleClick = ev => {
    // Any click *outside* the dropdown should hide the dropdown.
    if (dropdown !== ev.target && !dropdown.contains(ev.target)) {
      hideDropdown();
    }
  };

  const dispatch = createEventDispatcher();
  const selectRevision = (_repo, rev) => {
    dispatch("select", rev);
    hideDropdown();
  };
</script>

<style>
  .revision-selector {
    border: 1px solid var(--color-foreground-level-3);
    border-radius: 4px;
    padding: 0.5rem;
    display: flex;
    cursor: pointer;
  }
  .revision-selector:hover {
    box-shadow: 0px 0px 0px 1px var(--color-foreground-level-3);
    color: var(--color-foreground);
    background-color: var(--color-foreground-level-2);
  }
  .revision-selector[hidden] {
    visibility: hidden;
  }
  .selector-avatar {
    flex: 1;
    margin-right: 0.5rem;
  }
  .selector-branch {
    flex: 1;
    text-overflow: ellipsis;
    overflow-x: hidden;
<<<<<<< HEAD
    color: var(--color-foreground-level-6);
=======
    margin-right: 0.5rem;
>>>>>>> b75c7eb5
  }
  .selector-expand {
    align-self: flex-end;
  }
  .revision-dropdown-container {
    position: absolute;
    top: 0px;
    left: 0px;
    width: 100%;
  }
  .revision-dropdown {
    position: relative;
    background: white;
    border: 1px solid var(--color-foreground-level-3);
    border-radius: 4px;
    box-shadow: var(--elevation-medium),
      0px 0px 0px 1px var(--color-foreground-level-3);
    z-index: 8;
  }
  .user {
    color: var(--color-foreground-level-6);
    padding: 0.5rem;
    display: inline-block;
    user-select: none;
  }
  .branch,
  .tag {
    color: var(--color-foreground-level-6);
    padding: 0.5rem;
    cursor: pointer;
    overflow-x: hidden;
    user-select: none;
  }
  .branch:hover,
  .tag:hover {
    color: var(--color-foreground);
    background: var(--color-foreground-level-2);
  }
</style>

<svelte:window on:click={handleClick} />
<div
  class="revision-selector"
  data-cy="revision-selector"
  data-revision={currentRevision}
  on:click|stopPropagation={showDropdown}
  hidden={expanded}>
  <div class="selector-avatar">
    <Avatar
      title={revisions[0].identity.metadata.handle}
      avatarFallback={revisions[0].identity.avatarFallback}
      size="small"
      style="--title-color: var(--color-foreground-level-6);"
      variant="user" />
  </div>
  <div class="selector-branch">{currentRevision}</div>
  <div class="selector-expand">
    <Icon.Expand
      style="vertical-align: bottom; fill: var(--color-foreground-level-4)" />
  </div>
</div>
<div class="revision-dropdown-container" bind:this={dropdown}>
  <div class="revision-dropdown" hidden={!expanded} {style}>
    {#each revisions as repo}
      <div class="user">
        <Avatar
          title={repo.identity.metadata.handle}
          avatarFallback={repo.identity.avatarFallback}
          size="small"
          variant="user"
          style="--title-color: var(--color-foreground-level-6);" />
      </div>
      <ul>
        {#each repo.branches as branch}
          <li
            class="branch"
            data-repo-handle={repo.identity.metadata.handle}
            data-branch={branch}
            on:click|stopPropagation={() => selectRevision(repo.identity, branch)}>
            <Icon.Branch
              style="vertical-align: bottom; fill:
              var(--color-foreground-level-4)" />
            <span style="line-height: 1.5rem">{branch}</span>
          </li>
        {/each}
        {#each repo.tags as tag}
          <li
            class="tag"
            data-repo-handle={repo.identity.metadata.handle}
            data-tag={tag}
            on:click|stopPropagation={() => selectRevision(repo.identity, tag)}>
            <Icon.Commit
              style="vertical-align: bottom; fill:
              var(--color-foreground-level-4)" />
            <span style="line-height: 1.5rem">{tag}</span>
          </li>
        {/each}
      </ul>
    {/each}
  </div>
</div><|MERGE_RESOLUTION|>--- conflicted
+++ resolved
@@ -57,11 +57,8 @@
     flex: 1;
     text-overflow: ellipsis;
     overflow-x: hidden;
-<<<<<<< HEAD
     color: var(--color-foreground-level-6);
-=======
     margin-right: 0.5rem;
->>>>>>> b75c7eb5
   }
   .selector-expand {
     align-self: flex-end;
