--- conflicted
+++ resolved
@@ -1299,67 +1299,8 @@
         )?;
         let urn = platinum_project.urn();
 
-<<<<<<< HEAD
-        // TODO(finto): We're faking a lot of the networking interaction here.
-        // Create git references of the form and track the peer.
-        //   refs/namespaces/<platinum_project.id>/remotes/<fake_peer_id>/refs/heads
-        //   refs/namespaces/<platinum_project.id>/remotes/<fake_peer_id>/rad/id
-        //   refs/namespaces/<platinum_project.id>/remotes/<fake_peer_id>/rad/self <- points
-        //   to fintohaps
-        {
-            let platinum =
-                git2::Repository::open(peer.paths().git_dir()).expect("failed to open monorepo");
-            let prefix = format!("refs/namespaces/{}/refs/remotes/{}", urn.id, remote);
-
-            let target = platinum
-                .find_reference(&format!("refs/namespaces/{}/refs/heads/master", urn.id))
-                .expect("failed to get master")
-                .target()
-                .expect("missing target");
-            let _heads = platinum
-                .reference(
-                    &format!("{}/heads/haptop", prefix),
-                    target,
-                    false,
-                    "remote heads",
-                )
-                .expect("failed to create heads");
-
-            let target = platinum
-                .find_reference(&format!("refs/namespaces/{}/refs/rad/id", urn.id))
-                .expect("failed to get rad/id")
-                .target()
-                .expect("missing target");
-            let _rad_id = platinum
-                .reference(&format!("{}/rad/id", prefix), target, false, "rad/id")
-                .expect("failed to create rad/id");
-
-            let _rad_self = platinum
-                .reference_symbolic(
-                    &format!("{}/rad/self", prefix),
-                    &format!("refs/namespaces/{}/refs/rad/id", fintohaps.urn().id),
-                    false,
-                    "rad/self",
-                )
-                .expect("failed to create rad/self");
-
-            let target = platinum
-                .find_reference(&format!("refs/namespaces/{}/refs/rad/refs", urn.id))
-                .expect("failed to get rad/refs")
-                .target()
-                .expect("missing target");
-            let _rad_id = platinum
-                .reference(&format!("{}/rad/refs", prefix), target, false, "rad/refs")
-                .expect("failed to create rad/id");
-
-            peer.storage()
-                .track(&urn, &remote)
-                .expect("failed to track peer");
-        }
-=======
         let (remote, fintohaps) =
             coco::control::track_fake_peer(&peer, key, &platinum_project, "fintohaps");
->>>>>>> 4a73d467
 
         let api = super::filters(
             Arc::new(Mutex::new(peer)),
@@ -1393,7 +1334,7 @@
                     },
                     coco::UserRevisions {
                         identity: (remote.clone(), fintohaps).into(),
-                        branches: vec![coco::Branch("haptop".to_string())],
+                        branches: vec![coco::Branch("master".to_string())],
                         tags: vec![]
                     },
                 ])
@@ -1407,7 +1348,7 @@
             .await;
 
         http::test::assert_response(&res, StatusCode::OK, |have| {
-            assert_eq!(have, json!([coco::Branch("haptop".to_string())]));
+            assert_eq!(have, json!([coco::Branch("master".to_string())]));
         });
 
         Ok(())
