--- conflicted
+++ resolved
@@ -66,22 +66,8 @@
     key: keys::SecretKey,
     handle: &str,
 ) -> Result<Identity, error::Error> {
-<<<<<<< HEAD
-    let user = api.init_owner(key, &handle)?;
-
-    let id = user.urn();
-    let shareable_entity_identifier = user.into();
-    Ok(Identity {
-        id: id.clone(),
-        shareable_entity_identifier,
-        metadata: Metadata { handle },
-        registered: None,
-        avatar_fallback: avatar::Avatar::from(&id.to_string(), avatar::Usage::Identity),
-    })
-=======
-    let user = coco::init_owner(peer, key, handle)?;
-    Ok((peer.peer_id().clone(), user).into())
->>>>>>> da45c6e5
+    let user = api.init_owner(key, handle)?;
+    Ok((api.peer_id(), user).into())
 }
 
 /// Retrieve an identity by id. We assume the `Identity` is owned by this peer.
@@ -89,26 +75,9 @@
 /// # Errors
 ///
 /// Errors if access to coco state on the filesystem fails, or the id is malformed.
-<<<<<<< HEAD
 pub fn get(api: &coco::Api, id: &coco::Urn) -> Result<Identity, error::Error> {
     let user = api.get_user(id)?;
-    Ok(Identity {
-        id: id.clone(),
-        shareable_entity_identifier: SharedIdentifier {
-            handle: user.name().to_string(),
-            urn: id.clone(),
-        },
-        metadata: Metadata {
-            handle: user.name().to_string(),
-        },
-        registered: None,
-        avatar_fallback: avatar::Avatar::from(&id.to_string(), avatar::Usage::Identity),
-    })
-=======
-pub fn get(peer: &coco::PeerApi, id: &coco::Urn) -> Result<Identity, error::Error> {
-    let user = coco::get_user(peer, id)?;
-    Ok((peer.peer_id().clone(), user).into())
->>>>>>> da45c6e5
+    Ok((api.peer_id(), user).into())
 }
 
 /// A `SharedIdentifier` is the combination of a user handle and the [`coco::Urn`] that identifies
