--- conflicted
+++ resolved
@@ -91,11 +91,7 @@
 
 #[cfg(test)]
 mod test {
-<<<<<<< HEAD
-    use std::{convert::TryFrom, time::Instant};
-=======
-    use std::time::SystemTime;
->>>>>>> 2224157f
+    use std::{convert::TryFrom, time::SystemTime};
 
     use pretty_assertions::assert_eq;
     use serde_json::json;
