--- conflicted
+++ resolved
@@ -18,10 +18,6 @@
     flex: 1;
     border-bottom: 1px solid var(--color-foreground-level-3);
     cursor: pointer;
-<<<<<<< HEAD
-    padding: 24px 16px;
-=======
->>>>>>> 97187e0d
     user-select: none;
   }
 
