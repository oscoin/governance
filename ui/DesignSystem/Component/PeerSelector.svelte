<script lang="typescript">
  import { createEventDispatcher } from "svelte";

  import { isExperimental } from "../../src/config";
  import { PeerRole } from "../../src/project";
  import type { User } from "../../src/project";
  import { CSSPosition } from "../../src/style";

  import { Icon } from "../Primitive";
  import { Overlay, Tooltip } from "../Component";

  import Entry from "./PeerSelector/Entry.svelte";
  import Peer from "./PeerSelector/Peer.svelte";

  export let expanded: boolean = false;
  export let peers: User[];
  export let selected: User;
<<<<<<< HEAD
  export let showProfile: boolean = isExperimental;
=======
  let dropdownHeight: number;
>>>>>>> eef980fe

  const orderPeers = (peers: User[]): User[] => {
    return [selected].concat(
      peers.filter(peer => peer.peerId !== selected.peerId)
    );
  };

  const hide = () => {
    expanded = false;
  };
  const show = () => {
    expanded = true;
  };

  const dispatch = createEventDispatcher();
  const onOpen = (peer: User) => {
    hide();
    dispatch("open", peer);
  };
  const onSelect = (peer: User) => {
    if (peer.role === PeerRole.Tracker) {
      return;
    }
    hide();
    dispatch("select", peer);
  };
</script>

<style>
  .peer-selector {
    display: flex;
    border: 1px solid var(--color-foreground-level-3);
    border-right: none;
    border-top-left-radius: 0.5rem;
    border-bottom-left-radius: 0.5rem;
    padding: 0 0.5rem;
    align-items: center;
    height: 2.5rem;
    cursor: pointer;
    justify-content: space-between;
    background-color: var(--color-foreground-level-1);
    user-select: none;
  }

  .peer-selector:hover {
    background-color: var(--color-foreground-level-2);
  }

  .peer-selector[hidden] {
    visibility: hidden;
  }

  .selector-expand {
    margin-left: 0.5rem;
  }

  .peer-dropdown-container {
    display: flex;
    position: absolute;
    right: 0;
    top: -1px;
    user-select: none;
  }

  .peer-dropdown {
    border: 1px solid transparent;
    border-right: none;
    border-top-left-radius: 0.5rem;
    border-bottom-left-radius: 0.5rem;
    box-shadow: var(--elevation-medium);
    z-index: 8;
    max-width: 30rem;
    height: 100%;
    min-width: 100%;
    overflow: hidden;
  }

  .action {
    height: 1.5rem;
    margin-left: 0.5rem;
    width: 1.5rem;
  }

  .open-profile {
    cursor: pointer;
    display: flex;
    justify-content: center;
  }
</style>

<Overlay
  {expanded}
  on:hide={hide}
  style="position: relative; user-select: none;">
  <div
    class="peer-selector typo-overflow-ellipsis"
    data-cy="peer-selector"
    hidden={expanded}
    on:click|stopPropagation={show}>
    <Peer peer={selected} />
    <div class="selector-expand">
      <Icon.ChevronUpDown
        style="vertical-align: bottom; fill: var(--color-foreground-level-4)" />
    </div>
  </div>
  <div class="peer-dropdown-container" data-cy="peer-dropdown-container">
    <div
      bind:clientHeight={dropdownHeight}
      class="peer-dropdown"
      hidden={!expanded}
      style={`border-bottom-right-radius: ${
        dropdownHeight > 40 ? "0.5rem" : "0"
      }`}>
      {#each orderPeers(peers) as peer (peer.peerId)}
        <Entry
          disabled={peer.role === PeerRole.Tracker}
          on:click={() => onSelect(peer)}
          selected={peer.identity.peerId === selected.identity.peerId}>
          {#if peer.role === PeerRole.Tracker}
            <Tooltip position={CSSPosition.Left} value="Remote has no changes">
              <Peer {peer} />
            </Tooltip>
          {:else}
            <Peer {peer} />
          {/if}

          <div class="action">
            {#if showProfile}
              <Tooltip value="Go to profile" position={CSSPosition.Top}>
                <div
                  class="open-profile"
                  data-cy={peer.identity.metadata.handle}
                  on:click|stopPropagation={() => onOpen(peer)}>
                  <Icon.ArrowBoxUpRight />
                </div>
              </Tooltip>
            {/if}
          </div>
        </Entry>
      {/each}
    </div>
  </div>
</Overlay><|MERGE_RESOLUTION|>--- conflicted
+++ resolved
@@ -15,11 +15,8 @@
   export let expanded: boolean = false;
   export let peers: User[];
   export let selected: User;
-<<<<<<< HEAD
   export let showProfile: boolean = isExperimental;
-=======
   let dropdownHeight: number;
->>>>>>> eef980fe
 
   const orderPeers = (peers: User[]): User[] => {
     return [selected].concat(
