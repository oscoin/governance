<script>
  import { createEventDispatcher } from "svelte";

  import { store } from "../../src/identity.ts";

  import { Copyable, Remote } from "../../DesignSystem/Component";
  import {
    Avatar,
    Button,
    Flex,
    Icon,
    Text,
    Title,
  } from "../../DesignSystem/Primitive";

  const dispatch = createEventDispatcher();

  let copyIcon = Icon.Copy;

  const afterCopy = () => {
    copyIcon = Icon.Check;
    setTimeout(() => {
      copyIcon = Icon.Copy;
    }, 2000);
  };
</script>

<style>
  .container {
    display: flex;
    align-items: center;
    height: 100%;
  }

  .content {
    display: flex;
    flex-direction: column;
    align-items: center;
  }

  .identity-card {
    display: flex;
    align-items: center;
    background-color: var(--color-foreground-level-1);
    padding: 24px;
    margin-bottom: 34px;
    width: 100%;
    border-radius: 2px;
  }

  .identity-card-text-container {
    margin-left: 16px;
  }

  .registration-link {
    color: var(--color-secondary);
    cursor: pointer;
  }

  .registration-link:hover {
    color: var(--color-foreground-level-5);
  }
</style>

<div class="container">
  <div class="content">
    <Title variant="big" style="text-align: center;">Identity created ✨</Title>
    <Text style="margin: 20px 0; color: var(--color-foreground-level-5);">
      This is your peer-to-peer identity. Even though your radicleID is unique,
      your handle isn't. To get a unique handle, you have to
      <span
        data-cy="register-identity-link"
        class="registration-link"
        on:click={() => dispatch('register')}>
        register it.
      </span>
    </Text>
    <Remote {store} let:data={identity}>
      <div class="identity-card" data-cy="identity-card">
<<<<<<< HEAD
        <Avatar
          size="big"
          imageUrl={identity.metadata.avatarUrl}
          avatarFallback={identity.avatarFallback} />
=======
        <Avatar size="huge" avatarFallback={identity.avatarFallback} />
>>>>>>> 0b0d05d4
        <div class="identity-card-text-container">
          <Title>{identity.metadata.handle}</Title>
          <Copyable {afterCopy}>
            <Flex align="left">
              <Text
                style="color: var(--color-foreground-level-6); white-space:
                nowrap; overflow: hidden; text-overflow: ellipsis; max-width:
                350px;">
                {identity.shareableEntityIdentifier}
              </Text>
              <svelte:component this={copyIcon} style="margin-left: 8px;" />
            </Flex>
          </Copyable>
        </div>
      </div>
    </Remote>

    <Button dataCy="go-to-profile-button" on:click={() => dispatch('close')}>
      Go to profile
    </Button>
  </div>
</div><|MERGE_RESOLUTION|>--- conflicted
+++ resolved
@@ -77,14 +77,7 @@
     </Text>
     <Remote {store} let:data={identity}>
       <div class="identity-card" data-cy="identity-card">
-<<<<<<< HEAD
-        <Avatar
-          size="big"
-          imageUrl={identity.metadata.avatarUrl}
-          avatarFallback={identity.avatarFallback} />
-=======
-        <Avatar size="huge" avatarFallback={identity.avatarFallback} />
->>>>>>> 0b0d05d4
+        <Avatar size="big" avatarFallback={identity.avatarFallback} />
         <div class="identity-card-text-container">
           <Title>{identity.metadata.handle}</Title>
           <Copyable {afterCopy}>
