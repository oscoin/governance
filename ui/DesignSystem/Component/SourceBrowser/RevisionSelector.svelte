--- conflicted
+++ resolved
@@ -1,14 +1,12 @@
 <script>
   import { createEventDispatcher } from "svelte";
 
-<<<<<<< HEAD
-  import { revisionStore } from "../../../store/sourceBrowser.js";
-  import { HIDDEN_BRANCHES } from "../../../config.js";
-
   import { Avatar, Icon } from "../../Primitive";
 
+  export let currentRevision = null;
+  export let expanded = false;
+  export let revisions = null;
   export let style = "";
-  export let expanded = false;
 
   // Dropdown element. Set by the view.
   let dropdown = null;
@@ -27,53 +25,10 @@
     }
   };
 
+  const dispatch = createEventDispatcher();
   const selectRevision = (ev, rev) => {
-    revisionStore.set(rev);
+    dispatch("select", rev);
     hideDropdown();
-  };
-
-  const ALL_REVISIONS = gql`
-    query($projectId: ID!) {
-      tags(id: $projectId)
-      branches(id: $projectId)
-    }
-  `;
-
-  const allRevisions = query(getClient(), {
-    query: ALL_REVISIONS,
-    variables: { projectId: getContext("projectId") }
-  });
-
-  const mockRevisions = async () => {
-    const response = await allRevisions;
-    const revisions = (await response.result()).data;
-
-    const data = [
-      {
-        user: {
-          avatar: { emoji: "🐯", background: { r: 230, g: 130, b: 230 } },
-          handle: "cloudhead"
-        },
-        branches: revisions.branches,
-        tags: ["v0.1.2"]
-      },
-      {
-        user: {
-          avatar: { emoji: "👻", background: { r: 230, g: 230, b: 230 } },
-          handle: "rudolfs"
-        },
-        branches: revisions.branches,
-        tags: ["v0.1.2"]
-      },
-      {
-        user: {
-          avatar: { emoji: "🤡", background: { r: 130, g: 230, b: 230 } },
-          handle: "xla"
-        },
-        branches: revisions.branches
-      }
-    ];
-    return { data: data };
   };
 </script>
 
@@ -131,69 +86,47 @@
 </style>
 
 <svelte:window on:click={handleClick} />
-{#await mockRevisions() then result}
-  <div
-    class="revision-selector"
-    on:click|stopPropagation={showDropdown}
-    hidden={expanded}>
-    <div class="selector-avatar">
-      <Avatar
-        title={result.data[0].user.handle}
-        avatarFallback={result.data[0].user.avatar}
-        size="small"
-        variant="user" />
-    </div>
-    <div class="selector-branch">{$revisionStore}</div>
-    <div class="selector-expand">
-      <Icon.Expand
-        style="vertical-align: bottom; fill: var(--color-foreground-level-4)" />
-    </div>
+<div
+  class="revision-selector"
+  on:click|stopPropagation={showDropdown}
+  hidden={expanded}>
+  <div class="selector-avatar">
+    <Avatar
+      title={revisions[0].identity.metadata.handle}
+      avatarFallback={revisions[0].identity.avatarFallback}
+      size="small"
+      variant="user" />
   </div>
-  <div class="revision-dropdown-container" bind:this={dropdown}>
-    <div class="revision-dropdown" hidden={!expanded} {style}>
-      {#each result.data as repo}
-        <div class="user">
-          <!-- TODO(cloudhead): text color should be `color-foreground-level-6`,
-          but `Avatar` doesn't allow overwriting. -->
-          <Avatar
-            title={repo.user.handle}
-            avatarFallback={repo.user.avatar}
-            size="small"
-            variant="user" />
-        </div>
-        <ul>
-          {#each repo.branches as branch}
-            {#if !HIDDEN_BRANCHES.includes(branch)}
-              <li
-                class="branch"
-                on:click|stopPropagation={ev => selectRevision(ev, branch)}>
-                <Icon.Branch
-                  style="vertical-align: bottom; fill:
-                  var(--color-foreground-level-4)" />
-                <span style="line-height: 1.5rem">{branch}</span>
-              </li>
-            {/if}
-          {/each}
-        </ul>
-      {/each}
-    </div>
+  <div class="selector-branch">{currentRevision}</div>
+  <div class="selector-expand">
+    <Icon.Expand
+      style="vertical-align: bottom; fill: var(--color-foreground-level-4)" />
   </div>
-{/await}
-=======
-  import { Input } from "../../Primitive";
-
-  export let revisions = null;
-
-  let revision;
-
-  const dispatch = createEventDispatcher();
-  const select = () => dispatch("select", revision);
-</script>
-
-<Input.Dropdown
-  dataCy="revision-selector"
-  style="margin-bottom: 24px"
-  items={revisions}
-  bind:value={revision}
-  on:select={select} />
->>>>>>> 8b082791
+</div>
+<div class="revision-dropdown-container" bind:this={dropdown}>
+  <div class="revision-dropdown" hidden={!expanded} {style}>
+    {#each revisions as repo}
+      <div class="user">
+        <!-- TODO(cloudhead): text color should be `color-foreground-level-6`,
+        but `Avatar` doesn't allow overwriting. -->
+        <Avatar
+          title={repo.identity.metadata.handle}
+          avatarFallback={repo.identity.avatarFallback}
+          size="small"
+          variant="user" />
+      </div>
+      <ul>
+        {#each repo.branches as branch}
+          <li
+            class="branch"
+            on:click|stopPropagation={ev => selectRevision(ev, branch)}>
+            <Icon.Branch
+              style="vertical-align: bottom; fill:
+              var(--color-foreground-level-4)" />
+            <span style="line-height: 1.5rem">{branch}</span>
+          </li>
+        {/each}
+      </ul>
+    {/each}
+  </div>
+</div>