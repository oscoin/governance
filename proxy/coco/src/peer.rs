//! Utility to work with the peer api of librad.

use std::convert::TryFrom;
use std::net::SocketAddr;
use std::path::{self, PathBuf};
use std::sync::{Arc, Mutex};

use futures::future::BoxFuture;
use futures::stream::StreamExt;

use librad::git::local::{transport, url::LocalUrl};
use librad::git::refs::Refs;
use librad::git::storage;
use librad::keys;
use librad::meta::entity;
use librad::meta::project as librad_project;
use librad::meta::user;
use librad::net::discovery;
use librad::net::peer::{Gossip, PeerApi, PeerConfig, PeerStorage};
use librad::net::protocol::Protocol;
use librad::paths;
use librad::peer::PeerId;
use librad::signer::SomeSigner;
use librad::uri::{RadUrl, RadUrn};
use radicle_surf::vcs::git::{self, git2};

use crate::error::Error;
use crate::project;

/// Export a verified [`user::User`] type.
pub type User = user::User<entity::Verified>;

/// High-level interface to the coco monorepo and gossip layer.
#[derive(Clone)]
pub struct Api {
    /// Thread-safe wrapper around [`PeerApi`].
    peer_api: Arc<Mutex<PeerApi<keys::SecretKey>>>,
}

impl Api {
    /// Create a new `PeerApi` given a `PeerConfig`.
    ///
    /// # Errors
    ///
    /// If turning the config into a `Peer` fails
    /// If trying to accept on the socket fails
    pub async fn new<I>(
        config: PeerConfig<discovery::Static<I, SocketAddr>, keys::SecretKey>,
    ) -> Result<Self, Error>
    where
        I: Iterator<Item = (PeerId, SocketAddr)> + Send + 'static,
    {
        let paths = config.paths.clone();
        let signer = config.signer.clone();

        let peer = config.try_into_peer().await?;
        // TODO(finto): discarding the run loop below. Should be used to subsrcibe to events and
        // publish events.
        let (api, run_loop) = peer.accept()?;

        let protocol = api.protocol();
        let protocol_subscriber = protocol.subscribe().await;
        let protocol_notifications = protocol_subscriber.for_each(|notification| {
            log::info!("protocol.notification = {:?}", notification);

            futures::future::ready(())
        });
        tokio::spawn(protocol_notifications);

        let subscriber = api.subscribe();
        let api_notifications = subscriber.await.for_each(|notification| {
            log::info!("peer.event = {:?}", notification);

            futures::future::ready(())
        });
        tokio::spawn(api_notifications);

        tokio::spawn(async move {
            run_loop.await;
        });

        // Register the rad:// transport protocol
        transport::register(transport::Settings {
            paths,
            signer: SomeSigner { signer }.into(),
        });

        Ok(Self {
            peer_api: Arc::new(Mutex::new(api)),
        })
    }

    /// Returns the [`PathBuf`] to the underlying monorepo.
    #[must_use]
    pub fn monorepo(&self) -> PathBuf {
        let api = self.peer_api.lock().expect("unable to acquire lock");
        api.paths().git_dir().join("")
    }

    /// Returns the underlying [`paths::Paths`].
    #[must_use]
    pub fn paths(&self) -> paths::Paths {
        let api = self.peer_api.lock().expect("unable to acquire lock");
        api.paths().clone()
    }

    /// Convenience method to trigger a reopen of the storage.
    ///
    /// # Errors
    ///
    /// When the underlying lock acquisition fails or opening the storage.
    pub fn reopen(&self) -> Result<(), Error> {
        let api = self.peer_api.lock().expect("unable to acquire lock");
        api.storage().reopen()?;

        Ok(())
    }

    /// Check the storage to see if we have the given commit for project at `urn`.
    ///
    /// # Errors
    ///
    ///   * Checking the storage for the commit fails.
    ///
    /// # Panics
    ///
    ///   * Unable to acquire the lock.
    pub fn has_commit(&self, urn: &RadUrn, oid: impl Into<git2::Oid>) -> Result<bool, Error> {
        let api = self.peer_api.lock().expect("unable to acquire lock");
        Ok(api.storage().has_commit(urn, oid.into())?)
    }

    /// Our current peers [`PeerId`].
    #[must_use]
    pub fn peer_id(&self) -> PeerId {
        let api = self.peer_api.lock().expect("unable to acquire lock");
        api.peer_id().clone()
    }

    /// The address this peer is listening on.
    #[must_use]
    pub fn listen_addr(&self) -> SocketAddr {
        let api = self.peer_api.lock().expect("unable to acquire lock");
        api.listen_addr()
    }

    /// Get the default owner for this `PeerApi`.
    #[must_use]
    pub fn default_owner(&self) -> Option<user::User<entity::Draft>> {
        let api = self.peer_api.lock().expect("unable to acquire lock");

        match api.storage().default_rad_self() {
            Ok(user) => Some(user),
            Err(err) => {
                log::warn!("an error occurred while trying to get 'rad/self': {}", err);
                None
            },
        }
    }

    /// Set the default owner for this `PeerApi`.
    ///
    /// # Errors
    ///
    ///   * Fails to set the default `rad/self` for this `PeerApi`.
    pub fn set_default_owner(&self, user: User) -> Result<(), Error> {
        let api = self.peer_api.lock().expect("unable to acquire lock");
        Ok(api.storage().set_default_rad_self(user)?)
    }

    /// Initialise a [`User`] and make them the default owner of this `PeerApi`.
    ///
    /// # Errors
    ///
    ///   * Fails to initialise `User`.
    ///   * Fails to verify `User`.
    ///   * Fails to set the default `rad/self` for this `PeerApi`.
    pub fn init_owner(&self, key: &keys::SecretKey, handle: &str) -> Result<User, Error> {
        let user = self.init_user(key, handle)?;
        let user = verify_user(user)?;

        self.set_default_owner(user.clone())?;

        Ok(user)
    }

    /// Given some hints as to where you might find it, get the urn of the project found at `url`.
    ///
    /// **N.B.** This needs to be run with `tokio::spawn_blocking`.
    ///
    /// # Errors
    ///   * Could not successfully acquire a lock to the API.
    ///   * Could not open librad storage.
    ///   * Failed to clone the project.
    ///   * Failed to set the rad/self of this project.
    pub fn clone_project<Addrs>(&self, url: RadUrl, addr_hints: Addrs) -> Result<RadUrn, Error>
    where
        Addrs: IntoIterator<Item = SocketAddr>,
    {
        let api = self.peer_api.lock().expect("unable to acquire lock");
        let storage = api.storage().reopen()?;
        let repo = storage.clone_repo::<librad_project::ProjectInfo, _>(url, addr_hints)?;
        repo.set_rad_self(storage::RadSelfSpec::Default)?;
        Ok(repo.urn)
    }

    /// Get the project found at `urn`.
    ///
    /// # Errors
    ///
    ///   * Resolving the project fails.
    pub fn get_project<P>(
        &self,
        urn: &RadUrn,
        peer: P,
    ) -> Result<librad_project::Project<entity::Draft>, Error>
    where
        P: Into<Option<PeerId>>,
    {
        let api = self.peer_api.lock().expect("unable to acquire lock");
        let storage = api.storage().reopen()?;

        Ok(storage.metadata_of(urn, peer)?)
    }

    /// Returns the list of [`librad_project::Project`]s for your peer.
    ///
    /// # Errors
    ///
    ///   * Retrieving the project entities from the store fails.
    #[allow(
        clippy::match_wildcard_for_single_variants,
        clippy::wildcard_enum_match_arm
    )]
    pub fn list_projects(&self) -> Result<Vec<librad_project::Project<entity::Draft>>, Error> {
        let project_meta = {
            let api = self.peer_api.lock().expect("unable to acquire lock");
            let storage = api.storage().reopen()?;
            let owner = storage.default_rad_self()?;

            let meta = storage.all_metadata()?;
            meta.flat_map(|entity| {
                let entity = entity.ok()?;
                let rad_self = storage.get_rad_self(&entity.urn()).ok()?;

                // We only list projects that are owned by the peer
                if rad_self.urn() != owner.urn() {
                    return None;
                }

                entity.try_map(|info| match info {
                    entity::data::EntityInfo::Project(info) => Some(info),
                    _ => None,
                })
            })
            .collect::<Vec<_>>()
        };

        Ok(project_meta)
    }

    /// Retrieves the [`librad::git::refs::Refs`] for the given project urn.
    ///
    /// # Errors
    ///
    /// * if opening the storage fails
    pub fn list_project_refs(&self, urn: &RadUrn) -> Result<Refs, Error> {
        let api = self.peer_api.lock().expect("unable to acquire lock");
        let storage = api.storage().reopen()?;
        storage
            .rad_signed_refs_of(urn, storage.peer_id().clone())
            .map_err(Error::from)
    }

    /// Returns the list of [`user::User`]s known for your peer.
    ///
    /// # Errors
    ///
    ///   * Retrieval of the user entities from the store fails.
    #[allow(
        clippy::match_wildcard_for_single_variants,
        clippy::wildcard_enum_match_arm
    )]
    pub fn list_users(&self) -> Result<Vec<user::User<entity::Draft>>, Error> {
        let api = self.peer_api.lock().expect("unable to acquire lock");
        let storage = api.storage();

        let mut entities = vec![];
        for entity in storage.all_metadata()? {
            let entity = entity?;

            if let Some(e) = entity.try_map(|info| match info {
                entity::data::EntityInfo::User(info) => Some(info),
                _ => None,
            }) {
                entities.push(e);
            }
        }

        Ok(entities)
    }

<<<<<<< HEAD
    /// Get the project found at `urn`.
    ///
    /// # Errors
    ///
    ///   * Resolving the project fails.
    pub fn get_project<P>(
        &self,
        urn: &RadUrn,
        peer: P,
    ) -> Result<librad_project::Project<entity::Draft>, Error>
    where
        P: Into<Option<PeerId>>,
    {
        let api = self.peer_api.lock().expect("unable to acquire lock");
        let storage = api.storage().reopen()?;

        Ok(storage.metadata_of(urn, peer)?)
    }

    /// Fetch any updates at the given `RadUrl`, providing address hints if we have them.
    ///
    /// **N.B.** This needs to be run with `tokio::spawn_blocking`.
    ///
    /// # Errors
    ///
    ///   * Could not successfully acquire a lock to the API.
    ///   * Could not open librad storage.
    ///   * Failed to fetch the updates.
    ///   * Failed to set the rad/self of this project.
    pub fn fetch<Addrs>(&self, url: RadUrl, addr_hints: Addrs) -> Result<(), Error>
    where
        Addrs: IntoIterator<Item = SocketAddr>,
    {
        let api = self.peer_api.lock().expect("unable to acquire lock");
        let storage = api.storage().reopen()?;
        Ok(storage.fetch_repo(url, addr_hints)?)
    }

    /// Given some hints as to where you might find it, get the urn of the project found at `url`.
    ///
    /// **N.B.** This needs to be run with `tokio::spawn_blocking`.
    ///
    /// # Errors
    ///   * Could not successfully acquire a lock to the API.
    ///   * Could not open librad storage.
    ///   * Failed to clone the project.
    ///   * Failed to set the rad/self of this project.
    pub fn clone_project<Addrs>(&self, url: RadUrl, addr_hints: Addrs) -> Result<RadUrn, Error>
    where
        Addrs: IntoIterator<Item = SocketAddr>,
    {
        let api = self.peer_api.lock().expect("unable to acquire lock");
        let storage = api.storage().reopen()?;
        let repo = storage.clone_repo::<librad_project::ProjectInfo, _>(url, addr_hints)?;
        repo.set_rad_self(storage::RadSelfSpec::Default)?;
        Ok(repo.urn)
    }

=======
>>>>>>> 761f11f5
    /// Given some hints as to where you might find it, get the urn of the user found at `url`.
    ///
    /// **N.B.** This needs to be run with `tokio::spawn_blocking`.
    ///
    /// # Errors
    ///
    ///   * Could not successfully acquire a lock to the API.
    ///   * Could not open librad storage.
    ///   * Failed to clone the user.
    pub fn clone_user<Addrs>(&self, url: RadUrl, addr_hints: Addrs) -> Result<RadUrn, Error>
    where
        Addrs: IntoIterator<Item = SocketAddr>,
    {
        let api = self.peer_api.lock().expect("unable to acquire lock");
        let storage = api.storage().reopen()?;
        let repo = storage.clone_repo::<user::UserInfo, _>(url, addr_hints)?;
        Ok(repo.urn)
    }

    /// Get the user found at `urn`.
    ///
    /// # Errors
    ///
    ///   * Resolving the user fails.
    ///   * Could not successfully acquire a lock to the API.
    pub fn get_user(&self, urn: &RadUrn) -> Result<user::User<entity::Draft>, Error> {
        let api = self.peer_api.lock().expect("unable to acquire lock");
        let storage = api.storage().reopen()?;

        Ok(storage.metadata(urn)?)
    }

    /// Get a repo browser for a project.
    ///
    /// # Errors
    ///
    /// The function will result in an error if the mutex guard was poisoned. See
    /// [`std::sync::Mutex::lock`] for further details.
    pub fn with_browser<F, T>(&self, urn: &RadUrn, callback: F) -> Result<T, Error>
    where
        F: Send + FnOnce(&mut git::Browser) -> Result<T, Error>,
    {
        let git_dir = self.monorepo();

        let project = self.get_project(urn, None)?;
        let default_branch = git::Branch::local(project.default_branch());
        let repo = git::Repository::new(git_dir)?;
        let namespace = git::Namespace::try_from(project.urn().id.to_string().as_str())?;
        let mut browser = git::Browser::new_with_namespace(&repo, &namespace, default_branch)?;

        callback(&mut browser)
    }

    /// Get the underlying [`librad::net::protocol::Protocol`].
    ///
    /// # Errors
    ///
    /// * if they `callback` errors
    pub fn with_protocol<F, T>(&self, callback: F) -> BoxFuture<'static, Result<T, Error>>
    where
        T: 'static,
        F: Send
            + FnOnce(
                Protocol<PeerStorage<keys::SecretKey>, Gossip>,
            ) -> BoxFuture<'static, Result<T, Error>>,
    {
        let api = self.peer_api.lock().expect("unable to acquire lock");

        Box::pin(callback(api.protocol().clone()))
    }

    /// Initialize a [`librad_project::Project`] that is owned by the `owner`.
    /// This kicks off the history of the project, tracked by `librad`'s mono-repo.
    ///
    /// # Errors
    ///
    /// Will error if:
    ///     * The signing of the project metadata fails.
    ///     * The interaction with `librad` [`librad::git::storage::Storage`] fails.
    pub fn init_project<P: AsRef<path::Path> + Send>(
        &self,
        key: &keys::SecretKey,
        owner: &User,
        project: &project::Create<P>,
    ) -> Result<librad_project::Project<entity::Draft>, Error> {
        let api = self.peer_api.lock().expect("unable to acquire lock");
        let storage = api.storage().reopen()?;

        let mut meta = project.build(owner, key.public())?;
        meta.sign_owned(key)?;

        let urn = meta.urn();
        if storage.has_urn(&urn)? {
            return Err(Error::EntityExists(urn));
        }

        let repo = storage.create_repo(&meta)?;
        repo.set_rad_self(librad::git::storage::RadSelfSpec::Urn(owner.urn()))?;
        log::debug!("Created project with Urn '{}'", urn);

        let repo = project.setup_repo(LocalUrl::from_urn(urn, api.peer_id().clone()))?;
        log::debug!("Setup repository at path '{}'", repo.path().display());

        Ok(meta)
    }

    /// Create a [`user::User`] with the provided `handle`. This assumes that you are creating a
    /// user that uses the secret key the `PeerApi` was configured with.
    ///
    /// # Errors
    ///
    /// Will error if:
    ///     * The signing of the user metadata fails.
    ///     * The interaction with `librad` [`librad::git::storage::Storage`] fails.
    pub fn init_user(
        &self,
        key: &keys::SecretKey,
        handle: &str,
    ) -> Result<user::User<entity::Draft>, Error> {
        // Create the project meta
        let mut user = user::User::<entity::Draft>::create(handle.to_string(), key.public())?;
        user.sign_owned(key)?;
        let urn = user.urn();

        // Initialising user in the storage.
        {
            let api = self.peer_api.lock().expect("unable to acquire lock");
            let storage = api.storage().reopen()?;

            if storage.has_urn(&urn)? {
                return Err(Error::EntityExists(urn));
            } else {
                let _repo = storage.create_repo(&user)?;
            }
        }

        Ok(user)
    }

    /// Wrapper around the storage track.
    ///
    /// # Errors
    ///
    /// * When the storage operation fails.
    pub fn track(&self, urn: &RadUrn, remote: &PeerId) -> Result<(), Error> {
        let api = self.peer_api.lock().expect("unable to acquire lock");
        Ok(api.storage().track(urn, remote)?)
    }

    /// Get the [`user::User`]s that are tracking this project, including their [`PeerId`].
    ///
    /// # Errors
    ///
    /// * If we could not acquire the lock
    /// * If we could not open the storage
    /// * If did not have the `urn` in storage
    /// * If we could not fetch the tracked peers
    /// * If we could not get the `rad/self` of the peer
    pub fn tracked(&self, urn: &RadUrn) -> Result<Vec<(PeerId, user::User<entity::Draft>)>, Error> {
        let api = self.peer_api.lock().expect("unable to acquire lock");
        let storage = api.storage().reopen()?;
        let repo = storage.open_repo(urn.clone())?;
        repo.tracked()?
            .map(move |peer_id| {
                repo.get_rad_self_of(peer_id.clone())
                    .map(|user| (peer_id.clone(), user))
                    .map_err(Error::from)
            })
            .collect()
    }
}

/// Verify a user using a fake resolver that resolves the user to itself.
///
/// TODO(finto): Should not live here permanently, because resolvers should solve this verification.
///
/// # Errors
///
/// If any of the verification steps fail
pub fn verify_user(user: user::User<entity::Draft>) -> Result<User, Error> {
    let fake_resolver = FakeUserResolver(user.clone());
    let verified_user = user.check_history_status(&fake_resolver, &fake_resolver)?;
    Ok(verified_user)
}

/// Acting as a fake resolver where a User resolves to itself.
/// This allows us to check the history status of a single User.
/// TODO(finto): Remove this once Resolvers are complete.
struct FakeUserResolver(user::User<entity::Draft>);

impl entity::Resolver<user::User<entity::Draft>> for FakeUserResolver {
    fn resolve(&self, _uri: &RadUrn) -> Result<user::User<entity::Draft>, entity::Error> {
        Ok(self.0.clone())
    }

    fn resolve_revision(
        &self,
        _uri: &RadUrn,
        _revision: u64,
    ) -> Result<user::User<entity::Draft>, entity::Error> {
        Ok(self.0.clone())
    }
}

#[cfg(test)]
#[allow(clippy::panic)]
mod test {
    use std::env;
    use std::path::PathBuf;
    use std::process::Command;

    use librad::keys::SecretKey;
    use librad::uri;
    use radicle_surf::vcs::git::git2;

    use crate::config;
    use crate::control;
    use crate::project;

    use super::{Api, Error};

    fn fakie_project(path: PathBuf) -> project::Create<PathBuf> {
        project::Create {
            repo: project::Repo::New {
                path,
                name: "fakie-nose-kickflip-backside-180-to-handplant".to_string(),
            },
            description: "rad git tricks".to_string(),
            default_branch: "dope".to_string(),
        }
    }

    fn radicle_project(path: PathBuf) -> project::Create<PathBuf> {
        project::Create {
            repo: project::Repo::New {
                path,
                name: "radicalise".to_string(),
            },
            description: "the people".to_string(),
            default_branch: "power".to_string(),
        }
    }

    fn shia_le_pathbuf(path: PathBuf) -> project::Create<PathBuf> {
        project::Create {
            repo: project::Repo::New {
                path,
                name: "just".to_string(),
            },
            description: "do".to_string(),
            default_branch: "it".to_string(),
        }
    }

    #[tokio::test]
    async fn can_create_user() -> Result<(), Error> {
        let tmp_dir = tempfile::tempdir().expect("failed to create temdir");
        let key = SecretKey::new();
        let config = config::default(key.clone(), tmp_dir.path())?;
        let api = Api::new(config).await?;

        let annie = api.init_user(&key, "annie_are_you_ok?");
        assert!(annie.is_ok());

        Ok(())
    }

    #[tokio::test]
    async fn can_create_project() -> Result<(), Error> {
        let tmp_dir = tempfile::tempdir().expect("failed to create temdir");
        env::set_var("RAD_HOME", tmp_dir.path());
        let repo_path = tmp_dir.path().join("radicle");
        let key = SecretKey::new();
        let config = config::default(key.clone(), tmp_dir.path())?;
        let api = Api::new(config).await?;

        let user = api.init_owner(&key, "cloudhead")?;
        let project = api.init_project(&key, &user, &radicle_project(repo_path.clone()));

        assert!(project.is_ok());
        assert!(repo_path.join("radicalise").exists());

        Ok(())
    }

    #[tokio::test]
    async fn can_create_project_directory_exists() -> Result<(), Error> {
        let tmp_dir = tempfile::tempdir().expect("failed to create temdir");
        let repo_path = tmp_dir.path().join("radicle");
        let repo_path = repo_path.join("radicalise");
        let key = SecretKey::new();
        let config = config::default(key.clone(), tmp_dir.path())?;
        let api = Api::new(config).await?;

        let user = api.init_owner(&key, "cloudhead")?;
        let project = api.init_project(&key, &user, &radicle_project(repo_path.clone()));

        assert!(project.is_ok());
        assert!(repo_path.exists());

        Ok(())
    }

    #[tokio::test]
    async fn cannot_create_user_twice() -> Result<(), Error> {
        let tmp_dir = tempfile::tempdir().expect("failed to create temdir");
        let key = SecretKey::new();
        let config = config::default(key.clone(), tmp_dir.path())?;
        let api = Api::new(config).await?;

        let user = api.init_owner(&key, "cloudhead")?;
        let err = api.init_user(&key, "cloudhead");

        if let Err(Error::EntityExists(urn)) = err {
            assert_eq!(urn, user.urn())
        } else {
            panic!(
                "unexpected error when creating the user a second time: {:?}",
                err
            );
        }

        Ok(())
    }

    #[tokio::test]
    async fn cannot_create_project_twice() -> Result<(), Error> {
        let tmp_dir = tempfile::tempdir().expect("failed to create temdir");
        let repo_path = tmp_dir.path().join("radicle");
        let key = SecretKey::new();
        let config = config::default(key.clone(), tmp_dir.path())?;
        let api = Api::new(config).await?;

        let user = api.init_owner(&key, "cloudhead")?;
        let project_creation = radicle_project(repo_path.clone());
        let project = api.init_project(&key, &user, &project_creation)?;

        let err = api.init_project(&key, &user, &project_creation.into_existing());

        if let Err(Error::EntityExists(urn)) = err {
            assert_eq!(urn, project.urn())
        } else {
            panic!(
                "unexpected error when creating the project a second time: {:?}",
                err
            );
        }

        Ok(())
    }

    #[tokio::test]
    async fn list_projects() -> Result<(), Error> {
        let tmp_dir = tempfile::tempdir().expect("failed to create temdir");
        let repo_path = tmp_dir.path().join("radicle");

        let key = SecretKey::new();
        let config = config::default(key.clone(), tmp_dir.path())?;
        let api = Api::new(config).await?;

        let user = api.init_owner(&key, "cloudhead")?;

        control::setup_fixtures(&api, &key, &user).expect("unable to setup fixtures");

        let kalt = api.init_user(&key, "kalt")?;
        let kalt = super::verify_user(kalt)?;
        let fakie = api.init_project(&key, &kalt, &fakie_project(repo_path))?;

        let projects = api.list_projects()?;
        let mut project_names = projects
            .into_iter()
            .map(|project| project.name().to_string())
            .collect::<Vec<_>>();
        project_names.sort();

        assert_eq!(
            project_names,
            vec!["Monadic", "monokel", "open source coin", "radicle"]
        );

        assert!(!project_names.contains(&fakie.name().to_string()));

        Ok(())
    }

    #[tokio::test]
    async fn list_users() -> Result<(), Error> {
        let tmp_dir = tempfile::tempdir().expect("failed to create temdir");
        let key = SecretKey::new();
        let config = config::default(key.clone(), tmp_dir.path())?;
        let api = Api::new(config).await?;

        let cloudhead = api.init_user(&key, "cloudhead")?;
        let _cloudhead = super::verify_user(cloudhead)?;
        let kalt = api.init_user(&key, "kalt")?;
        let _kalt = super::verify_user(kalt)?;

        let users = api.list_users()?;
        let mut user_handles = users
            .into_iter()
            .map(|user| user.name().to_string())
            .collect::<Vec<_>>();
        user_handles.sort();

        assert_eq!(user_handles, vec!["cloudhead", "kalt"],);

        Ok(())
    }

    #[tokio::test]
    async fn can_clone_project() -> Result<(), Error> {
        let alice_key = SecretKey::new();

        let alice_tmp_dir = tempfile::tempdir().expect("failed to create tempdir");
        let alice_repo_path = alice_tmp_dir.path().join("radicle");
        let config = config::default(alice_key.clone(), alice_tmp_dir.path())?;
        let alice_peer = Api::new(config).await?;

        let alice = alice_peer.init_owner(&alice_key, "alice")?;
        let project =
            alice_peer.init_project(&alice_key, &alice, &shia_le_pathbuf(alice_repo_path))?;

        let bob_key = SecretKey::new();

        let bob_tmp_dir = tempfile::tempdir().expect("failed to create tempdir");

        let bob_config = config::default(bob_key.clone(), bob_tmp_dir.path())?;
        let bob_peer = Api::new(bob_config).await?;
        let _bob = bob_peer.init_owner(&bob_key, "bob")?;

        let bobby = bob_peer.clone();
        let project_urn = tokio::task::spawn_blocking(move || {
            bobby.clone_project(
                project.urn().into_rad_url(alice_peer.peer_id()),
                vec![alice_peer.listen_addr()].into_iter(),
            )
        })
        .await
        .expect("failed to join thread")?;

        assert_eq!(
            bob_peer
                .list_projects()?
                .into_iter()
                .map(|project| project.urn())
                .collect::<Vec<_>>(),
            vec![project_urn]
        );

        Ok(())
    }

    #[tokio::test]
    async fn can_fetch_project_changes() -> Result<(), Error> {
        let alice_key = SecretKey::new();

        let alice_tmp_dir = tempfile::tempdir().expect("failed to create tempdir");
        let alice_repo_path = alice_tmp_dir.path().join("radicle");
        let config = config::default(alice_key.clone(), alice_tmp_dir.path())?;
        let alice_peer = Api::new(config).await?;
        let alice_peer_id = alice_peer.peer_id().clone();
        let alice_addr = alice_peer.listen_addr();

        let alice = alice_peer.init_owner(&alice_key, "alice")?;
        let project = alice_peer.init_project(
            &alice_key,
            &alice,
            &shia_le_pathbuf(alice_repo_path.clone()),
        )?;
        let urn = project.urn();

        let bob_key = SecretKey::new();

        let bob_tmp_dir = tempfile::tempdir().expect("failed to create tempdir");

        let bob_config = config::default(bob_key.clone(), bob_tmp_dir.path())?;
        let bob_peer = Api::new(bob_config).await?;
        let _bob = bob_peer.init_owner(&bob_key, "bob")?;

        let bobby = bob_peer.clone();
        let url = urn.into_rad_url(alice_peer_id.clone());
        let project_urn = tokio::task::spawn_blocking(move || {
            bobby.clone_project(url, vec![alice_addr].into_iter())
        })
        .await
        .expect("failed to join thread")?;

        assert_eq!(
            bob_peer
                .list_projects()?
                .into_iter()
                .map(|project| project.urn())
                .collect::<Vec<_>>(),
            vec![project_urn.clone()]
        );

        let commit_id = {
            let repo = git2::Repository::open(alice_repo_path.join(project.name()))?;
            let oid = repo
                .find_reference(&format!("refs/heads/{}", project.default_branch()))?
                .target()
                .expect("Missing first commit");
            let commit = repo.find_commit(oid)?;
            let commit_id = {
                let empty_tree = {
                    let mut index = repo.index()?;
                    let oid = index.write_tree()?;
                    repo.find_tree(oid)?
                };

                let author = git2::Signature::now(alice.name(), "alice@example.com")?;
                repo.commit(
                    Some(&format!("refs/heads/{}", project.default_branch())),
                    &author,
                    &author,
                    "Successor commit",
                    &empty_tree,
                    &[&commit],
                )?
            };

            let mut rad = repo.find_remote(config::RAD_REMOTE)?;
            rad.push(&[&format!("refs/heads/{}", project.default_branch())], None)?;
            commit_id
        };

        let bobby = bob_peer.clone();
        let url = project_urn.into_rad_url(alice_peer_id.clone());
        tokio::task::spawn_blocking(move || bobby.fetch(url, vec![alice_addr]))
            .await
            .expect("failed to join thread")?;

        assert!(bob_peer.has_commit(
            &uri::RadUrn {
                path: uri::Path::parse(format!(
                    "refs/remotes/{}/heads/{}",
                    alice_peer_id,
                    project.default_branch()
                ))
                .expect("failed to parse uri::Path"),
                ..project.urn()
            },
            commit_id
        )?);

        Ok(())
    }

    #[tokio::test]
    async fn can_clone_user() -> Result<(), Error> {
        let alice_key = SecretKey::new();
        let bob_key = SecretKey::new();

        let alice_tmp_dir = tempfile::tempdir().expect("failed to create temdir");
        let config = config::default(alice_key.clone(), alice_tmp_dir.path())?;
        let alice_peer = Api::new(config).await?;

        let bob_tmp_dir = tempfile::tempdir().expect("failed to create temdir");
        let config = config::default(bob_key.clone(), bob_tmp_dir.path())?;
        let bob_peer = Api::new(config).await?;

        let alice = alice_peer.init_user(&alice_key, "alice")?;
        let bobby = bob_peer.clone();
        let user_urn = tokio::task::spawn_blocking(move || {
            bobby.clone_user(
                alice.urn().into_rad_url(alice_peer.peer_id()),
                vec![alice_peer.listen_addr()].into_iter(),
            )
        })
        .await
        .expect("failed to join thread")?;

        assert_eq!(
            bob_peer
                .list_users()?
                .into_iter()
                .map(|user| user.urn())
                .collect::<Vec<_>>(),
            vec![user_urn]
        );

        Ok(())
    }

    #[tokio::test]
    async fn create_with_existing_remote_with_reset() -> Result<(), Error> {
        let tmp_dir = tempfile::tempdir().expect("failed to create tempdir");
        let repo_path = tmp_dir.path().join("radicle");
        let key = SecretKey::new();
        let config = config::default(key.clone(), tmp_dir.path())?;
        let api = Api::new(config).await?;

        let kalt = api.init_owner(&key, "kalt")?;

        let fakie = api.init_project(&key, &kalt, &fakie_project(repo_path.clone()))?;

        assert!(repo_path.join(fakie.name()).exists());

        // Simulate resetting the monorepo
        let tmp_dir = tempfile::tempdir().expect("failed to create tempdir");
        let key = SecretKey::new();
        let config = config::default(key.clone(), tmp_dir.path())?;
        let api = Api::new(config).await?;

        // Create fakie project from the existing directory above.
        let kalt = api.init_owner(&key, "kalt")?;
        let fakie = api.init_project(&key, &kalt, &fakie_project(repo_path).into_existing())?;

        // Attempt to initialise a browser to ensure we can look at branches in the project
        let _stats = api.with_browser(&fakie.urn(), |browser| Ok(browser.get_stats()?))?;

        Ok(())
    }

    #[tokio::test]
    async fn create_with_existing_remote() -> Result<(), Error> {
        let tmp_dir = tempfile::tempdir().expect("failed to create tempdir");
        let repo_path = tmp_dir.path().join("radicle");
        let key = SecretKey::new();
        let config = config::default(key.clone(), tmp_dir.path())?;
        let api = Api::new(config).await?;

        let kalt = api.init_owner(&key, "kalt")?;

        let fakie = api.init_project(&key, &kalt, &fakie_project(repo_path.clone()))?;

        let fake_fakie = repo_path.join("fake-fakie");

        let copy = Command::new("cp")
            .arg("-rf")
            .arg(repo_path.join(fakie.name()))
            .arg(fake_fakie.clone())
            .status()
            .expect("failed to copy directory");

        assert!(copy.success());

        let fake_fakie = project::Create {
            repo: project::Repo::Existing { path: fake_fakie },
            description: "".to_string(),
            default_branch: fakie.default_branch().to_owned(),
        };
        let _fake_fakie = api.init_project(&key, &kalt, &fake_fakie)?;

        Ok(())
    }
}<|MERGE_RESOLUTION|>--- conflicted
+++ resolved
@@ -300,24 +300,36 @@
         Ok(entities)
     }
 
-<<<<<<< HEAD
-    /// Get the project found at `urn`.
-    ///
-    /// # Errors
-    ///
-    ///   * Resolving the project fails.
-    pub fn get_project<P>(
-        &self,
-        urn: &RadUrn,
-        peer: P,
-    ) -> Result<librad_project::Project<entity::Draft>, Error>
+    /// Given some hints as to where you might find it, get the urn of the user found at `url`.
+    ///
+    /// **N.B.** This needs to be run with `tokio::spawn_blocking`.
+    ///
+    /// # Errors
+    ///
+    ///   * Could not successfully acquire a lock to the API.
+    ///   * Could not open librad storage.
+    ///   * Failed to clone the user.
+    pub fn clone_user<Addrs>(&self, url: RadUrl, addr_hints: Addrs) -> Result<RadUrn, Error>
     where
-        P: Into<Option<PeerId>>,
+        Addrs: IntoIterator<Item = SocketAddr>,
     {
         let api = self.peer_api.lock().expect("unable to acquire lock");
         let storage = api.storage().reopen()?;
-
-        Ok(storage.metadata_of(urn, peer)?)
+        let repo = storage.clone_repo::<user::UserInfo, _>(url, addr_hints)?;
+        Ok(repo.urn)
+    }
+
+    /// Get the user found at `urn`.
+    ///
+    /// # Errors
+    ///
+    ///   * Resolving the user fails.
+    ///   * Could not successfully acquire a lock to the API.
+    pub fn get_user(&self, urn: &RadUrn) -> Result<user::User<entity::Draft>, Error> {
+        let api = self.peer_api.lock().expect("unable to acquire lock");
+        let storage = api.storage().reopen()?;
+
+        Ok(storage.metadata(urn)?)
     }
 
     /// Fetch any updates at the given `RadUrl`, providing address hints if we have them.
@@ -337,60 +349,6 @@
         let api = self.peer_api.lock().expect("unable to acquire lock");
         let storage = api.storage().reopen()?;
         Ok(storage.fetch_repo(url, addr_hints)?)
-    }
-
-    /// Given some hints as to where you might find it, get the urn of the project found at `url`.
-    ///
-    /// **N.B.** This needs to be run with `tokio::spawn_blocking`.
-    ///
-    /// # Errors
-    ///   * Could not successfully acquire a lock to the API.
-    ///   * Could not open librad storage.
-    ///   * Failed to clone the project.
-    ///   * Failed to set the rad/self of this project.
-    pub fn clone_project<Addrs>(&self, url: RadUrl, addr_hints: Addrs) -> Result<RadUrn, Error>
-    where
-        Addrs: IntoIterator<Item = SocketAddr>,
-    {
-        let api = self.peer_api.lock().expect("unable to acquire lock");
-        let storage = api.storage().reopen()?;
-        let repo = storage.clone_repo::<librad_project::ProjectInfo, _>(url, addr_hints)?;
-        repo.set_rad_self(storage::RadSelfSpec::Default)?;
-        Ok(repo.urn)
-    }
-
-=======
->>>>>>> 761f11f5
-    /// Given some hints as to where you might find it, get the urn of the user found at `url`.
-    ///
-    /// **N.B.** This needs to be run with `tokio::spawn_blocking`.
-    ///
-    /// # Errors
-    ///
-    ///   * Could not successfully acquire a lock to the API.
-    ///   * Could not open librad storage.
-    ///   * Failed to clone the user.
-    pub fn clone_user<Addrs>(&self, url: RadUrl, addr_hints: Addrs) -> Result<RadUrn, Error>
-    where
-        Addrs: IntoIterator<Item = SocketAddr>,
-    {
-        let api = self.peer_api.lock().expect("unable to acquire lock");
-        let storage = api.storage().reopen()?;
-        let repo = storage.clone_repo::<user::UserInfo, _>(url, addr_hints)?;
-        Ok(repo.urn)
-    }
-
-    /// Get the user found at `urn`.
-    ///
-    /// # Errors
-    ///
-    ///   * Resolving the user fails.
-    ///   * Could not successfully acquire a lock to the API.
-    pub fn get_user(&self, urn: &RadUrn) -> Result<user::User<entity::Draft>, Error> {
-        let api = self.peer_api.lock().expect("unable to acquire lock");
-        let storage = api.storage().reopen()?;
-
-        Ok(storage.metadata(urn)?)
     }
 
     /// Get a repo browser for a project.
