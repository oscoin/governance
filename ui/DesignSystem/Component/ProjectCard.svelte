<script>
  import { Icon, Text, Title } from "../Primitive";

  export let title = null;
  export let description = null;
  export let showRegisteredBadge = false;
</script>

<style>
  .project-card {
    display: flex;
    width: 100%;
  }

  .container {
    display: flex;
    flex: 1;
    flex-direction: column;
    justify-content: center;
    width: 10%;
  }

  .title-row {
    display: flex;
    margin-bottom: 2px;
    white-space: nowrap;
  }

  .registered {
    display: flex;
    margin-left: 9px;
  }
</style>

<div class="project-card">
  <div class="container">
    <div class="title-row">
      <Title>{title}</Title>
      {#if showRegisteredBadge}
        <div class="registered">
          <Icon.Badge
            style="fill: var(--color-primary); position: relative; bottom: -3px;" />
        </div>
      {/if}
    </div>
    <Text
      style="color: var(--color-foreground-level-5); white-space: nowrap;
      overflow: hidden; text-overflow: ellipsis;">
      {#if description}{description}{/if}
    </Text>
  </div>
<<<<<<< HEAD

  <div class="right">
    <Stat
      icon={Icon.Commit}
      count={stats.commits}
      style="margin-right: 32px;" />
    <Stat
      icon={Icon.Branch}
      count={stats.branches}
      style="margin-right: 32px;" />
    <Stat
      icon={Icon.Member}
      count={stats.contributors}
      style="margin-right: 44px;" />

    <AdditionalActionsDropdown
      dataCy="context-menu"
      headerTitle={projectId}
      menuItems={contextMenuItems} />
  </div>
=======
>>>>>>> fa49629b
</div><|MERGE_RESOLUTION|>--- conflicted
+++ resolved
@@ -49,27 +49,4 @@
       {#if description}{description}{/if}
     </Text>
   </div>
-<<<<<<< HEAD
-
-  <div class="right">
-    <Stat
-      icon={Icon.Commit}
-      count={stats.commits}
-      style="margin-right: 32px;" />
-    <Stat
-      icon={Icon.Branch}
-      count={stats.branches}
-      style="margin-right: 32px;" />
-    <Stat
-      icon={Icon.Member}
-      count={stats.contributors}
-      style="margin-right: 44px;" />
-
-    <AdditionalActionsDropdown
-      dataCy="context-menu"
-      headerTitle={projectId}
-      menuItems={contextMenuItems} />
-  </div>
-=======
->>>>>>> fa49629b
 </div>