--- conflicted
+++ resolved
@@ -1,12 +1,4 @@
 <script>
-<<<<<<< HEAD
-  import { transactions } from "../../../src/transaction.ts";
-
-  import { Text } from "../../Primitive";
-  import Accordion from "./Accordion.svelte";
-
-=======
->>>>>>> 7fe30e16
   import {
     USER_REGISTRATION,
     PROJECT_REGISTRATION
@@ -14,13 +6,10 @@
   import * as remote from "../../../src/remote.ts";
   import { transactions } from "../../../src/transaction.ts";
 
-<<<<<<< HEAD
-=======
   import { Text } from "../../Primitive";
 
   import Accordion from "./Accordion.svelte";
 
->>>>>>> 7fe30e16
   const formatMessage = kind => {
     switch (kind) {
       case USER_REGISTRATION:
@@ -45,20 +34,12 @@
   $: console.log($transactions);
 </script>
 
-<<<<<<< HEAD
-{#if $transactions.status === 'SUCCESS'}
-=======
 {#if $transactions.status === remote.Status.Success}
->>>>>>> 7fe30e16
   {#if $transactions.data.length > 0}
     <Accordion
       transactions={formatTransactions($transactions.data)}
       style="position: absolute; bottom: 32px; right: 32px;" />
   {/if}
-<<<<<<< HEAD
-{:else if $transactions.status === 'ERROR'}
-=======
 {:else if $transactions.status === remote.Status.Error}
->>>>>>> 7fe30e16
   <Text>Transactions errored</Text>
 {/if}