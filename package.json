{
  "name": "radicle-upstream",
  "productName": "Radicle Upstream",
  "version": "0.2.5",
  "author": {
    "name": "radicle team",
    "email": "dev@radicle.xyz",
    "url": "https://radicle.xyz"
  },
  "license": "GPL-3.0-only",
  "description": "Desktop client for radicle",
  "repository": {
    "type": "git",
    "url": "https://github.com/radicle-dev/radicle-upstream.git"
  },
  "build": {
    "appId": "xyz.radicle.radicle-upstream",
    "artifactName": "${name}-${version}.${ext}",
    "afterSign": "builder/notarize.js",
    "files": [
      "public/**/*",
      "native/bundle.js",
      "native/bundle.js.map",
      "native/preload.js"
    ],
    "directories": {
      "buildResources": "public"
    },
    "extraResources": [
      {
        "from": "target/release/radicle-proxy",
        "to": "./"
      },
      {
        "from": "target/release/git-remote-rad",
        "to": "./"
      },
      {
        "from": "proxy/assets",
        "to": "assets"
      }
    ],
    "protocols": [
      {
        "name": "radicle",
        "schemes": [
          "radicle"
        ]
      }
    ],
    "linux": {
      "target": [
        "Appimage"
      ],
      "extraFiles": [
        {
          "from": "/usr/lib/x86_64-linux-gnu/libhogweed.so.4",
          "to": "usr/lib/libhogweed.so.4"
        },
        {
          "from": "/usr/lib/x86_64-linux-gnu/libnettle.so.6",
          "to": "usr/lib/libnettle.so.6"
        }
      ]
    },
    "mac": {
      "target": [
        "dmg"
      ],
      "hardenedRuntime": true,
      "gatekeeperAssess": false,
      "entitlements": "builder/entitlements.mac.plist",
      "entitlementsInherit": "builder/entitlements.mac.plist",
      "minimumSystemVersion": "10.14"
    }
  },
  "main": "./native/bundle.js",
  "devDependencies": {
    "@ethersproject/cli": "^5.2.0",
    "@tsconfig/svelte": "^1.0.10",
    "@types/jest": "^26.0.23",
    "@types/lodash": "^4.14.170",
    "@types/marked": "^2.0.3",
    "@types/node": "^14.17.1",
    "@types/node-fetch": "^2.5.10",
    "@types/prompts": "^2.0.12",
    "@types/semver": "^7.3.6",
    "@types/sinon": "^10.0.0",
    "@types/standard-version": "^7.0.0",
    "@types/twemoji": "^12.1.1",
    "@types/wait-on": "^5.3.0",
    "@typescript-eslint/eslint-plugin": "^4.25.0",
    "@typescript-eslint/parser": "^4.25.0",
    "chokidar": "^3.5.1",
    "cypress": "^7.4.0",
    "electron": "^12.0.9",
    "electron-builder": "^22.11.5",
    "electron-notarize": "^1.0.0",
    "eslint": "^7.27.0",
    "eslint-plugin-cypress": "^2.11.3",
    "eslint-plugin-no-only-tests": "^2.6.0",
    "eslint-plugin-svelte3": "^3.2.0",
    "exit-hook": "^2.2.1",
    "ganache-cli": "^6.12.2",
    "html-webpack-plugin": "^5.3.1",
    "husky": "^4.3.8",
    "jest": "^26.6.3",
    "lint-staged": "^11.0.0",
    "lodash": "^4.17.21",
    "multibase": "^4.0.4",
    "node-fetch": "^2.6.1",
    "npm-run-all": "^4.1.5",
    "patch-package": "^6.4.7",
    "prettier": "^2.3.0",
    "prettier-plugin-svelte": "^2.3.0",
    "prompts": "^2.4.1",
    "sinon": "^11.0.0",
    "standard-version": "^9.3.0",
    "svelte": "^3.38.2",
    "svelte-check": "^1.6.0",
    "svelte-loader": "^3.1.1",
    "svelte-preprocess": "^4.7.3",
    "svelte-spa-router": "^3.1.0",
    "ts-jest": "^26.5.6",
    "ts-loader": "^9.2.2",
    "ts-node": "^10.0.0",
    "tsconfig-paths-webpack-plugin": "^3.5.1",
    "tslib": "^2.2.0",
    "typescript": "^4.2.4",
    "util": "^0.12.3",
    "wait-on": "^5.3.0",
    "webpack": "^5.37.1",
    "webpack-cli": "^4.7.0"
  },
  "scripts": {
    "start": "RADICLE_UPSTREAM_PROXY_PATH=./target/release/radicle-proxy yarn _private:start",
    "start:dev": "RADICLE_UPSTREAM_PROXY_PATH=./target/debug/radicle-proxy yarn _private:start:dev",
    "start:test": "RADICLE_UPSTREAM_PROXY_PATH=./target/release/radicle-proxy RADICLE_UPSTREAM_PROXY_ARGS='--test' yarn _private:start",
    "test": "TZ='UTC' yarn test:unit && TZ='UTC' yarn test:integration",
    "test:integration": "TZ='UTC' run-p --race _private:proxy:start:test _private:test:integration",
    "test:integration:debug": "TZ='UTC' run-p --race _private:webpack:ui:watch _private:proxy:start:test:watch _private:test:integration:debug",
    "test:unit": "jest",
    "test:unit:watch": "jest --watchAll",
    "dist": "yarn _private:dist:clean && webpack build --mode production && yarn _private:proxy:build:release && electron-builder --publish never",
    "release": "scripts/release.ts",
    "typescript:check": "tsc --noEmit && tsc --noEmit --project cypress && svelte-check",
    "prettier:check": "yarn _private:prettier --check",
    "prettier:write": "yarn _private:prettier --write",
    "lint": "eslint . --ignore-path .gitignore --ext .js,.svelte,.ts --max-warnings=0",
    "reset:state": "scripts/reset-state.sh",
    "_private:start": "yarn _private:proxy:build:release && yarn _private:start:app",
    "_private:start:dev": "yarn _private:proxy:build && yarn _private:start:app",
    "_private:start:app": "run-p --race _private:webpack:ui:watch _private:electron:start",
    "_private:test:integration": "wait-on tcp:17246 && yarn run webpack build --config-name ui && yarn run cypress run",
    "_private:test:integration:debug": "wait-on ./public/bundle.js tcp:17246 && yarn run cypress open",
    "_private:electron:start": "wait-on ./public/bundle.js && NODE_ENV=development electron native/index.js",
    "_private:dist:clean": "rm -rf ./dist && mkdir ./dist",
    "_private:prettier": "prettier \"**/*.@(js|ts|json|svelte|css|html)\" --ignore-path .gitignore",
    "_private:proxy:build": "cargo build --all-features --all-targets",
    "_private:proxy:build:release": "cargo build --release",
    "_private:proxy:start:test": "cargo build --release --bin git-remote-rad && cargo run --release -- --test",
    "_private:proxy:start:test:watch": "cargo build --release --bin git-remote-rad && cargo watch -x 'run --release -- --test'",
    "_private:webpack:ui:watch": "webpack build --watch --config-name ui",
    "postinstall": "patch-package && scripts/install-twemoji-assets.sh"
  },
  "dependencies": {
<<<<<<< HEAD
    "@apollo/client": "^3.3.15",
    "@ethersproject/bytes": "^5.1.0",
    "@ethersproject/properties": "^5.1.0",
    "@gnosis.pm/safe-core-sdk": "^0.1.2",
    "@types/big.js": "^6.0.2",
=======
    "@ethersproject/bytes": "^5.2.0",
    "@ethersproject/properties": "^5.2.0",
    "@types/big.js": "^6.1.0",
>>>>>>> 032a6b61
    "@types/qs": "^6.9.6",
    "@types/uuid": "^8.3.0",
    "@walletconnect/client": "^1.4.1",
    "baconjs": "^3.0.17",
    "big.js": "^6.1.1",
    "browserify": "^17.0.0",
    "crypto-browserify": "^3.12.0",
    "ethers": "^5.2.0",
    "execa": "^5.0.0",
<<<<<<< HEAD
    "graphql": "^15.5.0",
    "marked": "^2.0.3",
=======
    "marked": "^2.0.5",
>>>>>>> 032a6b61
    "mnemonist": "^0.38.3",
    "pure-svg-code": "^1.0.6",
    "qs": "^6.10.1",
    "radicle-avatar": "https://github.com/radicle-dev/radicle-avatar.git#commit=0a032c204af7a37b0392d2259e747d66cf258998",
    "radicle-contracts": "github:radicle-dev/radicle-contracts#commit=752cf0767c6ba7428c626abf91ae1874de613f26",
    "semver": "^7.3.5",
    "stream-browserify": "^3.0.0",
    "svelte-persistent-store": "^0.1.6",
    "timeago.js": "^4.0.2",
    "twemoji": "13.0.2",
    "uuid": "^8.3.2",
    "validate.js": "^0.13.1",
    "zod": "^3.0.2"
  },
  "husky": {
    "hooks": {
      "pre-commit": "lint-staged"
    }
  },
  "lint-staged": {
    "*.{js,css,json,html}": [
      "prettier --write"
    ],
    "*.js": [
      "eslint --fix --max-warnings=0"
    ],
    "*.svelte": [
      "prettier --plugin-search-dir=. --write",
      "eslint --fix --max-warnings=0"
    ],
    "*.ts": [
      "prettier --write",
      "eslint --fix --max-warnings=0"
    ]
  }
}<|MERGE_RESOLUTION|>--- conflicted
+++ resolved
@@ -164,17 +164,11 @@
     "postinstall": "patch-package && scripts/install-twemoji-assets.sh"
   },
   "dependencies": {
-<<<<<<< HEAD
     "@apollo/client": "^3.3.15",
-    "@ethersproject/bytes": "^5.1.0",
-    "@ethersproject/properties": "^5.1.0",
-    "@gnosis.pm/safe-core-sdk": "^0.1.2",
-    "@types/big.js": "^6.0.2",
-=======
     "@ethersproject/bytes": "^5.2.0",
     "@ethersproject/properties": "^5.2.0",
+    "@gnosis.pm/safe-core-sdk": "^0.1.2",
     "@types/big.js": "^6.1.0",
->>>>>>> 032a6b61
     "@types/qs": "^6.9.6",
     "@types/uuid": "^8.3.0",
     "@walletconnect/client": "^1.4.1",
@@ -184,12 +178,8 @@
     "crypto-browserify": "^3.12.0",
     "ethers": "^5.2.0",
     "execa": "^5.0.0",
-<<<<<<< HEAD
     "graphql": "^15.5.0",
-    "marked": "^2.0.3",
-=======
     "marked": "^2.0.5",
->>>>>>> 032a6b61
     "mnemonist": "^0.38.3",
     "pure-svg-code": "^1.0.6",
     "qs": "^6.10.1",
