<script>
  import { fade } from "svelte/transition";

  import { Icon, Text } from "../Primitive";
<<<<<<< HEAD
  import Urn from "./Urn.svelte";
=======
  import Copyable from "./Copyable.svelte";
  import Tooltip from "./Tooltip.svelte";
>>>>>>> 74df043e

  let triggerEl;
  let expanded = false;

  const toggleModal = () => {
    expanded = !expanded;
  };

  const hideModal = () => {
    expanded = false;
  };

  const handleItemSelection = item => {
    hideModal();
    item.event();
  };

  export let dataCy = null;
  export let style = null;
  export let menuItems = null;
  export let headerTitle = null;
</script>

<style>
  .container {
    position: relative;
    height: 40px;
    width: 40px;
  }

  .additional-actions-dropdown-button {
    height: 100%;
    width: 100%;
    display: flex;
    justify-content: center;
    align-items: center;
    border-radius: 4px;
    cursor: pointer;
    outline-style: none;
  }

  .additional-actions-dropdown-button :global(svg) {
    fill: var(--color-foreground-level-6);
  }

  .additional-actions-dropdown-button:active :global(svg) {
    fill: var(--color-foreground-level-5);
  }

  .additional-actions-dropdown-button:hover {
    background-color: var(--color-foreground-level-2);
  }

  .modal {
    position: absolute;
    top: 100%;
    right: 0;
    width: 240px;
    margin-top: 15px;
    background-color: var(--color-background);
    box-shadow: var(--elevation-medium);
    border-radius: 4px;
    cursor: pointer;
    border: 1px solid var(--color-foreground-level-3);
    overflow: hidden; /* hack to make inner option rounded corners */
    z-index: 1;
    user-select: none;
  }

  .header {
    padding: 12px 16px;
    color: var(--color-foreground-level-5);
    display: flex;
    justify-content: space-between;
    border-bottom: solid 1px var(--color-foreground-level-3);
  }

  .header:hover {
    color: var(--color-foreground-level-6);
  }

  .menu {
    cursor: pointer;
  }

  .menu-item {
    display: flex;
    padding: 8px 12px;
    color: var(--color-foreground-level-6);
  }

  .menu-item:hover {
    background-color: var(--color-foreground-level-1);
  }

  .menu-item.disabled {
    color: var(--color-foreground-level-4);
    cursor: not-allowed;
  }

  .menu-item.disabled :global(svg) {
    fill: var(--color-foreground-level-4);
  }
</style>

<svelte:window on:click={hideModal} />
<div data-cy={dataCy} class="container" {style}>
  <button
    class="additional-actions-dropdown-button"
    bind:this={triggerEl}
    on:click|stopPropagation={toggleModal}>
    <svelte:component this={Icon.Ellipses} />
  </button>
  {#if expanded}
    <div out:fade={{ duration: 100 }} class="modal" hidden={!expanded}>
      {#if headerTitle}
        <div class="header">
          <Urn urn={headerTitle} />
        </div>
      {/if}

      {#if menuItems}
        <div class="menu" data-cy="dropdown-menu">
          {#each menuItems as item}
            {#if item.tooltip !== undefined}
              <Tooltip value={item.tooltip} position="bottom">
                <div
                  data-cy={item.dataCy}
                  class="menu-item"
                  class:disabled={item.disabled}
                  on:click|stopPropagation={!item.disabled && handleItemSelection(item)}>
                  <svelte:component
                    this={item.icon}
                    style="margin-right: 12px" />
                  <Text>{item.title}</Text>
                </div>
              </Tooltip>
            {:else}
              <div
                data-cy={item.dataCy}
                class="menu-item"
                class:disabled={item.disabled}
                on:click|stopPropagation={!item.disabled && handleItemSelection(item)}>
                <svelte:component this={item.icon} style="margin-right: 12px" />
                <Text>{item.title}</Text>
              </div>
            {/if}
          {/each}
        </div>
      {/if}
    </div>
  {/if}
</div><|MERGE_RESOLUTION|>--- conflicted
+++ resolved
@@ -2,12 +2,9 @@
   import { fade } from "svelte/transition";
 
   import { Icon, Text } from "../Primitive";
-<<<<<<< HEAD
   import Urn from "./Urn.svelte";
-=======
   import Copyable from "./Copyable.svelte";
   import Tooltip from "./Tooltip.svelte";
->>>>>>> 74df043e
 
   let triggerEl;
   let expanded = false;
