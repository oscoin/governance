--- conflicted
+++ resolved
@@ -10,12 +10,8 @@
   import { following as store, fetchFollowing } from "../../src/profile";
   import { cancelRequest } from "../../src/project";
   import type { Project } from "../../src/project";
-<<<<<<< HEAD
   import type { UnsealedSession } from "../../src/session";
-=======
-  import type { Authenticated } from "../../src/session";
   import type { Urn } from "../../src/urn";
->>>>>>> f327c0a4
 
   import {
     EmptyState,
@@ -27,14 +23,10 @@
     FollowToggle,
   } from "../../DesignSystem/Component";
 
-<<<<<<< HEAD
   const session: UnsealedSession = getContext("session");
-=======
-  const session: Authenticated = getContext("session");
   const onCancel = (urn: Urn): void => {
     cancelRequest(urn).then(fetchFollowing);
   };
->>>>>>> f327c0a4
   const onSelect = ({ detail: project }: { detail: Project }) => {
     push(path.projectSource(project.id));
   };
