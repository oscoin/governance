--- conflicted
+++ resolved
@@ -1,6 +1,7 @@
 <script>
   import { Variant as IllustrationVariant } from "../src/illustration.ts";
   import * as notification from "../src/notification.ts";
+  import { CSSPosition } from "../src/style";
   import { ValidationStatus } from "../src/validation.ts";
 
   import { Avatar, Button, Icon, Input } from "../DesignSystem/Primitive";
@@ -30,12 +31,6 @@
   import TypographySwatch from "./DesignSystemGuide/TypographySwatch.svelte";
   import IconSwatch from "./DesignSystemGuide/IconSwatch.svelte";
   import ColorSwatch from "./DesignSystemGuide/ColorSwatch.svelte";
-<<<<<<< HEAD
-  import { CSSPosition } from "../src/style";
-  import { ValidationStatus } from "../src/validation.ts";
-  import { Variant as IllustrationVariant } from "../src/illustration.ts";
-=======
->>>>>>> ba3395c6
 
   const colors = Array.from(document.styleSheets)
     .filter(
