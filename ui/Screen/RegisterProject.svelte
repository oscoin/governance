<script>
<<<<<<< HEAD
  import { currentProjectName } from "../store/project.ts";
=======
  import { gql } from "apollo-boost";
  import { getClient, mutate } from "svelte-apollo";
  import { pop } from "svelte-spa-router";

  import { showNotification } from "../store/notification.js";
  import { projectNameStore } from "../store/project.js";

  import { Title } from "../DesignSystem/Primitive";
>>>>>>> 3cf62b6a
  import { ModalLayout, StepCounter } from "../DesignSystem/Component";

  import PickNameStep from "./RegisterProject/PickNameStep.svelte";
  import PickWalletStep from "./RegisterProject/PickWalletStep.svelte";
  import ConfirmTransactionStep from "./RegisterProject/ConfirmTransactionStep.svelte";

  const stepTitle = {
    1: "Register your project",
    2: "Pick a wallet",
    3: "Confirm transaction"
  };

  let step = 1;
  let projectName = $currentProjectName;
  const orgId = "monadic"; // TODO(rudolfs): get the proper org id!

  const nextStep = () => {
    step += 1;
  };

  const previousStep = () => {
    step -= 1;
  };

  const client = getClient();

  const REGISTER_PROJECT = gql`
    mutation($orgId: String!, $projectName: String!) {
      registerProject(orgId: $orgId, projectName: $projectName) {
        id
        messages {
          ... on ProjectRegistrationMessage {
            projectName
            orgId
          }
        }
        state {
          ... on Applied {
            block
          }
        }
        timestamp
      }
    }
  `;

  const registerProject = async () => {
    try {
      await mutate(client, {
        mutation: REGISTER_PROJECT,
        variables: {
          projectName: projectName,
          orgId: orgId
        }
      });
    } catch (error) {
      showNotification({
        text: `Could not register project: ${error}`,
        level: "error"
      });
    } finally {
      pop();
    }
  };
</script>

<style>
  .wrapper {
    display: flex;
    justify-content: center;
    margin: 92px 0 32px 0;
  }

  .register-project {
    text-align: left;
    width: 540px;
  }
</style>

<ModalLayout>
  <div class="wrapper">
    <div class="register-project">
      <div style="display: flex; justify-content: center">
        <StepCounter
          selectedStep={step}
          steps={[1, 2, 3]}
          style="margin-bottom: 16px" />
      </div>

      <Title variant="big" style="margin-bottom: 24px; text-align: center">
        {stepTitle[step]}
      </Title>

      {#if step === 1}
        <PickNameStep bind:projectName onNextStep={nextStep} />
      {/if}

      {#if step === 2}
        <PickWalletStep onNextStep={nextStep} onPreviousStep={previousStep} />
      {/if}

      {#if step === 3}
        <ConfirmTransactionStep
          onNextStep={registerProject}
          onPreviousStep={previousStep}
          {projectName} />
      {/if}
    </div>
  </div>
</ModalLayout><|MERGE_RESOLUTION|>--- conflicted
+++ resolved
@@ -1,16 +1,12 @@
 <script>
-<<<<<<< HEAD
-  import { currentProjectName } from "../store/project.ts";
-=======
   import { gql } from "apollo-boost";
   import { getClient, mutate } from "svelte-apollo";
   import { pop } from "svelte-spa-router";
 
   import { showNotification } from "../store/notification.js";
-  import { projectNameStore } from "../store/project.js";
+  import { projectNameStore } from "../store/project.ts";
 
   import { Title } from "../DesignSystem/Primitive";
->>>>>>> 3cf62b6a
   import { ModalLayout, StepCounter } from "../DesignSystem/Component";
 
   import PickNameStep from "./RegisterProject/PickNameStep.svelte";
@@ -24,7 +20,7 @@
   };
 
   let step = 1;
-  let projectName = $currentProjectName;
+  let projectName = $projectNameStore;
   const orgId = "monadic"; // TODO(rudolfs): get the proper org id!
 
   const nextStep = () => {
