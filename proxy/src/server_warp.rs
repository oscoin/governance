--- conflicted
+++ resolved
@@ -17,15 +17,7 @@
         .or(make_graphql_filter("graphql", schema, context))
         .with(
             warp::cors()
-<<<<<<< HEAD
                 .allow_any_origin()
-=======
-                .allow_origins(vec![
-                    "http://localhost:8000",
-                    "http://localhost:8080",
-                    "http://127.0.0.1:8080",
-                ])
->>>>>>> 8604592e
                 .allow_headers(&[warp::http::header::CONTENT_TYPE])
                 .allow_methods(&[
                     warp::http::Method::GET,
