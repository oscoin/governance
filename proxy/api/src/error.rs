--- conflicted
+++ resolved
@@ -24,11 +24,8 @@
     /// The key store is sealed
     #[error("Keystore is sealed")]
     KeystoreSealed,
-<<<<<<< HEAD
-=======
 
     /// Errors stemming from [`coco::request::waiting_room::WaitingRoom`] interactions.
     #[error(transparent)]
     WaitingRoom(#[from] coco::request::waiting_room::Error),
->>>>>>> 974d8101
 }