<script>
<<<<<<< HEAD
  import { isDev, openPath } from "../../native/ipc.js";
  import Router from "svelte-spa-router";
=======
  import { isExperimental } from "../../native/ipc.js";
  import Router, { link } from "svelte-spa-router";
>>>>>>> 67303881

  import * as notification from "../src/notification.ts";
  import * as path from "../src/path.ts";
  import { checkout, fetch, project as store } from "../src/project.ts";
  import * as screen from "../src/screen.ts";
  import {
    currentRevision,
    currentPeerId,
    fetchCommits,
    fetchRevisions,
    resetCurrentRevision,
    resetCurrentPeerId,
    revisions as revisionsStore,
    RevisionType,
  } from "../src/source.ts";

  import {
    Header,
    HorizontalMenu,
    Remote,
    RevisionSelector,
    SidebarLayout,
    TrackToggle,
  } from "../DesignSystem/Component";
  import { Icon } from "../DesignSystem/Primitive";

  import Source from "./Project/Source.svelte";
  import Issues from "./Project/Issues.svelte";
  import Issue from "./Project/Issue.svelte";
  import Revisions from "./Project/Revisions.svelte";
  import Commit from "./Project/Commit.svelte";
  import Commits from "./Project/Commits.svelte";
  import CheckoutButton from "./Project/CheckoutButton.svelte";
  import PeerSelector from "./Project/PeerSelector.svelte";

  const routes = {
    "/projects/:id/": Source,
    "/projects/:id/source": Source,
    "/projects/:id/issues": Issues,
    "/projects/:id/issue": Issue,
    "/projects/:id/commit/:hash": Commit,
    "/projects/:id/commits": Commits,
    "/projects/:id/commits/:branch": Commits,
    "/projects/:id/revisions": Revisions,
  };

  export let params = null;
  const projectId = params.id;
  let codeCollabMenuItems;

  // Reset some stores on first load
  resetCurrentRevision();
  resetCurrentPeerId();

  const defaultRevision = (project, peerId) => {
    return {
      type: RevisionType.Branch,
      name: project.metadata.defaultBranch,
      peerId: peerId || "",
    };
  };

  $: topbarMenuItems = (project, peerId, revision) => {
    revision = revision || defaultRevision(project, peerId);
    fetchCommits({ projectId: project.id, revision });
    const items = [
      {
        icon: Icon.House,
        title: "Source",
        href: path.projectSource(project.id),
        looseActiveStateMatching: true,
      },
      {
        icon: Icon.Commit,
        title: "Commits",
        counter: project.stats.commits,
        href: path.projectCommits(project.id),
        looseActiveStateMatching: true,
      },
    ];
    isExperimental() &&
      items.push(
        {
          icon: Icon.ExclamationCircle,
          title: "Issues",
          href: path.projectIssues(projectId),
          looseActiveStateMatching: false,
        },
        {
          icon: Icon.Revision,
          title: "Revisions",
          href: path.projectRevisions(projectId),
          looseActiveStateMatching: false,
        }
      );
    return items;
  };

  if (isExperimental()) {
    codeCollabMenuItems = [
      {
        title: "New issue",
        icon: Icon.ExclamationCircle,
        event: () => console.log("event(new-issue)"),
      },
      {
        title: "New revision",
        icon: Icon.Revision,
        event: () => console.log("event(new-revision)"),
      },
    ];
  }

  const handleCheckout = async (event, project) => {
    try {
      screen.lock();
      const path = await checkout(
        project.id,
        event.detail.checkoutDirectoryPath,
        "PEER_ID_GOES_HERE",
        "BRANCH_TO_CHECK_OUT_GOES_HERE"
      );

      notification.info(
        `${project.metadata.name} checked out to ${path}`,
        true,
        "Open folder",
        () => {
          openPath(path);
        }
      );
    } catch (error) {
      notification.error(`Checkout failed: ${error.message}`, true);
    } finally {
      screen.unlock();
    }
  };

  fetch({ id: projectId });
  fetchRevisions({ projectId });
</script>

<style>
  .revision-selector-wrapper {
    min-width: 18rem;
    position: relative;
    margin-right: 2rem;
  }
</style>

<SidebarLayout dataCy="project-screen">
  <Remote {store} let:data={project} context="project">
    <Remote store={revisionsStore} let:data={revisions}>
      <Header.Large
        variant="project"
        entity={project}
        style="position: fixed; top: 0;">
        <div slot="left">
          <div style="display: flex">
            <div class="revision-selector-wrapper">
              <RevisionSelector
                currentPeerId={$currentPeerId}
                currentRevision={$currentRevision || defaultRevision(project, $currentPeerId)}
                maintainers={project.metadata.maintainers}
                {revisions}
                on:select={event => {
                  currentRevision.set(event.detail.revision);
                }} />
            </div>
            <HorizontalMenu
              items={topbarMenuItems(project, $currentPeerId, $currentRevision)} />
          </div>
        </div>
        <div slot="right">
          <CheckoutButton
            on:checkout={ev => handleCheckout(ev, project)}
            projectName={project.metadata.name} />
        </div>
        <div slot="top">
          <div style="display: flex">
            <PeerSelector
              currentPeerId={$currentPeerId}
              maintainers={project.maintainers}
              {revisions}
              on:select={event => {
                currentPeerId.set(event.detail.peerId);
                currentRevision.set(defaultRevision(project, event.detail.peerId));
              }} />
            <TrackToggle />
          </div>
        </div>
      </Header.Large>
    </Remote>
    <Router {routes} />
  </Remote>
</SidebarLayout><|MERGE_RESOLUTION|>--- conflicted
+++ resolved
@@ -1,11 +1,6 @@
 <script>
-<<<<<<< HEAD
-  import { isDev, openPath } from "../../native/ipc.js";
+  import { isExperimental, openPath } from "../../native/ipc.js";
   import Router from "svelte-spa-router";
-=======
-  import { isExperimental } from "../../native/ipc.js";
-  import Router, { link } from "svelte-spa-router";
->>>>>>> 67303881
 
   import * as notification from "../src/notification.ts";
   import * as path from "../src/path.ts";
