--- conflicted
+++ resolved
@@ -47,18 +47,11 @@
     let newImgUrl = ev->ReactEvent.Form.target##value;
     setImgUrl(_ => newImgUrl);
   };
-<<<<<<< HEAD
-  let onSubmit = _ =>
-    ThunkProjects.registerProject(name, description, imgUrl)
-    ->StoreMiddleware.Thunk
-    |> dispatch;
-=======
-  let registerCallback = _ => {
+  let onSubmit = _ => {
     let vars =
       RegisterProjectConfig.make(~name, ~description, ~imgUrl, ())##variables;
     registerProjectMutation(~variables=vars, ()) |> navigateToPage(Projects);
   };
->>>>>>> 0cb1dc8f
 
   <El style=Styles.content>
     <Title.Big style={margin(0, 0, 16, 0)}>
