#[macro_use]
extern crate juniper;

use juniper::{InputValue, Variables};
use pretty_assertions::assert_eq;
use std::str::FromStr as _;
use std::time;

use proxy::coco;
use proxy::graphql::schema;
use proxy::registry;

mod common;

use common::{execute_query, with_fixtures};

#[test]
fn api_version() {
    with_fixtures(|librad_paths, _repos_dir, _platinum_id| {
        let query = "query { apiVersion }";

        execute_query(librad_paths, query, &Variables::new(), |res, errors| {
            assert_eq!(errors, []);
            assert_eq!(res, graphql_value!({ "apiVersion": "1.0" }));
        });
    });
}

#[test]
fn avatar() {
    with_fixtures(|librad_paths, _repos_dir, _platinum_id| {
        let mut vars = Variables::new();

        vars.insert("handle".into(), InputValue::scalar("cloudhead"));

        let query = "query($handle: ID!) {
            avatar(handle: $handle) {
                emoji
                background {
                    r
                    g
                    b
                }
            }
        }";

        execute_query(librad_paths, query, &vars, |res, errors| {
            assert_eq!(errors, []);
            assert_eq!(
                res,
                graphql_value!({
                    "avatar": {
                        "emoji": "📐",
                        "background": {
                            "r": 24,
                            "g": 105,
                            "b": 216,
                        },
                    }
                })
            );
        });
    })
}

#[test]
fn blob() {
    with_fixtures(|librad_paths, _repos_dir, platinum_id| {
        let mut vars = Variables::new();

        vars.insert("id".into(), InputValue::scalar(platinum_id.to_string()));
        vars.insert("revision".into(), InputValue::scalar("master"));
        vars.insert("path".into(), InputValue::scalar("text/arrows.txt"));

        let query = "query($id: ID!, $revision: String!, $path: String!) {
                    blob(id: $id, revision: $revision, path: $path) {
                        binary,
                        content,
                        info {
                            name,
                            objectType,
                            lastCommit{
                                sha1,
                                author {
                                    name,
                                    email,
                                },
                                summary,
                                message,
                                committerTime,
                            },
                        },
                    }
                }";

        execute_query(librad_paths, query, &vars, |res, errors| {
            assert_eq!(errors, []);
            assert_eq!(
                res,
                graphql_value!({
                    "blob": {
                        "binary": false,
                        "content": "  ;;;;;        ;;;;;        ;;;;;
  ;;;;;        ;;;;;        ;;;;;
  ;;;;;        ;;;;;        ;;;;;
  ;;;;;        ;;;;;        ;;;;;
..;;;;;..    ..;;;;;..    ..;;;;;..
 ':::::'      ':::::'      ':::::'
   ':`          ':`          ':`
",
                        "info": {
                            "name": "arrows.txt",
                            "objectType": "BLOB",
                            "lastCommit": {
                                "sha1": "1e0206da8571ca71c51c91154e2fee376e09b4e7",
                                "author": {
                                    "name": "Rūdolfs Ošiņš",
                                    "email": "rudolfs@osins.org",
                                },
                                "summary": "Add text files",
                                "message": "Add text files\n",
                                "committerTime": "1575283425",
                            },
                        },
                    }
                }),
            );
        });
    });
}

#[test]
fn blob_binary() {
    with_fixtures(|librad_paths, _repos_dir, platinum_id| {
        let mut vars = Variables::new();

        vars.insert("id".into(), InputValue::scalar(platinum_id.to_string()));
        vars.insert("revision".into(), InputValue::scalar("master"));
        vars.insert("path".into(), InputValue::scalar("bin/ls"));

        let query = "query($id: ID!, $revision: String!, $path: String!) {
                    blob(id: $id, revision: $revision, path: $path) {
                        binary,
                        content,
                        info {
                            name,
                            objectType,
                            lastCommit{
                                sha1,
                                author {
                                    name,
                                    email,
                                },
                                summary,
                                message,
                                committerTime,
                            },
                        },
                    }
                }";

        execute_query(librad_paths, query, &vars, |res, errors| {
            assert_eq!(errors, []);
            assert_eq!(
                res,
                graphql_value!({
                    "blob": {
                        "binary": true,
                        "content": None,
                        "info": {
                            "name": "ls",
                            "objectType": "BLOB",
                            "lastCommit": {
                                "sha1": "19bec071db6474af89c866a1bd0e4b1ff76e2b97",
                                "author": {
                                    "name": "Rūdolfs Ošiņš",
                                    "email": "rudolfs@osins.org",
                                },
                                "summary": "Add some binary files",
                                "message": "Add some binary files\n",
                                "committerTime": "1575282964",
                            },
                        },
                    }
                }),
            );
        });
    });
}

#[test]
fn blob_in_root() {
    with_fixtures(|librad_paths, _repos_dir, platinum_id| {
        let mut vars = Variables::new();

        vars.insert("id".into(), InputValue::scalar(platinum_id.to_string()));
        vars.insert("revision".into(), InputValue::scalar("master"));
        vars.insert("path".into(), InputValue::scalar("README.md"));

        let query = "query($id: ID!, $revision: String!, $path: String!) {
                    blob(id: $id, revision: $revision, path: $path) {
                        content,
                        info {
                            name,
                            objectType,
                            lastCommit{
                                sha1,
                                author {
                                    name,
                                    email,
                                },
                                summary,
                                message,
                                committerTime,
                            },
                        },
                    }
                }";

        execute_query(librad_paths, query, &vars, |res, errors| {
            assert_eq!(errors, []);
            assert_eq!(
                res,
                graphql_value!({
                    "blob": {
                        "content": "This repository is a data source for the Upstream front-end tests and the\n[`radicle-surf`](https://github.com/radicle-dev/git-platinum) unit tests.\n",
                        "info": {
                            "name": "README.md",
                            "objectType": "BLOB",
                            "lastCommit": {
                                "sha1": "223aaf87d6ea62eef0014857640fd7c8dd0f80b5",
                                "author": {
                                    "name": "Alexander Simmerl",
                                    "email": "a.simmerl@gmail.com",
                                },
                                "summary": "Merge pull request #4 from FintanH/fintan/update-readme-no-sig",
                                "message": "Merge pull request #4 from FintanH/fintan/update-readme-no-sig\n\nUpdated README",
                                "committerTime": "1584367899",
                            },
                        },
                    }
                }),
            );
        });
    });
}

#[test]
fn branches() {
    with_fixtures(|librad_paths, _repos_dir, platinum_id| {
        let mut vars = Variables::new();
        vars.insert("id".into(), InputValue::scalar(platinum_id.to_string()));

        let query = "query($id: ID!) { branches(id: $id) }";

        execute_query(librad_paths, query, &vars, |res, errors| {
            assert_eq!(errors, []);
            assert_eq!(
                res,
                graphql_value!({
                    "branches": [
                        "dev",
                        "master",
                        "rad/contributor",
                        "rad/project",
                    ]
                }),
            );
        });
    });
}

#[test]
fn local_branches() {
    with_fixtures(|librad_paths, _repos_dir, _platinum_id| {
        let mut vars = Variables::new();
        vars.insert(
            "path".into(),
            InputValue::scalar("../fixtures/git-platinum"),
        );

        let query = "query($path: String!) { localBranches(path: $path) }";

        execute_query(librad_paths, query, &vars, |res, errors| {
            assert_eq!(errors, []);
            assert_eq!(
                res,
                graphql_value!({
                    "localBranches": [
                        "dev",
                        "master",
                        "origin/HEAD",
                        "origin/dev",
                        "origin/master",
                    ]
                }),
            );
        });
    });
}

#[test]
fn commit() {
    with_fixtures(|librad_paths, _repos_dir, platinum_id| {
        const SHA1: &str = "3873745c8f6ffb45c990eb23b491d4b4b6182f95";

        let mut vars = Variables::new();

        vars.insert("id".into(), InputValue::scalar(platinum_id.to_string()));
        vars.insert("sha1".into(), InputValue::scalar(SHA1));

        let query = "query($id: ID!, $sha1: String!) {
                    commit(id: $id, sha1: $sha1) {
                        sha1,
                        author {
                            name,
                            email,
                        },
                        summary,
                        message,
                        committerTime,
                    }
                }";

        execute_query(librad_paths, query, &vars, |res, errors| {
            assert_eq!(errors, []);
            assert_eq!(
                res,
                graphql_value!({
                    "commit": {
                        "sha1": SHA1,
                        "author": {
                            "name": "Fintan Halpenny",
                            "email": "fintan.halpenny@gmail.com",
                        },
                        "summary": "Extend the docs (#2)",
                        "message": "Extend the docs (#2)\n\nI want to have files under src that have separate commits.\r\nThat way src\'s latest commit isn\'t the same as all its files, instead it\'s the file that was touched last.",
                        "committerTime": "1578309972",
                    },
                }),
            )
        });
    });
}

#[test]
fn tags() {
    with_fixtures(|librad_paths, _repos_dir, platinum_id| {
        let mut vars = Variables::new();
        vars.insert("id".into(), InputValue::scalar(platinum_id.to_string()));

        let query = "query($id: ID!) { tags(id: $id) }";

        execute_query(librad_paths, query, &vars, |res, errors| {
            assert_eq!(errors, []);
            assert_eq!(
                res,
                graphql_value!({
                    "tags": [
                        "v0.1.0",
                        "v0.2.0",
                        "v0.3.0",
                        "v0.4.0",
                        "v0.5.0",
                    ]
                }),
            )
        });
    });
}

#[allow(clippy::too_many_lines)]
#[test]
fn tree() {
    with_fixtures(|librad_paths, _repos_dir, platinum_id| {
        let mut vars = Variables::new();

        vars.insert("id".into(), InputValue::scalar(platinum_id.to_string()));
        vars.insert("revision".into(), InputValue::scalar("master"));
        vars.insert("prefix".into(), InputValue::scalar("src"));

        let query = "query($id: ID!, $revision: String!, $prefix: String!) {
                    tree(id: $id, revision: $revision, prefix: $prefix) {
                        path,
                        info {
                            name
                            objectType
                            lastCommit {
                                sha1,
                                author {
                                    name,
                                    email,
                                },
                                summary,
                                message,
                                committerTime,
                            }
                        }
                        entries {
                            path,
                            info {
                                name,
                                objectType,
                                lastCommit {
                                    sha1,
                                    author {
                                        name,
                                        email,
                                    },
                                    summary,
                                    message,
                                    committerTime,
                                }
                            },
                        },
                    }
                }";
        execute_query(librad_paths, query, &vars, |res, errors| {
            assert_eq!(errors, []);
            assert_eq!(
                res,
                graphql_value!({
                    "tree": {
                        "path": "src",
                        "info": {
                            "name": "src",
                            "objectType": "TREE",
                            "lastCommit": {
                                "sha1": "223aaf87d6ea62eef0014857640fd7c8dd0f80b5",
                                "author": {
                                    "name": "Alexander Simmerl",
                                    "email": "a.simmerl@gmail.com",
                                },
                                "summary": "Merge pull request #4 from FintanH/fintan/update-readme-no-sig",
                                "message": "Merge pull request #4 from FintanH/fintan/update-readme-no-sig\n\nUpdated README",
                                "committerTime": "1584367899",
                            },
                        },
                        "entries": [
                            {
                                "path": "src/Eval.hs",
                                "info": {
                                    "name": "Eval.hs",
                                    "objectType": "BLOB",
                                    "lastCommit": {
                                        "sha1": "223aaf87d6ea62eef0014857640fd7c8dd0f80b5",
                                        "author": {
                                            "name": "Alexander Simmerl",
                                            "email": "a.simmerl@gmail.com",
                                        },
                                        "summary": "Merge pull request #4 from FintanH/fintan/update-readme-no-sig",
                                        "message": "Merge pull request #4 from FintanH/fintan/update-readme-no-sig\n\nUpdated README",
                                        "committerTime": "1584367899",
                                    },
                                },
                            },
                            {
                                "path": "src/memory.rs",
                                "info": {
                                    "name": "memory.rs",
                                    "objectType": "BLOB",
                                    "lastCommit": {
                                        "sha1": "e24124b7538658220b5aaf3b6ef53758f0a106dc",
                                        "author": {
                                            "name": "Rūdolfs Ošiņš",
                                            "email": "rudolfs@osins.org",
                                        },
                                        "summary": "Move examples to \"src\"",
                                        "message": "Move examples to \"src\"\n",
                                        "committerTime": "1575283266",
                                    },
                                },
                            },
                        ],
                    }
                }),
            );
        });
    });
}

#[test]
fn tree_root() {
    with_fixtures(|librad_paths, _repos_dir, platinum_id| {
        let mut vars = Variables::new();

        vars.insert("id".into(), InputValue::scalar(platinum_id.to_string()));
        vars.insert("revision".into(), InputValue::scalar("master"));
        vars.insert("prefix".into(), InputValue::scalar(""));

        let query = "query($id: ID!, $revision: String!, $prefix: String!) {
                    tree(id: $id, revision: $revision, prefix: $prefix) {
                        path,
                        info {
                            name
                            objectType
                        }
                        entries {
                            path,
                            info {
                                objectType
                            }
                        },
                    }
                }";

        execute_query(librad_paths, query, &vars, |res, errors| {
            assert_eq!(errors, []);
            assert_eq!(
                res,
                graphql_value!({
                    "tree": {
                        "path": "",
                        "info": {
                            "name": "",
                            "objectType": "TREE",
                        },
                        "entries": [
                            { "path": "bin", "info": { "objectType": "TREE" } },
                            { "path": "src", "info": { "objectType": "TREE" } },
                            { "path": "text", "info": { "objectType": "TREE" } },
                            { "path": "this", "info": { "objectType": "TREE" } },
                            { "path": ".i-am-well-hidden", "info": { "objectType": "BLOB" } },
                            { "path": ".i-too-am-hidden", "info": { "objectType": "BLOB" } },
                            { "path": "README.md", "info": { "objectType": "BLOB" } },
                        ],
                    }
                }),
            );
        });
    });
}

#[tokio::test]
async fn list_transactions() {
    let tmp_dir = tempfile::tempdir().unwrap();
    let librad_paths = librad::paths::Paths::from_root(tmp_dir.path()).unwrap();
    let mut registry = registry::Registry::new(radicle_registry_client::Client::new_emulator());

    let tx = registry::Transaction {
        id: radicle_registry_client::TxHash::random(),
        messages: vec![registry::Message::ProjectRegistration {
            project_name: radicle_registry_client::ProjectName::from_str("upstream").unwrap(),
            org_id: radicle_registry_client::OrgId::from_str("radicle").unwrap(),
        }],
        state: registry::TransactionState::Applied(radicle_registry_client::Hash::random()),
        timestamp: time::SystemTime::now(),
    };

    registry.cache_transaction(tx.clone()).await;

    let ctx = schema::Context::new(librad_paths, registry);

    let mut vars = Variables::new();
    vars.insert("ids".into(), InputValue::list(vec![]));
    let query = "query($ids: [ID!]!) {
            listTransactions(ids: $ids) {
<<<<<<< HEAD
                messages {
                    ... on ProjectRegistrationMessage {
                        kind,
                        projectName,
                        orgId
                    }
                },
=======
                transactions {
                    messages {
                        ... on ProjectRegistrationMessage {
                            projectName,
                            orgId
                        }
                    },
                }
                thresholds {
                    confirmation
                    settlement
                }
>>>>>>> ef65ad9c
            }
        }";

    let (res, errors) = juniper::execute(
        query,
        None,
        &schema::Schema::new(schema::Query, schema::Mutation),
        &vars,
        &ctx,
    )
    .unwrap();

    assert_eq!(errors, []);
    assert_eq!(
        res,
        graphql_value!({
<<<<<<< HEAD
            "listTransactions": [
                {
                    "messages": [
                        {
                            "kind": "PROJECT_REGISTRATION",
                            "projectName": "upstream",
                            "orgId": "radicle",
                        },
                    ],
                }
            ],
=======
            "listTransactions": {
                "transactions": [
                    {
                        "messages": [
                            {
                                "projectName": "upstream",
                                "orgId": "radicle",
                            },
                        ],
                    }
                ],
                "thresholds": {
                    "confirmation": 3,
                    "settlement": 9,
                },
            },
>>>>>>> ef65ad9c
        })
    );
}

#[test]
fn project() {
    with_fixtures(|librad_paths, repos_dir, _platinum_id| {
        let repo_dir = tempfile::tempdir_in(repos_dir.path()).expect("repo dir failed");
        let path = repo_dir.path().to_str().expect("repo path").to_string();
        coco::init_repo(path.clone()).expect("repo init failed");

        let (project_id, _project_meta) =
                    coco::init_project(
                        &librad_paths,
                        &path,
                        "upstream",
                        "Code collaboration without intermediates.",
                        "master",
                        "https://raw.githubusercontent.com/radicle-dev/radicle-upstream/master/app/public/icon.png",
                    )
                    .expect("project init failed");

        let id = project_id.to_string();
        let mut vars = Variables::new();
        vars.insert("id".into(), InputValue::scalar(id.clone()));

        let query = "query($id: ID!) {
                    project(id: $id) {
                        id
                        metadata {
                            name
                            description
                            defaultBranch
                            imgUrl
                        }
                        registered {
                            ... on OrgRegistration {
                                orgId
                            }
                            ... on UserRegistration {
                                userId
                            }
                        }
                    }
                }";

        execute_query(librad_paths, query, &vars, |res, errors| {
            assert_eq!(errors, []);
            assert_eq!(
                res,
                graphql_value!({
                    "project": {
                        "id": id,
                        "metadata": {
                            "name": "upstream",
                            "description": "Code collaboration without intermediates.",
                            "defaultBranch": "master",
                            "imgUrl": "https://raw.githubusercontent.com/radicle-dev/radicle-upstream/master/app/public/icon.png",
                        },
                        "registered": None,
                    },
                })
            );
        });
    });
}

#[test]
fn identity() {
    common::with_fixtures(|librad_paths, _repo_dir, _platinum_id| {
        let mut vars = Variables::new();
        vars.insert("id".into(), InputValue::scalar("123abcd.git"));

        let query = "query($id: ID!) {
                identity(id: $id) {
                    id
                    shareableEntityIdentifier
                    metadata {
                        handle
                        displayName
                        avatarUrl
                    }
                    registered
                    avatarFallback {
                        emoji
                        background {
                            r
                            g
                            b
                        }
                    }
                }
            }";

        common::execute_query(librad_paths, query, &vars, |res, errors| {
            assert_eq!(errors, []);
            assert_eq!(
                res,
                graphql_value!({
                    "identity": {
                        "id": "123abcd.git",
                        "shareableEntityIdentifier": "cloudhead@123abcd.git",
                        "metadata": {
                            "handle": "cloudhead",
                            "displayName": "Alexis Sellier",
                            "avatarUrl": "https://avatars1.githubusercontent.com/u/40774",
                        },
                        "registered": None,
                        "avatarFallback": {
                            "emoji": "🚡",
                            "background": {
                                "r": 24,
                                "g": 105,
                                "b": 216,
                            },
                        }
                    },
                })
            );
        });
    });
}

#[test]
fn user() {
    common::with_fixtures(|librad_paths, _repo_dir, _platinum_id| {
        let mut vars = Variables::new();
        vars.insert("handle".into(), InputValue::scalar("cloudhead"));

        let query = "query($handle: ID!) {
            user(handle: $handle)
        }";

        common::execute_query(librad_paths, query, &vars, |res, errors| {
            assert_eq!(errors, []);
            assert_eq!(res, graphql_value!({ "user": None }));
        });
    });
}

// TODO(xla): Ressurect once we have figure out the project listing strategy.
// #[test]
// fn projects() {
//     with_fixtures(|librad_paths, _repos_dir, _platinum_id| {
//         let query = "{
//             projects {
//                 metadata {
//                     name
//                     description
//                     defaultBranch
//                     imgUrl
//                 }
//             }
//         }";

//         execute_query(librad_paths, query, &Variables::new(), |res, errors| {
//             assert_eq!(errors, []);
//             assert_eq!(
//                 res,
//                 graphql_value!({
//                     "projects": [
//                         {
//                             "metadata": {
//                                 "name": "Monadic",
//                                 "description": "Open source organization of amazing
// things.",                                 "defaultBranch": "stable",
//                                 "imgUrl": "https://res.cloudinary.com/juliendonck/image/upload/v1549554598/monadic-icon_myhdjk.svg",
//                             },
//                         },
//                         {
//                             "metadata": {
//                                 "name": "monokel",
//                                 "description": "A looking glass into the future",
//                                 "defaultBranch": "master",
//                                 "imgUrl": "https://res.cloudinary.com/juliendonck/image/upload/v1557488019/Frame_2_bhz6eq.svg",
//                             },
//                         },
//                         {
//                             "metadata": {
//                                 "name": "open source coin",
//                                 "description": "Research for the sustainability of the
// open source community.",                                 "defaultBranch":
// "master",                                 "imgUrl": "https://avatars0.githubusercontent.com/u/31632242",
//                             },
//                         },
//                         {
//                             "metadata": {
//                                 "name": "radicle",
//                                 "description": "Decentralized open source collaboration",
//                                 "defaultBranch": "dev",
//                                 "imgUrl": "https://avatars0.githubusercontent.com/u/48290027",
//                             },
//                         },
//                     ],
//                 })
//             );
//         });
//     });
// }<|MERGE_RESOLUTION|>--- conflicted
+++ resolved
@@ -555,18 +555,10 @@
     vars.insert("ids".into(), InputValue::list(vec![]));
     let query = "query($ids: [ID!]!) {
             listTransactions(ids: $ids) {
-<<<<<<< HEAD
-                messages {
-                    ... on ProjectRegistrationMessage {
-                        kind,
-                        projectName,
-                        orgId
-                    }
-                },
-=======
                 transactions {
                     messages {
                         ... on ProjectRegistrationMessage {
+                            kind,
                             projectName,
                             orgId
                         }
@@ -576,7 +568,6 @@
                     confirmation
                     settlement
                 }
->>>>>>> ef65ad9c
             }
         }";
 
@@ -593,24 +584,12 @@
     assert_eq!(
         res,
         graphql_value!({
-<<<<<<< HEAD
-            "listTransactions": [
-                {
-                    "messages": [
-                        {
-                            "kind": "PROJECT_REGISTRATION",
-                            "projectName": "upstream",
-                            "orgId": "radicle",
-                        },
-                    ],
-                }
-            ],
-=======
             "listTransactions": {
                 "transactions": [
                     {
                         "messages": [
                             {
+                                "kind": "PROJECT_REGISTRATION",
                                 "projectName": "upstream",
                                 "orgId": "radicle",
                             },
@@ -622,7 +601,6 @@
                     "settlement": 9,
                 },
             },
->>>>>>> ef65ad9c
         })
     );
 }
