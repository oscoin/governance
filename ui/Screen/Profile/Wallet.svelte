--- conflicted
+++ resolved
@@ -13,11 +13,6 @@
   <Wallet
     dataCy="user-wallet"
     transactions={userTransactions(transactions)}
-<<<<<<< HEAD
     balance="342"
-    address="hyda4fhdx8up8hhocagkdz3d41txb98stw4pkqe3uommo1p5m6s9oy" />
-=======
-    balance={3552}
     accountId="hyda4fhdx8up8hhocagkdz3d41txb98stw4pkqe3uommo1p5m6s9oy" />
->>>>>>> a0a0c98b
 </Remote>