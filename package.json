{
  "name": "radicle-upstream",
  "version": "0.0.17",
  "author": {
    "name": "radicle team",
    "email": "dev@radicle.xyz",
    "url": "https://radicle.xyz"
  },
  "license": "GPL-3.0-only",
  "description": "Desktop client for radicle",
  "repository": {
    "type": "git",
    "url": "https://github.com/radicle-dev/radicle-upstream.git"
  },
  "build": {
    "appId": "radicle-upstream.monadic.xyz",
    "files": [
      "public/**/*",
      "native/**/*"
    ],
    "directories": {
      "buildResources": "public"
    },
    "extraResources": [
      {
        "from": "dist/proxy",
        "to": "proxy"
      },
      {
        "from": "dist/git-remote-rad",
        "to": "git-remote-rad"
      }
    ],
    "linux": {
      "target": [
        "Appimage",
        "snap"
      ],
      "extraFiles": [
        {
          "from": "/usr/lib/x86_64-linux-gnu/libhogweed.so.4",
          "to": "usr/lib/libhogweed.so.4"
        },
        {
          "from": "/usr/lib/x86_64-linux-gnu/libnettle.so.6",
          "to": "usr/lib/libnettle.so.6"
        }
      ]
    },
    "mac": {
      "target": [
        "dmg"
      ]
    }
  },
  "main": "./native/main.comp.js",
  "devDependencies": {
<<<<<<< HEAD
    "@rollup/plugin-commonjs": "^15.0.0",
    "@rollup/plugin-inject": "^4.0.2",
    "@rollup/plugin-json": "^4.1.0",
    "@rollup/plugin-node-resolve": "^9.0.0",
    "@rollup/plugin-typescript": "^5.0.2",
=======
    "@rollup/plugin-commonjs": "^16.0.0",
    "@rollup/plugin-node-resolve": "^10.0.0",
    "@rollup/plugin-typescript": "^6.1.0",
>>>>>>> 930d3d24
    "@tsconfig/svelte": "^1.0.10",
    "@types/marked": "^1.1.0",
    "@types/node": "^14.14.7",
    "@types/sinon": "^9.0.8",
    "@types/twemoji": "^12.1.1",
    "@typescript-eslint/eslint-plugin": "^4.7.0",
    "@typescript-eslint/parser": "^4.7.0",
    "chokidar": "^3.4.3",
    "cypress": "^5.6.0",
    "electron": "^10.1.5",
    "electron-builder": "^22.9.1",
    "eslint": "^7.13.0",
    "eslint-plugin-cypress": "^2.11.2",
    "eslint-plugin-no-only-tests": "^2.4.0",
    "eslint-plugin-svelte3": "^2.7.3",
    "eslint-svelte3-preprocess": "^0.0.4",
<<<<<<< HEAD
    "ganache-cli": "^6.11.0",
    "husky": ">=4.2.3",
    "jest": "^26.1.0",
    "lint-staged": "^10.2.11",
=======
    "husky": ">=4.3.0",
    "jest": "^26.6.3",
    "lint-staged": "^10.5.1",
>>>>>>> 930d3d24
    "npm-run-all": "^4.1.5",
    "patch-package": "^6.2.2",
    "prettier": "^2.1.2",
    "prettier-plugin-svelte": "^1.4.1",
    "rollup": "^2.33.1",
    "rollup-plugin-commonjs": "^10.0.0",
    "rollup-plugin-livereload": "^2.0.0",
    "rollup-plugin-node-externals": "^2.1.6",
    "rollup-plugin-svelte": "^6.1.1",
    "rollup-plugin-terser": "^7.0.2",
    "sinon": "^9.2.1",
    "sirv-cli": "^1.0.8",
    "standard-version": "^9.0.0",
    "svelte": "^3.29.7",
    "svelte-check": "^1.1.11",
    "svelte-preprocess": "^4.5.2",
    "svelte-spa-router": "^3.0.5",
    "ts-jest": "^26.4.4",
    "ts-node": "^9.0.0",
    "tslib": "^2.0.3",
    "typescript": "^4.0.5",
<<<<<<< HEAD
    "util": "^0.12.3",
    "wait-on": "^5.1.0"
=======
    "wait-on": "^5.2.0"
>>>>>>> 930d3d24
  },
  "scripts": {
    "start": "RADICLE_UPSTREAM_EXPERIMENTAL=false yarn start:app",
    "start:experimental": "RADICLE_UPSTREAM_EXPERIMENTAL=true yarn start:app",
    "start:app": "run-p --race rollup:watch proxy:start electron:start",
    "start:ethereum": "./scripts/ethereum-dev-node.sh",
    "start:test": "run-p --race rollup:watch proxy:start:test electron:start",
    "test": "TZ='UTC' yarn test:unit && TZ='UTC' yarn test:integration",
    "test:integration": "TZ='UTC' run-p --race proxy:start:test wait:test",
    "test:integration:debug": "TZ='UTC' run-p --race rollup:watch proxy:start:test-watch wait:debug",
    "test:unit": "jest",
    "test:unit:watch": "jest --watchAll",
    "wait:test": "wait-on tcp:17246 && yarn rollup:build && yarn cypress:run; status=$?; [ \"$CI\" = true ] && kill `pidof api`; exit $status",
    "wait:debug": "wait-on tcp:17246 && yarn cypress:open",
    "dist": "rm -rf ./dist && mkdir ./dist && yarn proxy:clean && yarn rollup:clean && yarn rollup:build && yarn proxy:build:release && cp proxy/target/release/api dist/proxy && cp proxy/target/release/git-remote-rad dist && electron-builder --publish never",
    "electron:start": "wait-on ./public/bundle.js && wait-on ./native/main.comp.js && wait-on tcp:17246 && NODE_ENV=development electron .",
    "svelte:check": "svelte-check",
    "svelte:check:watch": "svelte-check --watch",
    "rollup:clean": "rm -rf public/bundle.* && rm -f native/main.comp.js",
    "rollup:build": "yarn rollup:clean && rollup -c",
    "rollup:watch": "yarn rollup:clean && rollup -c -w",
    "typescript:check": "tsc --noEmit && tsc --noEmit --project cypress && svelte-check",
    "proxy:build": "cd proxy && cargo build --all-features --all-targets",
    "proxy:build:release": "cd proxy && cargo build --release",
    "proxy:clean": "cd proxy && cargo clean",
    "proxy:start": "cd proxy && cargo build --bin git-remote-rad && cargo run",
    "proxy:start:test": "cd proxy && cargo build --bin git-remote-rad && cargo run -- --test",
    "proxy:start:test-watch": "cd proxy && cargo build --bin git-remote-rad && cargo watch -x 'run -- --test'",
    "cypress:run": "yarn run cypress run",
    "cypress:open": "yarn run cypress open",
    "release": "scripts/release.js",
    "release:finalize": "scripts/release.js --finalize",
    "postinstall": "patch-package",
    "prettier": "prettier \"**/*.@(js|ts|json|svelte|css|html)\" --ignore-path .gitignore",
    "prettier:check": "yarn prettier --check",
    "prettier:write": "yarn prettier --write",
    "lint": "eslint . --ignore-path .gitignore --ext .js,.svelte,.ts --max-warnings=0",
    "deploy:dev:contracts": "./scripts/deploy-dev-contracts.js",
    "reset:state": "scripts/reset-state.sh"
  },
  "dependencies": {
    "@babel/runtime": "^7.10.5",
    "@ethersproject/cli": "^5.0.5",
    "@walletconnect/client": "^1.2.2",
    "@walletconnect/qrcode-modal": "^1.2.2",
    "babel-register": "^6.26.0",
    "browserify": "^16.5.2",
    "buffer": "^5.6.0",
    "ethers": "^5.0.12",
    "@types/jest": "^26.0.15",
    "@types/qs": "^6.9.5",
    "marked": "^1.2.3",
    "pure-svg-code": "^1.0.6",
    "radicle-contracts": "https://github.com/radicle-dev/radicle-contracts#55ca1a03ea7a54767674b53f576d149b4a7c4d49",
    "svelte-persistent-store": "^0.1.3",
    "timeago.js": "^4.0.2",
    "twemoji": "13.0.1",
    "twemoji-svg-assets": "https://github.com/radicle-dev/twemoji-svg-assets.git#v13.0.1",
    "validate.js": "^0.13.1"
  },
  "husky": {
    "hooks": {
      "pre-commit": "lint-staged"
    }
  },
  "standard-version": {
    "skip": {
      "tag": true
    }
  },
  "lint-staged": {
    "*.{js,css,json,html}": [
      "prettier --write"
    ],
    "*.js": [
      "eslint --fix --max-warnings=0"
    ],
    "*.svelte": [
      "prettier --plugin-search-dir=. --write",
      "eslint --fix --max-warnings=0"
    ],
    "*.ts": [
      "prettier --write",
      "eslint --fix --max-warnings=0"
    ]
  }
}<|MERGE_RESOLUTION|>--- conflicted
+++ resolved
@@ -55,17 +55,11 @@
   },
   "main": "./native/main.comp.js",
   "devDependencies": {
-<<<<<<< HEAD
-    "@rollup/plugin-commonjs": "^15.0.0",
+    "@rollup/plugin-commonjs": "^16.0.0",
     "@rollup/plugin-inject": "^4.0.2",
     "@rollup/plugin-json": "^4.1.0",
-    "@rollup/plugin-node-resolve": "^9.0.0",
-    "@rollup/plugin-typescript": "^5.0.2",
-=======
-    "@rollup/plugin-commonjs": "^16.0.0",
     "@rollup/plugin-node-resolve": "^10.0.0",
     "@rollup/plugin-typescript": "^6.1.0",
->>>>>>> 930d3d24
     "@tsconfig/svelte": "^1.0.10",
     "@types/marked": "^1.1.0",
     "@types/node": "^14.14.7",
@@ -82,16 +76,10 @@
     "eslint-plugin-no-only-tests": "^2.4.0",
     "eslint-plugin-svelte3": "^2.7.3",
     "eslint-svelte3-preprocess": "^0.0.4",
-<<<<<<< HEAD
     "ganache-cli": "^6.11.0",
-    "husky": ">=4.2.3",
-    "jest": "^26.1.0",
-    "lint-staged": "^10.2.11",
-=======
     "husky": ">=4.3.0",
     "jest": "^26.6.3",
     "lint-staged": "^10.5.1",
->>>>>>> 930d3d24
     "npm-run-all": "^4.1.5",
     "patch-package": "^6.2.2",
     "prettier": "^2.1.2",
@@ -113,12 +101,8 @@
     "ts-node": "^9.0.0",
     "tslib": "^2.0.3",
     "typescript": "^4.0.5",
-<<<<<<< HEAD
     "util": "^0.12.3",
-    "wait-on": "^5.1.0"
-=======
     "wait-on": "^5.2.0"
->>>>>>> 930d3d24
   },
   "scripts": {
     "start": "RADICLE_UPSTREAM_EXPERIMENTAL=false yarn start:app",
