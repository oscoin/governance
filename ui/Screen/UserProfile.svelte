--- conflicted
+++ resolved
@@ -12,20 +12,9 @@
   import UserProfileHeader from "./UserProfile/UserProfileHeader.svelte";
   import ProjectsTab from "ui/Screen/UserProfile/Projects.svelte";
 
-<<<<<<< HEAD
-  import Projects from "./UserProfile/Projects.svelte";
-
-  export let params: { urn: string };
-
-  const screenRoutes = {
-    "/user/:urn/projects": Projects,
-  };
-  const topbarMenuItems = [
-=======
   export let urn: string;
 
   const tabs = [
->>>>>>> 812e44ef
     {
       title: "Projects",
       active: true,
