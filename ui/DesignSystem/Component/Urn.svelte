<script>
  import Copyable from "./Copyable.svelte";
  import Hoverable from "./Hoverable.svelte";
  import { Icon } from "../Primitive";

  export let notificationText = "Copied to your clipboard";
  export let showOnHover = false;
<<<<<<< HEAD
  export let style = null;
=======
  export let truncate = false;
>>>>>>> 72a78226
  export let urn = null;

  const cleanUrn = urn.replace(/^%?rad:git:/, "");

  const firstSix = cleanUrn.substring(0, 7);
  const lastSix = cleanUrn.substring(cleanUrn.length - 7, cleanUrn.length);

  let hover;

  $: expanded = truncate ? showOnHover && hover : true;
</script>

<style>
  .wrapper {
    display: flex;
    justify-content: center;
    position: relative;
  }
</style>

<<<<<<< HEAD
<div
  class="wrapper urn"
  data-cy="urn"
  on:mouseover={showFullUrn}
  on:mouseout={hideFullUrn}
  {style}>
  <Copyable style="align-items: center;" copyContent={urn} {notificationText}>
    {#if urn.length > 24}
      {#if (showOnHover && !hover) || !showOnHover}
        <p class="typo-text-small-mono">{firstSix}</p>
        <Icon.EllipsisSmall />
        <p class="typo-text-small-mono">{lastSix}</p>
      {:else if showOnHover && hover}
        <p data-cy="full-urn" class="typo-text-small-mono">{cleanUrn}</p>
=======
<Hoverable bind:hovering={hover}>
  <div class="wrapper urn" data-cy="urn">
    <Copyable style="align-items: center;" copyContent={urn} {notificationText}>
      {#if urn.length > 24}
        {#if expanded}
          <p data-cy="full-urn" class="typo-text-small-mono">{cleanUrn}</p>
        {:else}
          <p class="typo-text-small-mono">{firstSix}</p>
          <Icon.EllipsisSmall />
          <p class="typo-text-small-mono">{lastSix}</p>
        {/if}
      {:else}
        <p class="typo-text-small-mono">{urn}</p>
>>>>>>> 72a78226
      {/if}
    </Copyable>
  </div>
</Hoverable><|MERGE_RESOLUTION|>--- conflicted
+++ resolved
@@ -5,11 +5,7 @@
 
   export let notificationText = "Copied to your clipboard";
   export let showOnHover = false;
-<<<<<<< HEAD
-  export let style = null;
-=======
   export let truncate = false;
->>>>>>> 72a78226
   export let urn = null;
 
   const cleanUrn = urn.replace(/^%?rad:git:/, "");
@@ -30,22 +26,6 @@
   }
 </style>
 
-<<<<<<< HEAD
-<div
-  class="wrapper urn"
-  data-cy="urn"
-  on:mouseover={showFullUrn}
-  on:mouseout={hideFullUrn}
-  {style}>
-  <Copyable style="align-items: center;" copyContent={urn} {notificationText}>
-    {#if urn.length > 24}
-      {#if (showOnHover && !hover) || !showOnHover}
-        <p class="typo-text-small-mono">{firstSix}</p>
-        <Icon.EllipsisSmall />
-        <p class="typo-text-small-mono">{lastSix}</p>
-      {:else if showOnHover && hover}
-        <p data-cy="full-urn" class="typo-text-small-mono">{cleanUrn}</p>
-=======
 <Hoverable bind:hovering={hover}>
   <div class="wrapper urn" data-cy="urn">
     <Copyable style="align-items: center;" copyContent={urn} {notificationText}>
@@ -59,7 +39,6 @@
         {/if}
       {:else}
         <p class="typo-text-small-mono">{urn}</p>
->>>>>>> 72a78226
       {/if}
     </Copyable>
   </div>
