--- conflicted
+++ resolved
@@ -83,11 +83,7 @@
     cursor: pointer;
     border: 1px solid var(--color-foreground-level-3);
     overflow: hidden; /* hack to make inner option rounded corners */
-<<<<<<< HEAD
-    z-index: 2;
-=======
     z-index: 10;
->>>>>>> eef980fe
     user-select: none;
   }
 
