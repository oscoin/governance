--- conflicted
+++ resolved
@@ -213,9 +213,9 @@
       });
     });
 
-<<<<<<< HEAD
     context("peer selector", () => {
-      it("highlights the selected peer", () => {
+      // TODO(sos): unskip when we have a proxy testnet
+      it.skip("highlights the selected peer", () => {
         cy.pick("peer-selector").click();
         // Default peer is highlighted.
         cy.get('.peer-dropdown [data-peer-handle="cloudhead"]').should(
@@ -231,26 +231,9 @@
           "selected"
         );
       });
-=======
+
       // TODO(sos): unskip when we have a proxy testnet
-      it.skip("allows selecting different peers", () => {
-        cy.pick("revision-selector").click();
-        // Default revision is highlighted.
-        cy.get(
-          '.revision-dropdown [data-branch="master"][data-repo-handle="cloudhead"]'
-        ).should("have.class", "selected");
-        cy.get(
-          '.revision-dropdown [data-branch="master"][data-repo-handle="abbey"]'
-        ).click();
-
-        cy.pick("revision-selector").contains("master");
-        cy.pick("revision-selector", "branch-icon").should("exist");
-        // TODO(rudolfs): check for the actual avatar once we have a way to
-        // mock peers that don't get a random avatar every time.
-        cy.pick("revision-selector", "avatar-abbey").should("exist");
->>>>>>> 0e33c066
-
-      it("updates the revision selector", () => {
+      it.skip("updates the revision selector", () => {
         cy.pick("revision-selector").click();
         // Default revision is highlighted.
         cy.get('.revision-dropdown [data-branch="master"]').should(
