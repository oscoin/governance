{
  "name": "radicle-upstream",
  "productName": "Radicle Upstream",
  "version": "0.2.6",
  "author": {
    "name": "radicle team",
    "email": "dev@radicle.xyz",
    "url": "https://radicle.xyz"
  },
  "license": "GPL-3.0-only",
  "description": "Desktop client for radicle",
  "repository": {
    "type": "git",
    "url": "https://github.com/radicle-dev/radicle-upstream.git"
  },
  "build": {
    "appId": "xyz.radicle.radicle-upstream",
    "artifactName": "${name}-${version}.${ext}",
    "afterSign": "builder/notarize.js",
    "files": [
      "public/**/*",
      "native/bundle.js",
      "native/bundle.js.map",
      "native/preload.js"
    ],
    "directories": {
      "buildResources": "public"
    },
    "extraResources": [
      {
        "from": "target/release/radicle-proxy",
        "to": "./"
      },
      {
        "from": "target/release/git-remote-rad",
        "to": "./"
      },
      {
        "from": "proxy/assets",
        "to": "assets"
      }
    ],
    "protocols": [
      {
        "name": "radicle",
        "schemes": [
          "radicle"
        ]
      }
    ],
    "linux": {
      "target": [
        "Appimage"
      ]
    },
    "mac": {
      "target": [
        "dmg"
      ],
      "hardenedRuntime": true,
      "gatekeeperAssess": false,
      "entitlements": "builder/entitlements.mac.plist",
      "entitlementsInherit": "builder/entitlements.mac.plist",
      "minimumSystemVersion": "10.14"
    }
  },
  "main": "./native/bundle.js",
  "devDependencies": {
    "@ethersproject/cli": "^5.3.0",
    "@tsconfig/svelte": "^2.0.1",
    "@types/jest": "^26.0.23",
    "@types/lodash": "^4.14.170",
    "@types/marked": "^2.0.3",
    "@types/node": "^14.17.3",
    "@types/node-fetch": "^2.5.10",
    "@types/prompts": "^2.0.13",
    "@types/semver": "^7.3.6",
    "@types/sinon": "^10.0.2",
    "@types/standard-version": "^7.0.0",
    "@types/twemoji": "^12.1.1",
    "@types/wait-on": "^5.3.0",
    "@typescript-eslint/eslint-plugin": "^4.26.1",
    "@typescript-eslint/parser": "^4.26.1",
    "chokidar": "^3.5.1",
    "cypress": "^7.5.0",
    "electron": "^13.1.2",
    "electron-builder": "^22.11.7",
    "electron-notarize": "^1.0.0",
    "eslint": "^7.28.0",
    "eslint-plugin-cypress": "^2.11.3",
    "eslint-plugin-no-only-tests": "^2.6.0",
    "eslint-plugin-svelte3": "^3.2.0",
    "exit-hook": "^2.2.1",
    "ganache-cli": "^6.12.2",
    "html-webpack-plugin": "^5.3.1",
    "husky": "^4.3.8",
    "jest": "^27.0.4",
    "lint-staged": "^11.0.0",
    "lodash": "^4.17.21",
    "multibase": "^4.0.4",
    "node-fetch": "^2.6.1",
    "npm-run-all": "^4.1.5",
    "patch-package": "^6.4.7",
    "prettier": "^2.3.1",
    "prettier-plugin-svelte": "^2.3.0",
    "prompts": "^2.4.1",
    "sinon": "^11.1.1",
    "standard-version": "^9.3.0",
    "svelte": "^3.38.2",
    "svelte-check": "^2.1.0",
    "svelte-loader": "^3.1.1",
    "svelte-preprocess": "^4.7.3",
    "ts-jest": "^27.0.3",
    "ts-loader": "^9.2.3",
    "ts-node": "^10.0.0",
    "tsconfig-paths-webpack-plugin": "^3.5.1",
    "tslib": "^2.2.0",
    "typescript": "=4.2.4",
    "util": "^0.12.4",
    "wait-on": "^5.3.0",
    "webpack": "^5.38.1",
    "webpack-cli": "^4.7.2"
  },
  "scripts": {
    "start": "cargo build --all-features --all-targets && yarn run-p --race _private:webpack:ui:watch _private:electron:start",
    "test": "TZ='UTC' yarn test:unit && TZ='UTC' yarn test:integration",
    "test:integration": "TZ='UTC' run-p --race _private:proxy:start:test _private:test:integration",
    "test:integration:debug": "TZ='UTC' run-p --race _private:webpack:ui:watch _private:proxy:start:test:watch _private:test:integration:debug",
    "test:unit": "jest",
    "test:unit:watch": "jest --watchAll",
    "dist": "yarn _private:dist:clean && webpack build --mode production && cargo build --release && electron-builder --publish never",
    "release": "scripts/release.ts",
    "typescript:check": "tsc --noEmit && tsc --noEmit --project cypress && svelte-check",
    "prettier:check": "yarn _private:prettier --check",
    "prettier:write": "yarn _private:prettier --write",
    "lint": "eslint . --ignore-path .gitignore --ext .js,.svelte,.ts --max-warnings=0",
    "reset:state": "scripts/reset-state.sh",
    "_private:test:integration": "wait-on tcp:17246 && yarn run webpack build --config-name ui && yarn run cypress run",
    "_private:test:integration:debug": "wait-on ./public/bundle.js tcp:17246 && yarn run cypress open",
    "_private:electron:start": "wait-on ./public/bundle.js && NODE_ENV=development electron native/index.js",
    "_private:dist:clean": "rm -rf ./dist && mkdir ./dist",
    "_private:prettier": "prettier \"**/*.@(js|ts|json|svelte|css|html)\" --ignore-path .gitignore",
    "_private:proxy:start:test": "cargo build --features unsafe-fast-keystore --bins && cargo run --features unsafe-fast-keystore -- --test --unsafe-fast-keystore",
    "_private:proxy:start:test:watch": "cargo build --features unsafe-fast-keystore --bins && cargo watch -x 'run --features unsafe-fast-keystore -- --test --unsafe-fast-keystore'",
    "_private:webpack:ui:watch": "webpack build --watch --config-name ui",
    "postinstall": "patch-package && scripts/install-twemoji-assets.sh"
  },
  "dependencies": {
<<<<<<< HEAD
    "@apollo/client": "^3.3.15",
    "@ethersproject/bytes": "^5.2.0",
    "@ethersproject/properties": "^5.2.0",
    "@gnosis.pm/safe-core-sdk": "^0.1.2",
    "@gnosis.pm/safe-core-sdk-types": "^0.1.0",
    "@gnosis.pm/safe-service-client": "^0.1.0-alpha.0",
    "@types/big.js": "^6.1.0",
=======
    "@ethersproject/bytes": "^5.3.0",
    "@ethersproject/properties": "^5.3.0",
    "@types/big.js": "^6.1.1",
>>>>>>> b34bb6c1
    "@types/qs": "^6.9.6",
    "@types/uuid": "^8.3.0",
    "@walletconnect/client": "^1.4.1",
    "baconjs": "^3.0.17",
    "big.js": "^6.1.1",
    "browserify": "^17.0.0",
    "crypto-browserify": "^3.12.0",
<<<<<<< HEAD
    "ethers": "^5.2.0",
    "execa": "^5.0.0",
    "graphql": "^15.5.0",
    "marked": "^2.0.5",
=======
    "ethers": "^5.3.1",
    "execa": "^5.1.1",
    "marked": "^2.0.7",
>>>>>>> b34bb6c1
    "mnemonist": "^0.38.3",
    "multihashes": "^4.0.2",
    "pure-svg-code": "^1.0.6",
    "qs": "^6.10.1",
    "radicle-avatar": "https://github.com/radicle-dev/radicle-avatar.git#commit=0a032c204af7a37b0392d2259e747d66cf258998",
    "radicle-contracts": "github:radicle-dev/radicle-contracts#commit=752cf0767c6ba7428c626abf91ae1874de613f26",
    "semver": "^7.3.5",
    "stream-browserify": "^3.0.0",
    "svelte-persistent-store": "^0.1.6",
    "timeago.js": "^4.0.2",
    "twemoji": "13.1.0",
    "uuid": "^8.3.2",
    "validate.js": "^0.13.1",
    "zod": "^3.1.0"
  },
  "husky": {
    "hooks": {
      "pre-commit": "lint-staged"
    }
  },
  "lint-staged": {
    "*.{js,css,json,html}": [
      "prettier --write"
    ],
    "*.js": [
      "eslint --fix --max-warnings=0"
    ],
    "*.svelte": [
      "prettier --plugin-search-dir=. --write",
      "eslint --fix --max-warnings=0"
    ],
    "*.ts": [
      "prettier --write",
      "eslint --fix --max-warnings=0"
    ]
  }
}<|MERGE_RESOLUTION|>--- conflicted
+++ resolved
@@ -146,19 +146,13 @@
     "postinstall": "patch-package && scripts/install-twemoji-assets.sh"
   },
   "dependencies": {
-<<<<<<< HEAD
     "@apollo/client": "^3.3.15",
-    "@ethersproject/bytes": "^5.2.0",
-    "@ethersproject/properties": "^5.2.0",
+    "@ethersproject/bytes": "^5.3.0",
+    "@ethersproject/properties": "^5.3.0",
     "@gnosis.pm/safe-core-sdk": "^0.1.2",
     "@gnosis.pm/safe-core-sdk-types": "^0.1.0",
     "@gnosis.pm/safe-service-client": "^0.1.0-alpha.0",
-    "@types/big.js": "^6.1.0",
-=======
-    "@ethersproject/bytes": "^5.3.0",
-    "@ethersproject/properties": "^5.3.0",
     "@types/big.js": "^6.1.1",
->>>>>>> b34bb6c1
     "@types/qs": "^6.9.6",
     "@types/uuid": "^8.3.0",
     "@walletconnect/client": "^1.4.1",
@@ -166,16 +160,10 @@
     "big.js": "^6.1.1",
     "browserify": "^17.0.0",
     "crypto-browserify": "^3.12.0",
-<<<<<<< HEAD
-    "ethers": "^5.2.0",
-    "execa": "^5.0.0",
-    "graphql": "^15.5.0",
-    "marked": "^2.0.5",
-=======
     "ethers": "^5.3.1",
     "execa": "^5.1.1",
+    "graphql": "^15.5.0",
     "marked": "^2.0.7",
->>>>>>> b34bb6c1
     "mnemonist": "^0.38.3",
     "multihashes": "^4.0.2",
     "pure-svg-code": "^1.0.6",
