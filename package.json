{
  "name": "radicle-upstream",
  "version": "0.0.16",
  "author": {
    "name": "radicle team",
    "email": "dev@radicle.xyz",
    "url": "https://radicle.xyz"
  },
  "license": "GPL-3.0-only",
  "description": "Desktop client for radicle",
  "repository": {
    "type": "git",
    "url": "https://github.com/radicle-dev/radicle-upstream.git"
  },
  "build": {
    "appId": "radicle-upstream.monadic.xyz",
    "files": [
      "public/**/*",
      "native/**/*"
    ],
    "directories": {
      "buildResources": "public"
    },
    "extraResources": [
      {
        "from": "dist/proxy",
        "to": "proxy"
      },
      {
        "from": "dist/git-remote-rad",
        "to": "git-remote-rad"
      }
    ],
    "linux": {
      "target": [
        "Appimage",
        "snap"
      ],
      "extraFiles": [
        {
          "from": "/usr/lib/x86_64-linux-gnu/libhogweed.so.4",
          "to": "usr/lib/libhogweed.so.4"
        },
        {
          "from": "/usr/lib/x86_64-linux-gnu/libnettle.so.6",
          "to": "usr/lib/libnettle.so.6"
        }
      ]
    },
    "mac": {
      "target": [
        "dmg"
      ]
    }
  },
  "main": "./native/main.comp.js",
  "devDependencies": {
    "@rollup/plugin-commonjs": "^15.0.0",
    "@rollup/plugin-inject": "^4.0.2",
    "@rollup/plugin-json": "^4.1.0",
    "@rollup/plugin-node-resolve": "^9.0.0",
    "@rollup/plugin-typescript": "^5.0.2",
    "@tsconfig/svelte": "^1.0.2",
    "@types/marked": "^1.1.0",
    "@types/node": "^14.0.23",
    "@types/sinon": "^9.0.8",
    "@types/twemoji": "^12.1.1",
    "@typescript-eslint/eslint-plugin": "^3.10.0",
    "@typescript-eslint/parser": "^3.10.0",
    "chokidar": "^3.4.1",
    "cypress": "^4.10.0",
    "electron": "^10.1.5",
    "electron-builder": "^22.6.0",
    "eslint": "^7.7.0",
    "eslint-plugin-cypress": "^2.10.3",
    "eslint-plugin-no-only-tests": "^2.4.0",
    "eslint-plugin-svelte3": "^2.7.3",
    "eslint-svelte3-preprocess": "^0.0.4",
    "ganache-cli": "^6.11.0",
    "husky": ">=4.2.3",
    "jest": "^26.1.0",
    "lint-staged": "^10.2.11",
    "npm-run-all": "^4.1.5",
    "patch-package": "^6.2.2",
    "prettier": "^2.0.5",
    "prettier-plugin-svelte": "^1.2.0",
    "rollup": "^2.26.9",
    "rollup-plugin-commonjs": "^10.0.0",
    "rollup-plugin-livereload": "^1.3.0",
    "rollup-plugin-node-externals": "^2.1.6",
    "rollup-plugin-svelte": "^5.2.3",
    "rollup-plugin-terser": "^6.1.0",
    "sinon": "^9.2.1",
    "sirv-cli": "^1.0.3",
    "standard-version": "^8.0.2",
    "svelte": "^3.24.0",
    "svelte-check": "^1.0.31",
    "svelte-preprocess": "^4.0.0",
    "svelte-spa-router": "^2.2.0",
    "ts-jest": "^26.4.3",
    "ts-node": "^8.10.1",
    "tslib": "^2.0.3",
    "typescript": "^4.0.5",
    "util": "^0.12.3",
    "wait-on": "^5.1.0"
  },
  "scripts": {
    "start": "RADICLE_UPSTREAM_EXPERIMENTAL=false yarn start:app",
    "start:experimental": "RADICLE_UPSTREAM_EXPERIMENTAL=true yarn start:app",
<<<<<<< HEAD
    "start:app": "run-p --race svelte:watch proxy:start electron:start",
    "start:test": "run-p --race svelte:watch proxy:start:test electron:start",
    "start:ethereum": "./scripts/ethereum-dev-node.sh",
=======
    "start:app": "run-p --race rollup:watch proxy:start electron:start",
    "start:test": "run-p --race rollup:watch proxy:start:test electron:start",
>>>>>>> 52fe6ce3
    "test": "TZ='UTC' yarn test:unit && TZ='UTC' yarn test:integration",
    "test:integration": "TZ='UTC' run-p --race proxy:start:test wait:test",
    "test:integration:debug": "TZ='UTC' run-p --race rollup:watch proxy:start:test-watch wait:debug",
    "test:unit": "jest",
    "test:unit:watch": "jest --watchAll",
    "wait:test": "wait-on tcp:17246 && yarn rollup:build && yarn cypress:run; status=$?; [ \"$CI\" = true ] && kill `pidof api`; exit $status",
    "wait:debug": "wait-on tcp:17246 && yarn cypress:open",
    "dist": "rm -rf ./dist && mkdir ./dist && yarn proxy:clean && yarn rollup:clean && yarn rollup:build && yarn proxy:build:release && cp proxy/target/release/api dist/proxy && cp proxy/target/release/git-remote-rad dist && electron-builder --publish never",
    "electron:start": "wait-on ./public/bundle.js && wait-on ./native/main.comp.js && wait-on tcp:17246 && NODE_ENV=development electron .",
    "svelte:check": "svelte-check",
    "svelte:check:watch": "svelte-check --watch",
    "rollup:clean": "rm -rf public/bundle.* && rm -f native/main.comp.js",
    "rollup:build": "yarn rollup:clean && rollup -c",
    "rollup:watch": "yarn rollup:clean && rollup -c -w",
    "typescript:check": "tsc --noEmit && tsc --noEmit --project cypress && svelte-check",
    "proxy:build": "cd proxy && cargo build --all-features --all-targets",
    "proxy:build:release": "cd proxy && cargo build --release",
    "proxy:clean": "cd proxy && cargo clean",
    "proxy:start": "cd proxy && cargo build --bin git-remote-rad && cargo run",
    "proxy:start:test": "cd proxy && cargo build --bin git-remote-rad && cargo run -- --test",
    "proxy:start:test-watch": "cd proxy && cargo build --bin git-remote-rad && cargo watch -x 'run -- --test'",
    "cypress:run": "yarn run cypress run",
    "cypress:open": "yarn run cypress open",
    "release": "scripts/release.js",
    "release:finalize": "scripts/release.js --finalize",
    "postinstall": "patch-package",
    "prettier": "prettier \"**/*.@(js|ts|json|svelte|css|html)\" --ignore-path .gitignore",
    "prettier:check": "yarn prettier --check",
    "prettier:write": "yarn prettier --write",
    "lint": "eslint . --ignore-path .gitignore --ext .js,.svelte,.ts --max-warnings=0",
    "deploy:dev:contracts": "./scripts/deploy-dev-contracts.js",
    "reset:state": "scripts/reset-state.sh"
  },
  "dependencies": {
    "@babel/runtime": "^7.10.5",
    "@ethersproject/cli": "^5.0.5",
    "@walletconnect/client": "^1.2.2",
    "@walletconnect/qrcode-modal": "^1.2.2",
    "babel-register": "^6.26.0",
    "browserify": "^16.5.2",
    "buffer": "^5.6.0",
    "ethers": "^5.0.12",
    "@types/jest": "^26.0.15",
    "@types/qs": "^6.9.2",
    "marked": "^1.1.1",
    "pure-svg-code": "^1.0.6",
    "radicle-contracts": "https://github.com/radicle-dev/radicle-contracts#55ca1a03ea7a54767674b53f576d149b4a7c4d49",
    "svelte-persistent-store": "^0.1.3",
    "timeago.js": "^4.0.2",
    "twemoji": "^12.1.6",
    "twemoji-svg-assets": "https://github.com/radicle-dev/twemoji-svg-assets.git#v12.1.6",
    "validate.js": "^0.13.1"
  },
  "husky": {
    "hooks": {
      "pre-commit": "lint-staged"
    }
  },
  "standard-version": {
    "skip": {
      "tag": true
    }
  },
  "lint-staged": {
    "*.{js,css,json,html}": [
      "prettier --write"
    ],
    "*.js": [
      "eslint --fix"
    ],
    "*.svelte": [
      "prettier --plugin-search-dir=. --write",
      "eslint --fix"
    ],
    "*.ts": [
      "prettier --write",
      "eslint --fix"
    ]
  }
}<|MERGE_RESOLUTION|>--- conflicted
+++ resolved
@@ -107,14 +107,9 @@
   "scripts": {
     "start": "RADICLE_UPSTREAM_EXPERIMENTAL=false yarn start:app",
     "start:experimental": "RADICLE_UPSTREAM_EXPERIMENTAL=true yarn start:app",
-<<<<<<< HEAD
-    "start:app": "run-p --race svelte:watch proxy:start electron:start",
-    "start:test": "run-p --race svelte:watch proxy:start:test electron:start",
+    "start:app": "run-p --race rollup:watch proxy:start electron:start",
     "start:ethereum": "./scripts/ethereum-dev-node.sh",
-=======
-    "start:app": "run-p --race rollup:watch proxy:start electron:start",
     "start:test": "run-p --race rollup:watch proxy:start:test electron:start",
->>>>>>> 52fe6ce3
     "test": "TZ='UTC' yarn test:unit && TZ='UTC' yarn test:integration",
     "test:integration": "TZ='UTC' run-p --race proxy:start:test wait:test",
     "test:integration:debug": "TZ='UTC' run-p --race rollup:watch proxy:start:test-watch wait:debug",
