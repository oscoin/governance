--- conflicted
+++ resolved
@@ -21,13 +21,11 @@
     #[error(transparent)]
     Store(#[from] kv::Error),
 
-<<<<<<< HEAD
     /// The key store is sealed
     #[error("Keystore is sealed")]
     KeystoreSealed,
-=======
+
     /// Errors stemming from [`coco::request::waiting_room::WaitingRoom`] interactions.
     #[error(transparent)]
     WaitingRoom(#[from] coco::request::waiting_room::Error),
->>>>>>> 7377dbfd
 }