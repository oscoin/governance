<script>
  import { getContext } from "svelte";

  import { Header, Title } from "../../DesignSystem";

  import { gql } from "apollo-boost";
  import { getClient, query } from "svelte-apollo";

  const GET_PROJECT = gql`
<<<<<<< HEAD
    query Query($id: IdInput!) {
      project(id: $id) {
=======
    query Query($id: ProjectId!) {
      project(id: $projectId) {
>>>>>>> cff1c59c
        name
        description
        imgUrl
        members {
          keyName
          avatarUrl
        }
      }
    }
  `;

  const id = { name: params.name, domain: params.domain };
  const client = getClient();
  const project = query(client, {
    query: GET_PROJECT,
<<<<<<< HEAD
    variables: { id }
  });
</script>

<Layout>
  <div slot="nestedSidebar">
    <ProjectSidebar projectId={id} />
=======
    variables: { projectId: getContext("projectId") }
  });
</script>

<Header>
  <div slot="left">
    <Title.Big>Overview</Title.Big>
>>>>>>> cff1c59c
  </div>
</Header>

{#await $project}
  <h1>Loading project...</h1>
{:then result}
  <h1>{result.data.project.name}</h1>
  <p>{result.data.project.description}</p>
{:catch error}
  <p>ERROR: {error}</p>
{/await}<|MERGE_RESOLUTION|>--- conflicted
+++ resolved
@@ -7,13 +7,8 @@
   import { getClient, query } from "svelte-apollo";
 
   const GET_PROJECT = gql`
-<<<<<<< HEAD
     query Query($id: IdInput!) {
-      project(id: $id) {
-=======
-    query Query($id: ProjectId!) {
       project(id: $projectId) {
->>>>>>> cff1c59c
         name
         description
         imgUrl
@@ -25,19 +20,9 @@
     }
   `;
 
-  const id = { name: params.name, domain: params.domain };
   const client = getClient();
   const project = query(client, {
     query: GET_PROJECT,
-<<<<<<< HEAD
-    variables: { id }
-  });
-</script>
-
-<Layout>
-  <div slot="nestedSidebar">
-    <ProjectSidebar projectId={id} />
-=======
     variables: { projectId: getContext("projectId") }
   });
 </script>
@@ -45,7 +30,6 @@
 <Header>
   <div slot="left">
     <Title.Big>Overview</Title.Big>
->>>>>>> cff1c59c
   </div>
 </Header>
 
