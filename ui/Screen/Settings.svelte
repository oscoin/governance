--- conflicted
+++ resolved
@@ -175,65 +175,6 @@
         Keyboard shortcuts
       </span>
     </div>
-<<<<<<< HEAD
-
-    <section>
-      <header>
-        <h3>Devices</h3>
-      </header>
-      <div class="section-item">
-        <div class="info">
-          <p>
-            Share your Device ID with others to be added as a remote.
-            <br /><a
-              style="color: var(--color-foreground-level-5);"
-              class="typo-link"
-              href="https://docs.radicle.xyz/docs/understanding-radicle/faq#can-i-use-radicle-with-multiple-devices">Learn
-              more about managing devices</a>
-          </p>
-        </div>
-        <div class="action">
-          <PeerId peerId={session.identity.peerId} />
-        </div>
-      </div>
-    </section>
-
-    <section>
-      <header>
-        <h3>Network</h3>
-      </header>
-      <div class="section-item-single">
-        <div class="info">
-          <p class="typo-text-bold">
-            Seeds help you find more projects and users on the network.
-          </p>
-          <p
-            style="color: var(--color-foreground-level-6); margin-bottom: 24px;">
-            Enter seed addresses that you’d like to connect to here.
-            <a
-              style="color: var(--color-foreground-level-5);"
-              class="typo-link"
-              href="https://docs.radicle.xyz/docs/understanding-radicle/glossary#seed">Learn
-              more about seeds</a>
-          </p>
-        </div>
-        <form class="seed-entry-form" on:submit|preventDefault>
-          <div class="seed-entry-field">
-            <Input.Text
-              dataCy="seed-input"
-              bind:value={seedInputValue}
-              placeholder="Enter a seed address here"
-              style="margin-right: 8px; min-width: 224px; width: 100%;"
-              validation={$seedValidation} />
-            <Button
-              dataCy="add-seed"
-              style="display: flex;"
-              on:click={submitSeed}
-              disabled={!seedInputValue}
-              variant="outline">
-              Add
-            </Button>
-=======
     <div class="sections">
       <section>
         <header>
@@ -249,7 +190,6 @@
                 href="https://docs.radicle.xyz/docs/understanding-radicle/faq#can-i-use-radicle-with-multiple-devices">Learn
                 more about managing devices</a>
             </p>
->>>>>>> 52d1bcdb
           </div>
           <div class="action">
             <PeerId peerId={session.identity.peerId} />
@@ -279,11 +219,13 @@
           <form class="seed-entry-form" on:submit|preventDefault>
             <div class="seed-entry-field">
               <Input.Text
+                dataCy="seed-input"
                 bind:value={seedInputValue}
                 placeholder="Enter a seed address here"
                 style="margin-right: 8px; min-width: 224px; width: 100%;"
                 validation={$seedValidation} />
               <Button
+                dataCy="add-seed"
                 style="display: flex;"
                 on:click={submitSeed}
                 disabled={!seedInputValue}
