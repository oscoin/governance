use hex::ToHex;
use std::convert::From;
use std::convert::TryFrom;
use std::str::FromStr;
use std::sync::Arc;
use tokio::sync::RwLock;

use librad::paths::Paths;
use librad::surf;
use librad::surf::git::git2;
use radicle_registry_client::{ed25519, CryptoPair as _};

use crate::avatar;
use crate::coco;
use crate::error;
use crate::identity;
use crate::project;
use crate::registry;
use crate::session;

/// Glue to bundle our read and write APIs together.
pub type Schema = juniper::RootNode<'static, Query, Mutation>;

/// Returns a `Schema` with the default parameterised `Query` and `Mutation`.
#[must_use]
pub fn create() -> Schema {
    Schema::new(Query {}, Mutation {})
}

/// Container for data access from handlers.
#[derive(Clone)]
pub struct Context {
    /// Root on the filesystem for the librad config and storage paths.
<<<<<<< HEAD
    librad_paths: Arc<RwLock<Paths>>,
    /// Wrapper to interact with the Registry.
    registry: Arc<RwLock<registry::Registry>>,
=======
    pub librad_paths: sync::Arc<sync::RwLock<Paths>>,
    /// Wrapper to interact with the Registry.
    pub registry: sync::Arc<sync::RwLock<registry::Registry>>,
    /// Handle to maintain local persistancce and caching.
    pub store: sync::Arc<sync::RwLock<kv::Store>>,
>>>>>>> 21ae26e5
}

impl Context {
    /// Returns a new `Context`.
    #[must_use]
<<<<<<< HEAD
    pub fn new(
        librad_paths: Arc<RwLock<Paths>>,
        registry: Arc<RwLock<registry::Registry>>,
    ) -> Self {
        Self {
            librad_paths,
            registry,
=======
    pub fn new(librad_paths: Paths, registry: registry::Registry, store: kv::Store) -> Self {
        Self {
            librad_paths: sync::Arc::new(sync::RwLock::new(librad_paths)),
            registry: sync::Arc::new(sync::RwLock::new(registry)),
            store: sync::Arc::new(sync::RwLock::new(store)),
>>>>>>> 21ae26e5
        }
    }
}

impl juniper::Context for Context {}

/// Encapsulates write path in API.
pub struct Mutation;

#[juniper::object(
    Context = Context,
    name = "UpstreamMutation",
)]
impl Mutation {
    fn create_identity(
        ctx: &Context,
        handle: String,
        display_name: Option<String>,
        avatar_url: Option<String>,
    ) -> Result<identity::Identity, error::Error> {
<<<<<<< HEAD
        let id = "123abcd.git";

        Ok(identity::Identity {
            id: id.into(),
            shareable_entity_identifier: format!("{}@123abcd.git", handle),
            metadata: identity::Metadata {
                handle,
                display_name,
                avatar_url,
            },
            registered: None,
            avatar_fallback: avatar::Avatar::from(id, avatar::Usage::Identity),
        })
=======
        let store = ctx.store.read().expect("unable to acquire read lock");

        if let Some(identity) = session::get(&store)?.identity {
            return Err(error::Error::IdentityExists(identity.id));
        }

        let id = identity::create(handle, display_name, avatar_url)?;

        session::set(
            &store,
            session::Session {
                identity: Some(id.clone()),
            },
        )?;

        Ok(id)
>>>>>>> 21ae26e5
    }

    fn create_project(
        ctx: &Context,
        metadata: ProjectMetadataInput,
        path: String,
        publish: bool,
    ) -> Result<project::Project, error::Error> {
        if surf::git::git2::Repository::open(path.clone()).is_err() {
            coco::init_repo(path.clone())?;
        };

        let (id, meta) = coco::init_project(
            &futures::executor::block_on(ctx.librad_paths.read()),
            &path,
            &metadata.name,
            &metadata.description,
            &metadata.default_branch,
        )?;

        Ok(project::Project {
            id: librad::project::ProjectId::from(id),
            metadata: meta.into(),
            registration: None,
            stats: project::Stats {
                branches: 11,
                commits: 267,
                contributors: 8,
            },
        })
    }

    fn register_project(
        ctx: &Context,
        project_name: String,
        org_id: String,
        maybe_librad_id_input: Option<juniper::ID>,
    ) -> Result<registry::Transaction, error::Error> {
        let maybe_librad_id = maybe_librad_id_input.map(|id| {
            librad::project::ProjectId::from_str(&id.to_string())
                .expect("unable to parse project id")
        });

        // TODO(xla): Get keypair from persistent storage.
        let fake_pair = ed25519::Pair::from_legacy_string("//Alice", None);
        // TODO(xla): Use real fee defined by the user.
        let fake_fee = 100;
        // TODO(xla): Remove single-threaded executor once async/await lands in juniper:
        // https://github.com/graphql-rust/juniper/pull/497
        futures::executor::block_on(
            futures::executor::block_on(ctx.registry.write()).register_project(
                &fake_pair,
                project_name,
                org_id,
                maybe_librad_id,
                fake_fee,
            ),
        )
    }

    fn register_user(
        ctx: &Context,
        handle: juniper::ID,
        id: juniper::ID,
    ) -> Result<registry::Transaction, error::Error> {
        // TODO(xla): Get keypair from persistent storage.
        let fake_pair =
            ed25519::Pair::from_legacy_string(&format!("//{}", handle.to_string()), None);

        // Give new account some dough so we can perform transactions.
        futures::executor::block_on(
            futures::executor::block_on(ctx.registry.read())
                .prepay_account(fake_pair.public(), 1000),
        )?;

        // TODO(xla): Use real fee defined by the user.
        let fee = 100;

        futures::executor::block_on(
            futures::executor::block_on(ctx.registry.write()).register_user(
                &fake_pair,
                handle.to_string(),
                id.to_string(),
                fee,
            ),
        )
    }
}

/// Encapsulates read paths in API.
pub struct Query;

#[juniper::object(
    Context = Context,
    name = "UpstreamQuery",
)]
impl Query {
    fn apiVersion() -> &str {
        "1.0"
    }

    fn avatar(handle: juniper::ID, usage: AvatarUsage) -> Result<avatar::Avatar, error::Error> {
        Ok(avatar::Avatar::from(
            &handle.to_string(),
            match usage {
                AvatarUsage::Any => avatar::Usage::Any,
                AvatarUsage::Identity => avatar::Usage::Identity,
                AvatarUsage::Org => avatar::Usage::Org,
            },
        ))
    }

    fn blob(
        ctx: &Context,
        id: juniper::ID,
        revision: String,
        path: String,
    ) -> Result<coco::Blob, error::Error> {
        coco::blob(
            &futures::executor::block_on(ctx.librad_paths.read()),
            &id.to_string(),
            &revision,
            &path,
        )
    }

    fn commit(ctx: &Context, id: juniper::ID, sha1: String) -> Result<coco::Commit, error::Error> {
        coco::commit(
            &futures::executor::block_on(ctx.librad_paths.read()),
            &id.to_string(),
            &sha1,
        )
    }

    fn branches(ctx: &Context, id: juniper::ID) -> Result<Vec<String>, error::Error> {
        Ok(coco::branches(
            &futures::executor::block_on(ctx.librad_paths.read()),
            &id.to_string(),
        )?
        .into_iter()
        .map(|t| t.to_string())
        .collect())
    }

    fn local_branches(ctx: &Context, path: String) -> Result<Vec<String>, error::Error> {
        Ok(coco::local_branches(&path)?
            .into_iter()
            .map(|t| t.to_string())
            .collect())
    }

    fn tags(ctx: &Context, id: juniper::ID) -> Result<Vec<String>, error::Error> {
        Ok(coco::tags(
            &futures::executor::block_on(ctx.librad_paths.read()),
            &id.to_string(),
        )?
        .into_iter()
        .map(|t| t.to_string())
        .collect())
    }

    fn tree(
        ctx: &Context,
        id: juniper::ID,
        revision: String,
        prefix: String,
    ) -> Result<coco::Tree, error::Error> {
        coco::tree(
            &futures::executor::block_on(ctx.librad_paths.read()),
            &id,
            &revision,
            &prefix,
        )
    }

    fn project(ctx: &Context, id: juniper::ID) -> Result<project::Project, error::Error> {
        let meta = coco::get_project_meta(
            &futures::executor::block_on(ctx.librad_paths.read()),
            &id.to_string(),
        )?;

        Ok(project::Project {
            id: librad::project::ProjectId::from_str(&id.to_string())?,
            metadata: meta.into(),
            registration: None,
            stats: project::Stats {
                branches: 11,
                commits: 267,
                contributors: 8,
            },
        })
    }

    fn projects(ctx: &Context) -> Result<Vec<project::Project>, error::Error> {
        let projects = coco::list_projects(&futures::executor::block_on(ctx.librad_paths.read()))
            .into_iter()
            .map(|(id, meta)| project::Project {
                id,
                metadata: meta.into(),
                registration: None,
                stats: project::Stats {
                    branches: 11,
                    commits: 267,
                    contributors: 8,
                },
            })
            .collect::<Vec<project::Project>>();

        Ok(projects)
    }

    fn list_registry_projects(ctx: &Context) -> Result<Vec<juniper::ID>, error::Error> {
        let ids = futures::executor::block_on(
            futures::executor::block_on(ctx.registry.read()).list_projects(),
        )?;

        Ok(ids
            .iter()
            .map(|id| juniper::ID::from(id.0.to_string()))
            .collect::<Vec<juniper::ID>>())
    }

    fn list_transactions(
        ctx: &Context,
        ids: Vec<juniper::ID>,
    ) -> Result<ListTransactions, error::Error> {
        let tx_ids = ids
            .iter()
            .map(|id| {
                radicle_registry_client::TxHash::from_str(&id.to_string())
                    .expect("unable to get hash from string")
            })
            .collect();

        Ok(ListTransactions {
            transactions: futures::executor::block_on(
                futures::executor::block_on(ctx.registry.read()).list_transactions(tx_ids),
            )?,
            thresholds: registry::Registry::thresholds(),
        })
    }

    fn identity(
        _ctx: &Context,
        id: juniper::ID,
    ) -> Result<Option<identity::Identity>, error::Error> {
<<<<<<< HEAD
        Ok(Some(identity::Identity {
            id: id.to_string(),
            shareable_entity_identifier: format!("cloudhead@{}", id.to_string()),
            metadata: identity::Metadata {
                handle: "cloudhead".into(),
                display_name: Some("Alexis Sellier".into()),
                avatar_url: Some("https://avatars1.githubusercontent.com/u/40774".into()),
            },
            registered: None,
            avatar_fallback: avatar::Avatar::from(&id, avatar::Usage::Identity),
        }))
=======
        identity::get(id.to_string().as_ref())
    }

    fn session(ctx: &Context) -> Result<session::Session, error::Error> {
        session::get(&ctx.store.read().expect("unable to acquire read lock"))
>>>>>>> 21ae26e5
    }

    fn user(ctx: &Context, handle: juniper::ID) -> Result<Option<juniper::ID>, error::Error> {
        Ok(futures::executor::block_on(
            futures::executor::block_on(ctx.registry.read()).get_user(handle.to_string()),
        )?
        .map(juniper::ID::new))
    }
}

/// Bundles `Query` and `Mutation` used for controlling raw state.
pub type Control = juniper::RootNode<'static, ControlQuery, ControlMutation>;

/// Returns the [`Control`] schema used for controlling raw state.
#[must_use]
pub fn create_control() -> Control {
    Control::new(ControlQuery {}, ControlMutation {})
}

/// Control mutations.
pub struct ControlMutation;

#[juniper::object(
    Context = Context,
    name = "ControlMutation",
    description = "Mutations to control raw proxy state.",
)]
impl ControlMutation {
    fn create_project_with_fixture(
        ctx: &Context,
        metadata: ProjectMetadataInput,
    ) -> Result<project::Project, error::Error> {
        let tmp_dir = tempfile::tempdir()?;
        let paths = futures::executor::block_on(ctx.librad_paths.read());
        let (id, meta) = coco::replicate_platinum(
            &tmp_dir,
            &paths,
            &metadata.name,
            &metadata.description,
            &metadata.default_branch,
        )?;

        Ok(project::Project {
            id: id.into(),
            metadata: meta.into(),
            registration: None,
            stats: project::Stats {
                branches: 11,
                commits: 267,
                contributors: 8,
            },
        })
    }

    fn nuke_coco_state(ctx: &Context) -> Result<bool, error::Error> {
        let tmp_dir = tempfile::tempdir().expect("creating temporary directory for paths failed");
        let new_paths = Paths::from_root(tmp_dir.path()).expect("unable to get librad paths");

        let mut librad_paths = futures::executor::block_on(ctx.librad_paths.write());

        *librad_paths = new_paths;

        Ok(true)
    }

    fn nuke_registry_state(ctx: &Context) -> Result<bool, error::Error> {
        futures::executor::block_on(ctx.registry.write())
            .reset(radicle_registry_client::Client::new_emulator());

        Ok(true)
    }

    fn nuke_session_state(ctx: &Context) -> Result<bool, error::Error> {
        session::clear(&ctx.store.read().expect("unable to acquire read lock"))?;

        Ok(true)
    }

    fn register_user(
        ctx: &Context,
        handle: juniper::ID,
        id: juniper::ID,
    ) -> Result<registry::Transaction, error::Error> {
        // TODO(xla): Get keypair from persistent storage.
        let fake_pair = ed25519::Pair::from_legacy_string("//Alice", None);
        // TODO(xla): Use real fee defined by the user.
        let fee = 100;

        futures::executor::block_on(
            futures::executor::block_on(ctx.registry.write()).register_user(
                &fake_pair,
                handle.to_string(),
                id.to_string(),
                fee,
            ),
        )
    }
}

/// Control query endpoints.
pub struct ControlQuery;

#[juniper::object(
    Context = Context,
    name = "ControlQuery",
    description = "Queries to access raw proxy state.",
)]
impl ControlQuery {}

#[juniper::object]
impl avatar::Avatar {
    fn background(&self) -> avatar::Color {
        self.background
    }

    fn emoji(&self) -> String {
        self.emoji.to_string()
    }
}

#[juniper::object]
impl avatar::Color {
    fn r() -> i32 {
        i32::from(self.r)
    }

    fn g() -> i32 {
        i32::from(self.g)
    }

    fn b() -> i32 {
        i32::from(self.b)
    }
}

/// Application of the requested avatar.
#[derive(GraphQLEnum)]
pub enum AvatarUsage {
    /// No specific use-case.
    Any,
    /// To be displayed for an [`identity::Identity`].
    Identity,
    /// To be displyed for an org.
    Org,
}

#[juniper::object]
impl coco::Blob {
    fn binary(&self) -> bool {
        match &self.content {
            coco::BlobContent::Ascii(_content) => false,
            coco::BlobContent::Binary => true,
        }
    }

    fn content(&self) -> Option<String> {
        match &self.content {
            coco::BlobContent::Ascii(content) => Some(content.clone()),
            coco::BlobContent::Binary => None,
        }
    }

    fn info(&self) -> &coco::Info {
        &self.info
    }
}

#[juniper::object]
impl coco::Commit {
    fn sha1(&self) -> String {
        self.sha1.to_string()
    }

    fn author(&self) -> &coco::Person {
        &self.author
    }

    fn summary(&self) -> &str {
        &self.summary
    }

    fn description(&self) -> &str {
        self.description()
    }

    fn message(&self) -> &str {
        &self.message
    }

    fn committer(&self) -> &coco::Person {
        &self.committer
    }

    fn committer_time(&self) -> String {
        self.committer_time.seconds().to_string()
    }
}

#[juniper::object]
impl coco::Info {
    fn name(&self) -> &str {
        &self.name
    }

    fn object_type(&self) -> ObjectType {
        match self.object_type {
            coco::ObjectType::Blob => ObjectType::Blob,
            coco::ObjectType::Tree => ObjectType::Tree,
        }
    }

    fn last_commit(&self) -> Option<&coco::Commit> {
        self.last_commit.as_ref()
    }
}

/// Git object types.
///
/// <https://git-scm.com/book/en/v2/Git-Internals-Git-Objects>
#[derive(GraphQLEnum)]
enum ObjectType {
    /// Directory tree.
    Tree,
    /// Text or binary blob of a file.
    Blob,
}

#[juniper::object]
impl coco::Person {
    fn name(&self) -> &str {
        &self.name
    }

    fn email(&self) -> &str {
        &self.email
    }

    fn avatar(&self) -> &str {
        &self.avatar
    }
}

#[juniper::object]
impl coco::Tree {
    fn path(&self) -> &str {
        &self.path
    }

    fn entries(&self) -> &Vec<coco::TreeEntry> {
        self.entries.as_ref()
    }

    fn info(&self) -> &coco::Info {
        &self.info
    }
}

#[juniper::object]
impl coco::TreeEntry {
    fn info(&self) -> &coco::Info {
        &self.info
    }

    fn path(&self) -> String {
        self.path.clone()
    }
}

#[juniper::object]
impl identity::Identity {
    fn id(&self) -> juniper::ID {
        juniper::ID::new(&self.id)
    }

    fn shareable_entity_identifier(&self) -> juniper::ID {
        juniper::ID::new(&self.shareable_entity_identifier)
    }

    fn metadata(&self) -> &identity::Metadata {
        &self.metadata
    }

    fn registered(&self) -> Option<juniper::ID> {
        self.registered
            .as_ref()
            .map(|r| juniper::ID::new(r.to_string()))
    }

    fn avatar_fallback(&self) -> avatar::Avatar {
        self.avatar_fallback
    }
}

#[juniper::object(name = "IdentityMetadata")]
impl identity::Metadata {
    fn avatar_url(&self) -> Option<&String> {
        self.avatar_url.as_ref()
    }

    fn display_name(&self) -> Option<&String> {
        self.display_name.as_ref()
    }

    fn handle(&self) -> &str {
        &self.handle
    }
}

/// Input object capturing the fields we need to create project metadata.
#[derive(GraphQLInputObject)]
#[graphql(description = "Input object for project metadata")]
pub struct ProjectMetadataInput {
    /// Project name.
    pub name: String,
    /// High-level description of the project.
    pub description: String,
    /// Default branch for checkouts, often used as mainline as well.
    pub default_branch: String,
}

#[juniper::object]
impl project::Project {
    fn id(&self) -> juniper::ID {
        juniper::ID::new(&self.id.to_string())
    }

    fn metadata(&self) -> &project::Metadata {
        &self.metadata
    }
    fn registered(&self) -> Option<ProjectRegistration> {
        if let Some(registration) = &self.registration {
            match registration {
                project::Registration::Org(org_id) => {
                    Some(ProjectRegistration::Org(OrgRegistration {
                        org_id: juniper::ID::new(org_id.to_string()),
                    }))
                },
                project::Registration::User(user_id) => {
                    Some(ProjectRegistration::User(UserRegistration {
                        user_id: juniper::ID::new(user_id.to_string()),
                    }))
                },
            }
        } else {
            None
        }
    }

    fn stats(&self) -> &project::Stats {
        &self.stats
    }
}

#[juniper::object(name = "ProjectMetadata")]
impl project::Metadata {
    fn default_branch(&self) -> &str {
        &self.default_branch
    }

    fn description(&self) -> &str {
        &self.description
    }

    fn name(&self) -> &str {
        &self.name
    }
}

/// Union to represent possible registration states of a project.
// TODO(xla): Remove attribute once integrated.
#[allow(dead_code)]
enum ProjectRegistration {
    /// Project is registered under an Org.
    Org(OrgRegistration),
    /// Project is registered under a User.
    User(UserRegistration),
}

juniper::graphql_union!(ProjectRegistration: () where Scalar = <S> |&self| {
    instance_resolvers: |_| {
        &OrgRegistration => match *self {
            ProjectRegistration::Org(ref o) => Some(o),
            ProjectRegistration::User(..) => None,
        },
        &UserRegistration => match *self {
            ProjectRegistration::User(ref o) => Some(o),
            ProjectRegistration::Org(..) => None,
        },
    }
    });

/// Context data for a not registered project, there are none.
#[derive(juniper::GraphQLObject)]
struct NotRegistration {}

/// Context data for a project registered under an Org.
#[derive(juniper::GraphQLObject)]
struct OrgRegistration {
    /// The id of the Org.
    org_id: juniper::ID,
}

/// Context data for a proejct registered under a User.
#[derive(juniper::GraphQLObject)]
struct UserRegistration {
    /// The id of the User.
    user_id: juniper::ID,
}

#[juniper::object(name = "ProjectStats")]
impl project::Stats {
    fn branches(&self) -> i32 {
        i32::try_from(self.branches).expect("unable to convert branches number")
    }

    fn commits(&self) -> i32 {
        i32::try_from(self.commits).expect("unable to convert branches number")
    }

    fn contributors(&self) -> i32 {
        i32::try_from(self.contributors).expect("unable to convert branches number")
    }
}

/// Response wrapper for listTransactions query.
struct ListTransactions {
    /// The configured Registry thresholds for transaction acceptance stages.
    thresholds: registry::Thresholds,
    /// The known and cached transactions.
    transactions: Vec<registry::Transaction>,
}

#[juniper::object]
impl ListTransactions {
    fn transactions(&self) -> &Vec<registry::Transaction> {
        &self.transactions
    }

    fn thresholds(&self) -> &registry::Thresholds {
        &self.thresholds
    }
}

#[juniper::object]
impl registry::Thresholds {
    fn confirmation(&self) -> i32 {
        i32::try_from(self.confirmation).expect("conversion failed")
    }

    fn settlement(&self) -> i32 {
        i32::try_from(self.settlement).expect("conversion failed")
    }
}

#[juniper::object]
impl registry::Transaction {
    fn id(&self) -> juniper::ID {
        juniper::ID::new(self.id.encode_hex::<String>())
    }

    fn messages(&self) -> Vec<Message> {
        self.messages
            .iter()
            .map(|m| match m {
                registry::Message::OrgRegistration(org_id) => {
                    Message::OrgRegistration(OrgRegistrationMessage {
                        kind: MessageKind::OrgRegistration,
                        org_id: juniper::ID::new(org_id.to_string()),
                    })
                },
                registry::Message::OrgUnregistration(org_id) => {
                    Message::OrgUnregistration(OrgUnregistrationMessage {
                        kind: MessageKind::OrgUnregistration,
                        org_id: juniper::ID::new(org_id.to_string()),
                    })
                },
                registry::Message::ProjectRegistration {
                    project_name,
                    org_id,
                } => Message::ProjectRegistration(ProjectRegistrationMessage {
                    kind: MessageKind::ProjectRegistration,
                    project_name: juniper::ID::new(project_name.to_string()),
                    org_id: juniper::ID::new(org_id.to_string()),
                }),
                registry::Message::UserRegistration { handle, id } => {
                    Message::UserRegistration(UserRegistrationMessage {
                        kind: MessageKind::UserRegistration,
                        handle: juniper::ID::new(handle.to_string()),
                        id: juniper::ID::new(id.to_string()),
                    })
                },
            })
            .collect()
    }

    fn state(&self) -> TransactionState {
        match self.state {
            registry::TransactionState::Applied(block_hash) => TransactionState::Applied(Applied {
                block: juniper::ID::new(block_hash.to_string()),
            }),
        }
    }

    fn timestamp(&self) -> juniper::FieldResult<String> {
        let since_epoch = i64::try_from(
            self.timestamp
                .duration_since(std::time::UNIX_EPOCH)?
                .as_secs(),
        )?;
        let git_time = git2::Time::new(since_epoch, 0).seconds().to_string();

        Ok(git_time)
    }
}

/// Message types supproted in transactions.
enum Message {
    /// Registration of a new org.
    OrgRegistration(OrgRegistrationMessage),

    /// Registration of a new org.
    OrgUnregistration(OrgUnregistrationMessage),

    /// Registration of a new project.
    ProjectRegistration(ProjectRegistrationMessage),

    /// Registration of a new user.
    UserRegistration(UserRegistrationMessage),
}

/// Kind of the transaction message.
#[derive(juniper::GraphQLEnum)]
enum MessageKind {
    /// Registration of a new org.
    OrgRegistration,

    /// Registration of a new org.
    OrgUnregistration,

    /// Registration of a new project.
    ProjectRegistration,

    /// Registration of a new user.
    UserRegistration,
}

juniper::graphql_union!(Message: () where Scalar = <S> |&self| {
    instance_resolvers: |_| {
        &OrgRegistrationMessage => match *self {
            Message::OrgRegistration(ref o) => Some(o),
            Message::OrgUnregistration(..) | Message::ProjectRegistration(..) | Message::UserRegistration(..) => None,
        },
        &OrgUnregistrationMessage => match *self {
            Message::OrgUnregistration(ref o) => Some(o),
            Message::OrgRegistration(..) | Message::ProjectRegistration(..) | Message::UserRegistration(..) => None,
        },
        &ProjectRegistrationMessage => match *self {
            Message::ProjectRegistration(ref p) => Some(p),
            Message::OrgRegistration(..) | Message::OrgUnregistration(..) | Message::UserRegistration(..) => None,
        },
        &UserRegistrationMessage => match *self {
            Message::UserRegistration(ref o) => Some(o),
            Message::OrgRegistration(..) | Message::OrgUnregistration(..) | Message::ProjectRegistration(..) => None,
        }
    }
});

/// Contextual information for an org registration message.
#[derive(juniper::GraphQLObject)]
struct OrgRegistrationMessage {
    /// Field to distinguish [`Message`] types.
    kind: MessageKind,
    /// The ID of the org.
    org_id: juniper::ID,
}

/// Contextual information for an org unregistration message.
#[derive(juniper::GraphQLObject)]
struct OrgUnregistrationMessage {
    /// Field to distinguish [`Message`] types.
    kind: MessageKind,
    /// The ID of the org.
    org_id: juniper::ID,
}

/// Contextual information for a project registration message.
#[derive(juniper::GraphQLObject)]
struct ProjectRegistrationMessage {
    /// Field to distinguish [`Message`] types.
    kind: MessageKind,
    /// Actual project name, unique under org.
    project_name: juniper::ID,
    /// The org under which to register the project.
    org_id: juniper::ID,
}

/// Payload of a user registration message.
#[derive(juniper::GraphQLObject)]
struct UserRegistrationMessage {
    /// Field to distinguish [`Message`] types.
    kind: MessageKind,
    /// The chosen unique handle to be registered.
    handle: juniper::ID,
    /// The id of the coco identity.
    id: juniper::ID,
}

/// States a transaction can go through.
enum TransactionState {
    /// The transaction has been applied to a block.
    Applied(Applied),
}

/// Context for a chain applied transaction.
#[derive(GraphQLObject)]
struct Applied {
    /// Block hash the transaction was included in.
    block: juniper::ID,
}

juniper::graphql_union!(TransactionState: () where Scalar = <S> |&self| {
    instance_resolvers: |_| {
        &Applied => match *self { TransactionState::Applied(ref a) => Some(a) },
    }
});

#[juniper::object]
impl session::Session {
    fn identity(&self) -> Option<&identity::Identity> {
        self.identity.as_ref()
    }
}<|MERGE_RESOLUTION|>--- conflicted
+++ resolved
@@ -31,37 +31,25 @@
 #[derive(Clone)]
 pub struct Context {
     /// Root on the filesystem for the librad config and storage paths.
-<<<<<<< HEAD
-    librad_paths: Arc<RwLock<Paths>>,
+    pub librad_paths: Arc<RwLock<Paths>>,
     /// Wrapper to interact with the Registry.
     registry: Arc<RwLock<registry::Registry>>,
-=======
-    pub librad_paths: sync::Arc<sync::RwLock<Paths>>,
-    /// Wrapper to interact with the Registry.
-    pub registry: sync::Arc<sync::RwLock<registry::Registry>>,
     /// Handle to maintain local persistancce and caching.
-    pub store: sync::Arc<sync::RwLock<kv::Store>>,
->>>>>>> 21ae26e5
+    pub store: Arc<RwLock<kv::Store>>,
 }
 
 impl Context {
     /// Returns a new `Context`.
     #[must_use]
-<<<<<<< HEAD
     pub fn new(
         librad_paths: Arc<RwLock<Paths>>,
         registry: Arc<RwLock<registry::Registry>>,
+        store: Arc<RwLock<kv::Store>>,
     ) -> Self {
         Self {
             librad_paths,
             registry,
-=======
-    pub fn new(librad_paths: Paths, registry: registry::Registry, store: kv::Store) -> Self {
-        Self {
-            librad_paths: sync::Arc::new(sync::RwLock::new(librad_paths)),
-            registry: sync::Arc::new(sync::RwLock::new(registry)),
-            store: sync::Arc::new(sync::RwLock::new(store)),
->>>>>>> 21ae26e5
+            store,
         }
     }
 }
@@ -82,22 +70,7 @@
         display_name: Option<String>,
         avatar_url: Option<String>,
     ) -> Result<identity::Identity, error::Error> {
-<<<<<<< HEAD
-        let id = "123abcd.git";
-
-        Ok(identity::Identity {
-            id: id.into(),
-            shareable_entity_identifier: format!("{}@123abcd.git", handle),
-            metadata: identity::Metadata {
-                handle,
-                display_name,
-                avatar_url,
-            },
-            registered: None,
-            avatar_fallback: avatar::Avatar::from(id, avatar::Usage::Identity),
-        })
-=======
-        let store = ctx.store.read().expect("unable to acquire read lock");
+        let store = futures::executor::block_on(ctx.store.read());
 
         if let Some(identity) = session::get(&store)?.identity {
             return Err(error::Error::IdentityExists(identity.id));
@@ -113,7 +86,6 @@
         )?;
 
         Ok(id)
->>>>>>> 21ae26e5
     }
 
     fn create_project(
@@ -360,25 +332,11 @@
         _ctx: &Context,
         id: juniper::ID,
     ) -> Result<Option<identity::Identity>, error::Error> {
-<<<<<<< HEAD
-        Ok(Some(identity::Identity {
-            id: id.to_string(),
-            shareable_entity_identifier: format!("cloudhead@{}", id.to_string()),
-            metadata: identity::Metadata {
-                handle: "cloudhead".into(),
-                display_name: Some("Alexis Sellier".into()),
-                avatar_url: Some("https://avatars1.githubusercontent.com/u/40774".into()),
-            },
-            registered: None,
-            avatar_fallback: avatar::Avatar::from(&id, avatar::Usage::Identity),
-        }))
-=======
         identity::get(id.to_string().as_ref())
     }
 
     fn session(ctx: &Context) -> Result<session::Session, error::Error> {
-        session::get(&ctx.store.read().expect("unable to acquire read lock"))
->>>>>>> 21ae26e5
+        session::get(&futures::executor::block_on(ctx.store.read()))
     }
 
     fn user(ctx: &Context, handle: juniper::ID) -> Result<Option<juniper::ID>, error::Error> {
@@ -452,7 +410,7 @@
     }
 
     fn nuke_session_state(ctx: &Context) -> Result<bool, error::Error> {
-        session::clear(&ctx.store.read().expect("unable to acquire read lock"))?;
+        session::clear(&futures::executor::block_on(ctx.store.read()))?;
 
         Ok(true)
     }
