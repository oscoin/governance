--- conflicted
+++ resolved
@@ -257,15 +257,9 @@
 );
 export const updateParams = event.create<Kind, Msg>(Kind.Update, update);
 
-<<<<<<< HEAD
 export const getLocalState = (path: string): Promise<LocalState> => {
-  return api.get<LocalState>(`source/local-state/${path}`)
-}
-=======
-export const getLocalBranches = (path: string): Promise<string[]> => {
-  return api.get<string[]>(`source/local-branches/${path}`);
-};
->>>>>>> 32c8c25c
+  return api.get<LocalState>(`source/local-state/${path}`);
+};
 
 export const tree = (
   projectId: string,
