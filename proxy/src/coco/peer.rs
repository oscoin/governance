//! Utility to work with the peer api of librad.

use std::convert::TryFrom;
use std::net::SocketAddr;
use std::path::{self, PathBuf};
use std::sync::{Arc, Mutex};

<<<<<<< HEAD
=======
use futures::stream::StreamExt;

use librad::git::local::{transport, url::LocalUrl};
use librad::git::storage;
use librad::keys;
>>>>>>> 14362bd4
use librad::meta::entity;
use librad::meta::project;
use librad::meta::user;
use librad::net::discovery;
pub use librad::net::peer::{PeerApi, PeerConfig, RunLoop};
use librad::paths;
use librad::peer::PeerId;
use librad::signer::SomeSigner;
use librad::uri::{RadUrl, RadUrn};
use radicle_surf::vcs::git;

use crate::coco;
use crate::error;

use crate::coco::signer::{SignError, Signer};

/// Export a verified [`user::User`] type.
pub type User = user::User<entity::Verified>;

/// High-level interface to the coco monorepo and gossip layer.
<<<<<<< HEAD
pub struct Api<S>
where
    S: Signer,
    S::Error: SignError,
{
=======
#[derive(Clone)]
pub struct Api {
>>>>>>> 14362bd4
    /// Thread-safe wrapper around [`PeerApi`].
    peer_api: Arc<Mutex<PeerApi<S>>>,
}

impl<S> Api<S>
where
    S: Signer,
    S::Error: SignError,
{
    /// Create a new `PeerApi` given a `PeerConfig`.
    ///
    /// # Errors
    ///
    /// If turning the config into a `Peer` fails
    /// If trying to accept on the socket fails
    pub async fn new<I>(
        config: PeerConfig<discovery::Static<I, SocketAddr>, S>,
    ) -> Result<Self, error::Error>
    where
        I: Iterator<Item = (PeerId, SocketAddr)> + Send + 'static,
    {
        let paths = config.paths.clone();
        let signer = config.signer.clone();

        let peer = config.try_into_peer().await?;
        // TODO(finto): discarding the run loop below. Should be used to subsrcibe to events and
        // publish events.
        let (api, run_loop) = peer.accept()?;

        let protocol = api.protocol();
        let protocol_subscriber = protocol.subscribe().await;
        let protocol_notifications = protocol_subscriber.for_each(|notification| {
            log::info!("protocol.notification = {:?}", notification);

            futures::future::ready(())
        });
        tokio::spawn(protocol_notifications);

        let subscriber = api.subscribe();
        let api_notifications = subscriber.await.for_each(|notification| {
            log::info!("peer.event = {:?}", notification);

            futures::future::ready(())
        });
        tokio::spawn(api_notifications);

        tokio::spawn(async move {
            run_loop.await;
        });

        // Register the rad:// transport protocol
        transport::register(transport::Settings {
            paths,
            signer: SomeSigner { signer }.into(),
        });

        Ok(Self {
            peer_api: Arc::new(Mutex::new(api)),
        })
    }

    /// Returns the [`PathBuf`] to the underlying monorepo.
    #[must_use]
    pub fn monorepo(&self) -> PathBuf {
        let api = self.peer_api.lock().expect("unable to acquire lock");
        api.paths().git_dir().join("")
    }

    /// Returns the underlying [`paths::Paths`].
    #[must_use]
    pub fn paths(&self) -> paths::Paths {
        let api = self.peer_api.lock().expect("unable to acquire lock");
        api.paths().clone()
    }

    /// Convenience method to trigger a reopen of the storage.
    ///
    /// # Errors
    ///
    /// When the underlying lock acquisition fails or opening the storage.
    pub fn reopen(&self) -> Result<(), error::Error> {
        let api = self.peer_api.lock().expect("unable to acquire lock");
        api.storage().reopen()?;

        Ok(())
    }

    /// Our current peers [`PeerId`].
    #[must_use]
    pub fn peer_id(&self) -> PeerId {
        let api = self.peer_api.lock().expect("unable to acquire lock");
        api.peer_id().clone()
    }

    /// The address this peer is listening on.
    #[must_use]
    pub fn listen_addr(&self) -> SocketAddr {
        let api = self.peer_api.lock().expect("unable to acquire lock");
        api.listen_addr()
    }

    /// Get the default owner for this `PeerApi`.
    #[must_use]
    pub fn default_owner(&self) -> Option<user::User<entity::Draft>> {
        let api = self.peer_api.lock().expect("unable to acquire lock");

        match api.storage().default_rad_self() {
            Ok(user) => Some(user),
            Err(err) => {
                log::warn!("an error occurred while trying to get 'rad/self': {}", err);
                None
            },
        }
    }

    /// Set the default owner for this `PeerApi`.
    ///
    /// # Errors
    ///
    ///   * Fails to set the default `rad/self` for this `PeerApi`.
    pub fn set_default_owner(&self, user: User) -> Result<(), error::Error> {
        let api = self.peer_api.lock().expect("unable to acquire lock");
        Ok(api.storage().set_default_rad_self(user)?)
    }

    /// Initialise a [`User`] and make them the default owner of this `PeerApi`.
    ///
    /// # Errors
    ///
    ///   * Fails to initialise `User`.
    ///   * Fails to verify `User`.
    ///   * Fails to set the default `rad/self` for this `PeerApi`.
    pub fn init_owner(&self, signer: &S, handle: &str) -> Result<User, error::Error> {
        let user = self.init_user(signer, handle)?;
        let user = verify_user(user)?;

        self.set_default_owner(user.clone())?;

        Ok(user)
    }

    /// Returns the list of [`project::Project`]s for your peer.
    ///
    /// # Errors
    ///
    ///   * Retrieving the project entities from the store fails.
    #[allow(
        clippy::match_wildcard_for_single_variants,
        clippy::wildcard_enum_match_arm
    )]
    pub fn list_projects(&self) -> Result<Vec<project::Project<entity::Draft>>, error::Error> {
        let project_meta = {
            let api = self.peer_api.lock().expect("unable to acquire lock");
            let storage = api.storage().reopen()?;
            let owner = storage.default_rad_self()?;

            let meta = storage.all_metadata()?;
            meta.flat_map(|entity| {
                let entity = entity.ok()?;
                let rad_self = storage.get_rad_self(&entity.urn()).ok()?;

                // We only list projects that are owned by the peer
                if rad_self.urn() != owner.urn() {
                    return None;
                }

                entity.try_map(|info| match info {
                    entity::data::EntityInfo::Project(info) => Some(info),
                    _ => None,
                })
            })
            .collect::<Vec<_>>()
        };

        Ok(project_meta)
    }

    /// Returns the list of [`user::User`]s known for your peer.
    ///
    /// # Errors
    ///
    ///   * Retrieval of the user entities from the store fails.
    #[allow(
        clippy::match_wildcard_for_single_variants,
        clippy::wildcard_enum_match_arm
    )]
    pub fn list_users(&self) -> Result<Vec<user::User<entity::Draft>>, error::Error> {
        let api = self.peer_api.lock().expect("unable to acquire lock");
        let storage = api.storage();

        let mut entities = vec![];
        for entity in storage.all_metadata()? {
            let entity = entity?;

            if let Some(e) = entity.try_map(|info| match info {
                entity::data::EntityInfo::User(info) => Some(info),
                _ => None,
            }) {
                entities.push(e);
            }
        }

        Ok(entities)
    }

    /// Get the project found at `urn`.
    ///
    /// # Errors
    ///
    ///   * Resolving the project fails.
    pub fn get_project<P>(
        &self,
        urn: &RadUrn,
        peer: P,
    ) -> Result<project::Project<entity::Draft>, error::Error>
    where
        P: Into<Option<PeerId>>,
    {
        let api = self.peer_api.lock().expect("unable to acquire lock");
        let storage = api.storage().reopen()?;

        Ok(storage.metadata_of(urn, peer)?)
    }

    /// Given some hints as to where you might find it, get the urn of the project found at `url`.
    ///
    /// **N.B.** This needs to be run with `tokio::spawn_blocking`.
    ///
    /// # Errors
    ///   * Could not successfully acquire a lock to the API.
    ///   * Could not open librad storage.
    ///   * Failed to clone the project.
    ///   * Failed to set the rad/self of this project.
    pub fn clone_project<Addrs>(
        &self,
        url: RadUrl,
        addr_hints: Addrs,
    ) -> Result<RadUrn, error::Error>
    where
        Addrs: IntoIterator<Item = SocketAddr>,
    {
        let api = self.peer_api.lock().expect("unable to acquire lock");
        let storage = api.storage().reopen()?;
        let repo = storage.clone_repo::<project::ProjectInfo, _>(url, addr_hints)?;
        repo.set_rad_self(storage::RadSelfSpec::Default)?;
        Ok(repo.urn)
    }

    /// Given some hints as to where you might find it, get the urn of the user found at `url`.
    ///
    /// **N.B.** This needs to be run with `tokio::spawn_blocking`.
    ///
    /// # Errors
    ///
    ///   * Could not successfully acquire a lock to the API.
    ///   * Could not open librad storage.
    ///   * Failed to clone the user.
    pub fn clone_user<Addrs>(&self, url: RadUrl, addr_hints: Addrs) -> Result<RadUrn, error::Error>
    where
        Addrs: IntoIterator<Item = SocketAddr>,
    {
        let api = self.peer_api.lock().expect("unable to acquire lock");
        let storage = api.storage().reopen()?;
        let repo = storage.clone_repo::<user::UserInfo, _>(url, addr_hints)?;
        Ok(repo.urn)
    }

    /// Get the user found at `urn`.
    ///
    /// # Errors
    ///
    ///   * Resolving the user fails.
    ///   * Could not successfully acquire a lock to the API.
    pub fn get_user(&self, urn: &RadUrn) -> Result<user::User<entity::Draft>, error::Error> {
        let api = self.peer_api.lock().expect("unable to acquire lock");
        let storage = api.storage().reopen()?;

        Ok(storage.metadata(urn)?)
    }

    /// Get a repo browser for a project.
    ///
    /// # Errors
    ///
    /// The function will result in an error if the mutex guard was poisoned. See
    /// [`std::sync::Mutex::lock`] for further details.
    pub fn with_browser<F, T>(&self, urn: &RadUrn, callback: F) -> Result<T, error::Error>
    where
        F: Send + FnOnce(&mut git::Browser) -> Result<T, error::Error>,
    {
        let git_dir = self.monorepo();

        let project = self.get_project(urn, None)?;
        let default_branch = git::Branch::local(project.default_branch());
        let repo = git::Repository::new(git_dir)?;
        let namespace = git::Namespace::try_from(project.urn().id.to_string().as_str())?;
        let mut browser = git::Browser::new_with_namespace(&repo, &namespace, default_branch)?;

        callback(&mut browser)
    }

    /// Initialize a [`project::Project`] that is owned by the `owner`.
    /// This kicks off the history of the project, tracked by `librad`'s mono-repo.
    ///
    /// # Errors
    ///
    /// Will error if:
    ///     * The signing of the project metadata fails.
    ///     * The interaction with `librad` [`librad::git::storage::Storage`] fails.
    pub fn init_project<P: AsRef<path::Path> + Send>(
        &self,
        signer: &S,
        owner: &User,
        project: &coco::project::Create<P>,
    ) -> Result<project::Project<entity::Draft>, error::Error> {
        let api = self.peer_api.lock().expect("unable to acquire lock");
        let storage = api.storage().reopen()?;

        let mut meta = project.build(owner, signer)?;
        meta.sign_owned(signer)?;

        let urn = meta.urn();
        if storage.has_urn(&urn)? {
            return Err(error::Error::EntityExists(urn));
        }

        let repo = storage.create_repo(&meta)?;
        repo.set_rad_self(librad::git::storage::RadSelfSpec::Urn(owner.urn()))?;
        log::debug!("Created project with Urn '{}'", urn);

        let repo = project.setup_repo(LocalUrl::from_urn(urn, api.peer_id().clone()))?;
        log::debug!("Setup repository at path '{}'", repo.path().display());

        Ok(meta)
    }

    /// Create a [`user::User`] with the provided `handle`. This assumes that you are creating a
    /// user that uses the secret key the `PeerApi` was configured with.
    ///
    /// # Errors
    ///
    /// Will error if:
    ///     * The signing of the user metadata fails.
    ///     * The interaction with `librad` [`librad::git::storage::Storage`] fails.
    pub fn init_user(
        &self,
        signer: &S,
        handle: &str,
    ) -> Result<user::User<entity::Draft>, error::Error> {
        // Create the project meta
        let mut user =
            user::User::<entity::Draft>::create(handle.to_string(), signer.public_key().into())?;
        user.sign_owned(signer)?;
        let urn = user.urn();

        // Initialising user in the storage.
        {
            let api = self.peer_api.lock().expect("unable to acquire lock");
            let storage = api.storage().reopen()?;

            if storage.has_urn(&urn)? {
                return Err(error::Error::EntityExists(urn));
            } else {
                let _repo = storage.create_repo(&user)?;
            }
        }

        Ok(user)
    }

    /// Wrapper around the storage track.
    ///
    /// # Errors
    ///
    /// * When the storage operation fails.
    pub fn track(&self, urn: &RadUrn, remote: &PeerId) -> Result<(), error::Error> {
        let api = self.peer_api.lock().expect("unable to acquire lock");
        Ok(api.storage().track(urn, remote)?)
    }

    /// Get the [`user::User`]s that are tracking this project, including their [`PeerId`].
    ///
    /// # Errors
    ///
    /// * If we could not acquire the lock
    /// * If we could not open the storage
    /// * If did not have the `urn` in storage
    /// * If we could not fetch the tracked peers
    /// * If we could not get the `rad/self` of the peer
    pub fn tracked(
        &self,
        urn: &RadUrn,
    ) -> Result<Vec<(PeerId, user::User<entity::Draft>)>, error::Error> {
        let api = self.peer_api.lock().expect("unable to acquire lock");
        let storage = api.storage().reopen()?;
        let repo = storage.open_repo(urn.clone())?;
        repo.tracked()?
            .map(move |peer_id| {
                repo.get_rad_self_of(peer_id.clone())
                    .map(|user| (peer_id.clone(), user))
                    .map_err(error::Error::from)
            })
            .collect()
    }
}

/// Verify a user using a fake resolver that resolves the user to itself.
///
/// TODO(finto): Should not live here permanently, because resolvers should solve this verification.
///
/// # Errors
///
/// If any of the verification steps fail
pub fn verify_user(user: user::User<entity::Draft>) -> Result<User, error::Error> {
    let fake_resolver = FakeUserResolver(user.clone());
    let verified_user = user.check_history_status(&fake_resolver, &fake_resolver)?;
    Ok(verified_user)
}

/// Acting as a fake resolver where a User resolves to itself.
/// This allows us to check the history status of a single User.
/// TODO(finto): Remove this once Resolvers are complete.
struct FakeUserResolver(user::User<entity::Draft>);

impl entity::Resolver<user::User<entity::Draft>> for FakeUserResolver {
    fn resolve(&self, _uri: &RadUrn) -> Result<user::User<entity::Draft>, entity::Error> {
        Ok(self.0.clone())
    }

    fn resolve_revision(
        &self,
        _uri: &RadUrn,
        _revision: u64,
    ) -> Result<user::User<entity::Draft>, entity::Error> {
        Ok(self.0.clone())
    }
}

#[cfg(test)]
#[allow(clippy::panic)]
mod test {
    use std::env;
    use std::path::PathBuf;
    use std::process::Command;

    use librad::keys::SecretKey;

    use crate::coco::config;
    use crate::coco::control;
    use crate::coco::project;
    use crate::error::Error;

    use super::Api;

    fn fakie_project(path: PathBuf) -> project::Create<PathBuf> {
        project::Create {
            repo: project::Repo::New {
                path,
                name: "fakie-nose-kickflip-backside-180-to-handplant".to_string(),
            },
            description: "rad git tricks".to_string(),
            default_branch: "dope".to_string(),
        }
    }

    fn radicle_project(path: PathBuf) -> project::Create<PathBuf> {
        project::Create {
            repo: project::Repo::New {
                path,
                name: "radicalise".to_string(),
            },
            description: "the people".to_string(),
            default_branch: "power".to_string(),
        }
    }

    fn shia_le_pathbuf(path: PathBuf) -> project::Create<PathBuf> {
        project::Create {
            repo: project::Repo::New {
                path,
                name: "just".to_string(),
            },
            description: "do".to_string(),
            default_branch: "it".to_string(),
        }
    }

    #[tokio::test]
    async fn can_create_user() -> Result<(), Error> {
        let tmp_dir = tempfile::tempdir().expect("failed to create temdir");
        let key = SecretKey::new();
        let config = config::default(key.clone(), tmp_dir.path())?;
        let api = Api::new(config).await?;

        let annie = api.init_user(&key, "annie_are_you_ok?");
        assert!(annie.is_ok());

        Ok(())
    }

    #[tokio::test]
    async fn can_create_project() -> Result<(), Error> {
        let tmp_dir = tempfile::tempdir().expect("failed to create temdir");
        env::set_var("RAD_HOME", tmp_dir.path());
        let repo_path = tmp_dir.path().join("radicle");
        let key = SecretKey::new();
        let config = config::default(key.clone(), tmp_dir.path())?;
        let api = Api::new(config).await?;

        let user = api.init_owner(&key, "cloudhead")?;
        let project = api.init_project(&key, &user, &radicle_project(repo_path.clone()));

        assert!(project.is_ok());
        assert!(repo_path.join("radicalise").exists());

        Ok(())
    }

    #[tokio::test]
    async fn can_create_project_directory_exists() -> Result<(), Error> {
        let tmp_dir = tempfile::tempdir().expect("failed to create temdir");
        let repo_path = tmp_dir.path().join("radicle");
        let repo_path = repo_path.join("radicalise");
        let key = SecretKey::new();
        let config = config::default(key.clone(), tmp_dir.path())?;
        let api = Api::new(config).await?;

        let user = api.init_owner(&key, "cloudhead")?;
        let project = api.init_project(&key, &user, &radicle_project(repo_path.clone()));

        assert!(project.is_ok());
        assert!(repo_path.exists());

        Ok(())
    }

    #[tokio::test]
    async fn cannot_create_user_twice() -> Result<(), Error> {
        let tmp_dir = tempfile::tempdir().expect("failed to create temdir");
        let key = SecretKey::new();
        let config = config::default(key.clone(), tmp_dir.path())?;
        let api = Api::new(config).await?;

        let user = api.init_owner(&key, "cloudhead")?;
        let err = api.init_user(&key, "cloudhead");

        if let Err(Error::EntityExists(urn)) = err {
            assert_eq!(urn, user.urn())
        } else {
            panic!(
                "unexpected error when creating the user a second time: {:?}",
                err
            );
        }

        Ok(())
    }

    #[tokio::test]
    async fn cannot_create_project_twice() -> Result<(), Error> {
        let tmp_dir = tempfile::tempdir().expect("failed to create temdir");
        let repo_path = tmp_dir.path().join("radicle");
        let key = SecretKey::new();
        let config = config::default(key.clone(), tmp_dir.path())?;
        let api = Api::new(config).await?;

        let user = api.init_owner(&key, "cloudhead")?;
        let project_creation = radicle_project(repo_path.clone());
        let project = api.init_project(&key, &user, &project_creation)?;

        let err = api.init_project(&key, &user, &project_creation.into_existing());

        if let Err(Error::EntityExists(urn)) = err {
            assert_eq!(urn, project.urn())
        } else {
            panic!(
                "unexpected error when creating the project a second time: {:?}",
                err
            );
        }

        Ok(())
    }

    #[tokio::test]
    async fn list_projects() -> Result<(), Error> {
        let tmp_dir = tempfile::tempdir().expect("failed to create temdir");
        let repo_path = tmp_dir.path().join("radicle");

        let key = SecretKey::new();
        let config = config::default(key.clone(), tmp_dir.path())?;
        let api = Api::new(config).await?;

        let user = api.init_owner(&key, "cloudhead")?;

        control::setup_fixtures(&api, &key, &user)?;

        let kalt = api.init_user(&key, "kalt")?;
        let kalt = super::verify_user(kalt)?;
        let fakie = api.init_project(&key, &kalt, &fakie_project(repo_path))?;

        let projects = api.list_projects()?;
        let mut project_names = projects
            .into_iter()
            .map(|project| project.name().to_string())
            .collect::<Vec<_>>();
        project_names.sort();

        assert_eq!(
            project_names,
            vec!["Monadic", "monokel", "open source coin", "radicle"]
        );

        assert!(!project_names.contains(&fakie.name().to_string()));

        Ok(())
    }

    #[tokio::test]
    async fn list_users() -> Result<(), Error> {
        let tmp_dir = tempfile::tempdir().expect("failed to create temdir");
        let key = SecretKey::new();
        let config = config::default(key.clone(), tmp_dir.path())?;
        let api = Api::new(config).await?;

        let cloudhead = api.init_user(&key, "cloudhead")?;
        let _cloudhead = super::verify_user(cloudhead)?;
        let kalt = api.init_user(&key, "kalt")?;
        let _kalt = super::verify_user(kalt)?;

        let users = api.list_users()?;
        let mut user_handles = users
            .into_iter()
            .map(|user| user.name().to_string())
            .collect::<Vec<_>>();
        user_handles.sort();

        assert_eq!(user_handles, vec!["cloudhead", "kalt"],);

        Ok(())
    }

    #[tokio::test]
    async fn can_clone_project() -> Result<(), Error> {
        let alice_key = SecretKey::new();

        let alice_tmp_dir = tempfile::tempdir().expect("failed to create tempdir");
        let alice_repo_path = alice_tmp_dir.path().join("radicle");
        let config = config::default(alice_key.clone(), alice_tmp_dir.path())?;
        let alice_peer = Api::new(config).await?;

        let alice = alice_peer.init_owner(&alice_key, "alice")?;
        let project =
            alice_peer.init_project(&alice_key, &alice, &shia_le_pathbuf(alice_repo_path))?;

        let bob_key = SecretKey::new();

        let bob_tmp_dir = tempfile::tempdir().expect("failed to create tempdir");

        let bob_config = config::default(bob_key.clone(), bob_tmp_dir.path())?;
        let bob_peer = Api::new(bob_config).await?;
        let _bob = bob_peer.init_owner(&bob_key, "bob")?;

        let bobby = bob_peer.clone();
        let project_urn = tokio::task::spawn_blocking(move || {
            bobby.clone_project(
                project.urn().into_rad_url(alice_peer.peer_id()),
                vec![alice_peer.listen_addr()].into_iter(),
            )
        })
        .await
        .expect("failed to join thread")?;

        assert_eq!(
            bob_peer
                .list_projects()?
                .into_iter()
                .map(|project| project.urn())
                .collect::<Vec<_>>(),
            vec![project_urn]
        );

        Ok(())
    }

    #[tokio::test]
    async fn can_clone_user() -> Result<(), Error> {
        let alice_key = SecretKey::new();
        let bob_key = SecretKey::new();

        let alice_tmp_dir = tempfile::tempdir().expect("failed to create temdir");
        let config = config::default(alice_key.clone(), alice_tmp_dir.path())?;
        let alice_peer = Api::new(config).await?;

        let bob_tmp_dir = tempfile::tempdir().expect("failed to create temdir");
        let config = config::default(bob_key.clone(), bob_tmp_dir.path())?;
        let bob_peer = Api::new(config).await?;

        let alice = alice_peer.init_user(&alice_key, "alice")?;
        let bobby = bob_peer.clone();
        let user_urn = tokio::task::spawn_blocking(move || {
            bobby.clone_user(
                alice.urn().into_rad_url(alice_peer.peer_id()),
                vec![alice_peer.listen_addr()].into_iter(),
            )
        })
        .await
        .expect("failed to join thread")?;

        assert_eq!(
            bob_peer
                .list_users()?
                .into_iter()
                .map(|user| user.urn())
                .collect::<Vec<_>>(),
            vec![user_urn]
        );

        Ok(())
    }

    #[tokio::test]
    async fn create_with_existing_remote_with_reset() -> Result<(), Error> {
        let tmp_dir = tempfile::tempdir().expect("failed to create tempdir");
        let repo_path = tmp_dir.path().join("radicle");
        let key = SecretKey::new();
        let config = config::default(key.clone(), tmp_dir.path())?;
        let api = Api::new(config).await?;

        let kalt = api.init_owner(&key, "kalt")?;

        let fakie = api.init_project(&key, &kalt, &fakie_project(repo_path.clone()))?;

        assert!(repo_path.join(fakie.name()).exists());

        // Simulate resetting the monorepo
        let tmp_dir = tempfile::tempdir().expect("failed to create tempdir");
        let key = SecretKey::new();
        let config = config::default(key.clone(), tmp_dir.path())?;
        let api = Api::new(config).await?;

        // Create fakie project from the existing directory above.
        let kalt = api.init_owner(&key, "kalt")?;
        let fakie = api.init_project(&key, &kalt, &fakie_project(repo_path).into_existing())?;

        // Attempt to initialise a browser to ensure we can look at branches in the project
        let _stats = api.with_browser(&fakie.urn(), |browser| Ok(browser.get_stats()?))?;

        Ok(())
    }

    #[tokio::test]
    async fn create_with_existing_remote() -> Result<(), Error> {
        let tmp_dir = tempfile::tempdir().expect("failed to create tempdir");
        let repo_path = tmp_dir.path().join("radicle");
        let key = SecretKey::new();
        let config = config::default(key.clone(), tmp_dir.path())?;
        let api = Api::new(config).await?;

        let kalt = api.init_owner(&key, "kalt")?;

        let fakie = api.init_project(&key, &kalt, &fakie_project(repo_path.clone()))?;

        let fake_fakie = repo_path.join("fake-fakie");

        let copy = Command::new("cp")
            .arg("-rf")
            .arg(repo_path.join(fakie.name()))
            .arg(fake_fakie.clone())
            .status()
            .expect("failed to copy directory");

        assert!(copy.success());

        let fake_fakie = project::Create {
            repo: project::Repo::Existing { path: fake_fakie },
            description: "".to_string(),
            default_branch: fakie.default_branch().to_owned(),
        };
        let _fake_fakie = api.init_project(&key, &kalt, &fake_fakie)?;

        Ok(())
    }
}<|MERGE_RESOLUTION|>--- conflicted
+++ resolved
@@ -5,19 +5,15 @@
 use std::path::{self, PathBuf};
 use std::sync::{Arc, Mutex};
 
-<<<<<<< HEAD
-=======
 use futures::stream::StreamExt;
 
 use librad::git::local::{transport, url::LocalUrl};
 use librad::git::storage;
-use librad::keys;
->>>>>>> 14362bd4
 use librad::meta::entity;
 use librad::meta::project;
 use librad::meta::user;
 use librad::net::discovery;
-pub use librad::net::peer::{PeerApi, PeerConfig, RunLoop};
+use librad::net::peer::{PeerApi, PeerConfig};
 use librad::paths;
 use librad::peer::PeerId;
 use librad::signer::SomeSigner;
@@ -33,16 +29,12 @@
 pub type User = user::User<entity::Verified>;
 
 /// High-level interface to the coco monorepo and gossip layer.
-<<<<<<< HEAD
+#[derive(Clone)]
 pub struct Api<S>
 where
     S: Signer,
     S::Error: SignError,
 {
-=======
-#[derive(Clone)]
-pub struct Api {
->>>>>>> 14362bd4
     /// Thread-safe wrapper around [`PeerApi`].
     peer_api: Arc<Mutex<PeerApi<S>>>,
 }
@@ -154,7 +146,7 @@
             Err(err) => {
                 log::warn!("an error occurred while trying to get 'rad/self': {}", err);
                 None
-            },
+            }
         }
     }
 
@@ -361,7 +353,7 @@
         let api = self.peer_api.lock().expect("unable to acquire lock");
         let storage = api.storage().reopen()?;
 
-        let mut meta = project.build(owner, signer)?;
+        let mut meta = project.build(owner, signer.public_key().into())?;
         meta.sign_owned(signer)?;
 
         let urn = meta.urn();
