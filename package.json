--- conflicted
+++ resolved
@@ -119,16 +119,9 @@
     "svelte": "^3.38.2",
     "svelte-check": "^1.5.2",
     "svelte-loader": "^3.1.1",
-<<<<<<< HEAD
-    "svelte-preprocess": "^4.7.2",
-    "ts-jest": "^26.5.5",
-    "ts-loader": "^9.1.1",
-=======
     "svelte-preprocess": "^4.7.3",
-    "svelte-spa-router": "^3.1.0",
     "ts-jest": "^26.5.6",
     "ts-loader": "^9.1.2",
->>>>>>> 30433ea3
     "ts-node": "^9.1.1",
     "tsconfig-paths-webpack-plugin": "^3.5.1",
     "tslib": "^2.2.0",
