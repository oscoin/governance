before(() => {
  cy.nukeSessionState();
  cy.nukeRegistryState();

  cy.createIdentity("coolname");
  cy.registerUser("coolname");
  cy.registerOrg("coolorg");
});

context("add member to org", () => {
<<<<<<< HEAD
  context("navigation", () => {
    beforeEach(() => {
      cy.pick("sidebar", "org").click();
      cy.pick("projects", "add-member-button").click();
    });
=======
  beforeEach(() => {
    cy.visit("public/index.html");
    cy.select("sidebar", "org").click();
    cy.select("org-screen", "add-member-button").click();
  });
>>>>>>> fa49629b

  context("navigation", () => {
    it("can be closed by pressing cancel", () => {
<<<<<<< HEAD
      cy.pick("add-member-modal").contains("Register a member");
      cy.pick("add-member-modal", "cancel-button").click();
      cy.pick("projects").should("exist");
=======
      cy.select("add-member-modal").contains("Register a member");
      cy.select("add-member-modal", "cancel-button").click();
      cy.select("org-screen").should("exist");
>>>>>>> fa49629b
    });

    it("can be closed by pressing escape key", () => {
      cy.pick("add-member-modal").contains("Register a member");
      cy.get("body").type("{esc}");
<<<<<<< HEAD
      cy.pick("projects").should("exist");
=======
      cy.select("org-screen").should("exist");
>>>>>>> fa49629b
    });

    it("can be traversed with navigation buttons", () => {
      // form -> tx confirmation
      cy.pick("add-member-modal", "name-input").type("coolname");
      cy.pick("add-member-modal", "submit-button").click();
      cy.pick("add-member-modal", "summary").should("exist");

      // tx confirmation -> form
      cy.pick("add-member-modal", "cancel-button").click();
      cy.pick("add-member-modal", "name-input").should("exist");

      // form -> tx confirmation -> submit
<<<<<<< HEAD
      cy.pick("add-member-modal", "submit-button").click();
      cy.pick("add-member-modal", "summary").should("exist");
      cy.pick("add-member-modal", "submit-button").click();
      cy.pick("projects").should("exist");
=======
      cy.select("add-member-modal", "submit-button").click();
      cy.select("add-member-modal", "summary").should("exist");
      cy.select("add-member-modal", "submit-button").click();
      cy.select("org-screen").should("exist");
>>>>>>> fa49629b
    });
  });

  context("validations", () => {
<<<<<<< HEAD
    beforeEach(() => {
      cy.pick("sidebar", "org").click();
      cy.pick("projects", "add-member-button").click();
    });

=======
>>>>>>> fa49629b
    it("prevents the user from adding an invalid user", () => {
      // no empty input
      cy.pick("add-member-modal", "name-input").type("aname");
      cy.pick("add-member-modal", "name-input").clear();
      cy.pick("add-member-modal").contains("Member name is required");
      cy.pick("add-member-modal", "submit-button").should("be.disabled");

      // no non-existing users
      cy.pick("add-member-modal", "name-input").type("aname");
      cy.pick("add-member-modal").contains("Cannot find this user");
      cy.pick("add-member-modal", "submit-button").should("be.disabled");
    });
  });

  context("aesthetics", () => {
    it("shows avatar when handle exists and hides otherwise", () => {
      cy.pick("add-member-modal", "name-input").clear();
      cy.pick("add-member-modal", "name-input").type("sickhandle");
      cy.pick("add-member-modal", "avatar").should("be.visible");

      cy.pick("add-member-modal", "name-input").clear();
      cy.pick("add-member-modal", "avatar").should("not.be.visible");
    });
  });
});<|MERGE_RESOLUTION|>--- conflicted
+++ resolved
@@ -8,41 +8,23 @@
 });
 
 context("add member to org", () => {
-<<<<<<< HEAD
-  context("navigation", () => {
-    beforeEach(() => {
-      cy.pick("sidebar", "org").click();
-      cy.pick("projects", "add-member-button").click();
-    });
-=======
   beforeEach(() => {
     cy.visit("public/index.html");
-    cy.select("sidebar", "org").click();
-    cy.select("org-screen", "add-member-button").click();
+    cy.pick("sidebar", "org").click();
+    cy.pick("org-screen", "add-member-button").click();
   });
->>>>>>> fa49629b
 
   context("navigation", () => {
     it("can be closed by pressing cancel", () => {
-<<<<<<< HEAD
       cy.pick("add-member-modal").contains("Register a member");
       cy.pick("add-member-modal", "cancel-button").click();
-      cy.pick("projects").should("exist");
-=======
-      cy.select("add-member-modal").contains("Register a member");
-      cy.select("add-member-modal", "cancel-button").click();
-      cy.select("org-screen").should("exist");
->>>>>>> fa49629b
+      cy.pick("org-screen").should("exist");
     });
 
     it("can be closed by pressing escape key", () => {
       cy.pick("add-member-modal").contains("Register a member");
       cy.get("body").type("{esc}");
-<<<<<<< HEAD
-      cy.pick("projects").should("exist");
-=======
-      cy.select("org-screen").should("exist");
->>>>>>> fa49629b
+      cy.pick("org-screen").should("exist");
     });
 
     it("can be traversed with navigation buttons", () => {
@@ -56,29 +38,14 @@
       cy.pick("add-member-modal", "name-input").should("exist");
 
       // form -> tx confirmation -> submit
-<<<<<<< HEAD
       cy.pick("add-member-modal", "submit-button").click();
       cy.pick("add-member-modal", "summary").should("exist");
       cy.pick("add-member-modal", "submit-button").click();
-      cy.pick("projects").should("exist");
-=======
-      cy.select("add-member-modal", "submit-button").click();
-      cy.select("add-member-modal", "summary").should("exist");
-      cy.select("add-member-modal", "submit-button").click();
-      cy.select("org-screen").should("exist");
->>>>>>> fa49629b
+      cy.pick("org-screen").should("exist");
     });
   });
 
   context("validations", () => {
-<<<<<<< HEAD
-    beforeEach(() => {
-      cy.pick("sidebar", "org").click();
-      cy.pick("projects", "add-member-button").click();
-    });
-
-=======
->>>>>>> fa49629b
     it("prevents the user from adding an invalid user", () => {
       // no empty input
       cy.pick("add-member-modal", "name-input").type("aname");
