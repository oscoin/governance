<<<<<<< HEAD
open AppStore;
open Atom;
open Router;
open Source.Project;
=======
open Source.Project;
open Atom;
open Layout;
open Molecule;

module Styles = {
  open Css;

  let projectHeading = style([marginBottom(px(48)), marginTop(px(94))]);
};
>>>>>>> 532f142f

module List = {
  [@react.component]
  let make = (~projects: array(project)) => {
    let ps =
      Array.map(
        project =>
          <Link page={Router.Project(project.address)}>
            <ProjectCard
              imgUrl={project.imgUrl}
              name={project.name}
              description={project.description}
            />
          </Link>,
        projects,
      );

    <ul> {React.array(ps)} </ul>;
  };
};

[@react.component]
let make = () => {
  let state = Store.useSelector(state => state.projects);
  let dispatch = Store.useDispatch();

  if (state == Idle) {
    dispatch(Thunk(ProjectsThunk.fetchProjects)) |> ignore;
  };

  <>
    <div className=Styles.projectHeading>
      <Container.TwoColumns>
        ...(
             <Title.Huge> {React.string("Explore")} </Title.Huge>,
             <Button> {React.string("Register project")} </Button>,
           )
      </Container.TwoColumns>
    </div>
    {
      switch (state) {
      | Idle
      | Loading => <div> {React.string("Loading...")} </div>
      | Loaded(projects) => <List projects />
      | Errored => <div className="error" />
      }
    }
  </>;
};<|MERGE_RESOLUTION|>--- conflicted
+++ resolved
@@ -1,20 +1,14 @@
-<<<<<<< HEAD
 open AppStore;
 open Atom;
-open Router;
+open Atom.Layout;
+open Molecule;
 open Source.Project;
-=======
-open Source.Project;
-open Atom;
-open Layout;
-open Molecule;
 
 module Styles = {
   open Css;
 
   let projectHeading = style([marginBottom(px(48)), marginTop(px(94))]);
 };
->>>>>>> 532f142f
 
 module List = {
   [@react.component]
