--- conflicted
+++ resolved
@@ -18,16 +18,11 @@
     let store = kv::Store::new(kv::Config::new(tmp_dir.path().join("store"))).unwrap();
 
     let ctx = schema::Context::new(
-<<<<<<< HEAD
         Arc::new(RwLock::new(librad_paths)),
         Arc::new(RwLock::new(registry::Registry::new(
             radicle_registry_client::Client::new_emulator(),
         ))),
-=======
-        librad_paths,
-        registry::Registry::new(radicle_registry_client::Client::new_emulator()),
-        store,
->>>>>>> 21ae26e5
+        Arc::new(RwLock::new(store)),
     );
 
     let query = "mutation {nukeCocoState}";
@@ -69,16 +64,18 @@
     let store = kv::Store::new(kv::Config::new(tmp_dir.path().join("store"))).unwrap();
 
     let ctx = schema::Context::new(
-        librad_paths,
-        registry::Registry::new(radicle_registry_client::Client::new_emulator()),
-        store,
+        Arc::new(RwLock::new(librad_paths)),
+        Arc::new(RwLock::new(registry::Registry::new(
+            radicle_registry_client::Client::new_emulator(),
+        ))),
+        Arc::new(RwLock::new(store)),
     );
 
     // Create an identity and store it in the session.
     {
         let id = identity::create("cloudhead".into(), None, None).unwrap();
         session::set(
-            &ctx.store.read().unwrap(),
+            &futures::executor::block_on(ctx.store.read()),
             session::Session { identity: Some(id) },
         )
         .unwrap();
