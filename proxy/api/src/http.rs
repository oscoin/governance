//! HTTP API delivering JSON over `RESTish` endpoints.

use serde::Deserialize;
use warp::filters::BoxedFilter;
use warp::{path, reject, Filter, Rejection, Reply};

<<<<<<< HEAD
use librad::paths;

use coco::keystore;
use coco::signer;
=======
use crate::context;
>>>>>>> 491faaac

mod avatar;
mod control;
mod doc;
mod error;
mod identity;
mod project;
mod session;
mod source;

/// Helper to combine the multiple filters together with Filter::or, possibly boxing the types in
/// the process.
///
/// https://github.com/seanmonstar/warp/issues/507#issuecomment-615974062
/// https://github.com/rs-ipfs/rust-ipfs/commit/ae3306686209afa5911b1ad02170c1ac3bacda7c
macro_rules! combine {
    ($x:expr, $($y:expr),+) => {
        {
            let filter = $x.boxed();
            $(
                let filter = filter.or($y).boxed();
            )+
            filter
        }
    }
}

/// Main entry point for HTTP API.
pub fn api(
<<<<<<< HEAD
    peer_api: coco::Api,
    signer: signer::BoxedSigner,
    store: kv::Store,
    enable_control: bool,
) -> impl Filter<Extract = impl Reply, Error = Rejection> + Clone {
    let ctx = Context {
        peer_api,
        signer,
        store,
    };
    let ctx = Arc::new(RwLock::new(ctx));

=======
    ctx: context::Ctx,
    enable_control: bool,
) -> impl Filter<Extract = impl Reply, Error = Rejection> + Clone {
>>>>>>> 491faaac
    let avatar_filter = path("avatars").and(avatar::get_filter());
    let control_filter = path("control")
        .map(move || enable_control)
        .and_then(|enable| async move {
            if enable {
                Ok(())
            } else {
                Err(reject::not_found())
            }
        })
        .untuple_one()
        .and(control::filters(ctx.clone()));
    let identity_filter = path("identities").and(identity::filters(ctx.clone()));
    let project_filter = path("projects").and(project::filters(ctx.clone()));
    let session_filter = path("session").and(session::filters(ctx.clone()));
    let source_filter = path("source").and(source::filters(ctx));

    let api = path("v1").and(combine!(
        avatar_filter,
        control_filter,
        identity_filter,
        project_filter,
        session_filter,
        source_filter
    ));

    // let docs = path("docs").and(doc::filters(&api));
    let docs = path("docs").and(doc::filters(&api));
    let cors = warp::cors()
        .allow_any_origin()
        .allow_headers(&[warp::http::header::CONTENT_TYPE])
        .allow_methods(&[
            warp::http::Method::DELETE,
            warp::http::Method::GET,
            warp::http::Method::POST,
            warp::http::Method::OPTIONS,
        ]);
    let log = warp::log::custom(|info| {
        log::info!(
            target: "proxy::http",
            "\"{} {} {:?}\" {} {:?}",
            info.method(),
            info.path(),
            info.version(),
            info.status().as_u16(),
            info.elapsed(),
        );
    });

    let recovered = combine!(api, docs).recover(error::recover);

    recovered.with(cors).with(log)
}

/// Asserts presence of the owner and reject the request early if missing. Otherwise unpacks and
/// passes down.
#[must_use]
fn with_owner_guard(ctx: context::Ctx) -> BoxedFilter<(coco::User,)> {
    warp::any()
        .and(with_context(ctx))
        .and_then(|ctx: context::Ctx| async move {
            let ctx = ctx.read().await;
            let session = crate::session::current(&ctx.peer_api, &ctx.store)
                .await
                .expect("unable to get current sesison");

            if let Some(identity) = session.identity {
                let user = ctx
                    .peer_api
                    .get_user(&identity.urn)
                    .expect("unable to get coco user");
                let user = coco::verify_user(user).expect("unable to verify user");

                Ok(user)
            } else {
                Err(Rejection::from(error::Routing::MissingOwner))
            }
        })
        .boxed()
}

<<<<<<< HEAD
/// Container to pass down dependencies into HTTP filter chains.
pub struct Context {
    /// [`coco::Api`] to operate on the local monorepo.
    peer_api: coco::Api,
    signer: signer::BoxedSigner,
    /// [`kv::Store`] used for session state and cache.
    store: kv::Store,
}

/// Wrapper around the thread-safe handle on [`Context`].
pub type Ctx = Arc<RwLock<Context>>;

/// Resets the peer and keystore within the `Ctx`.
///
/// # Errors
///
///   * If we could not get the librad path.
///   * If we could not initialise the librad key.
///   * If we could not construct the peer API.
///
/// # Panics
///
///   * If we could not get the temporary directory.
pub async fn reset_ctx_peer(ctx: Ctx) -> Result<(), crate::error::Error> {
    // TmpDir deletes the temporary directory once it DROPS.
    // This means our new directory goes missing, and future calls will fail.
    // The Peer creates the directory again.
    //
    // N.B. this may gather lot's of tmp files on your system. We're sorry.
    let tmp_path = {
        let temp_dir = tempfile::tempdir().expect("test dir creation failed");
        log::debug!("New temporary path is: {:?}", temp_dir.path());
        std::env::set_var("RAD_HOME", temp_dir.path());
        temp_dir.path().to_path_buf()
    };

    let paths = paths::Paths::from_root(tmp_path)?;

    let pw = keystore::SecUtf8::from("radicle-upstream");
    let mut new_keystore = keystore::Keystorage::new(&paths, pw);
    let signer = new_keystore.init_librad_key()?;

    let config =
        coco::config::configure(paths, signer.clone(), *coco::config::LOCALHOST_ANY, vec![]);
    let new_peer_api = coco::Api::new(config).await?;

    let mut ctx = ctx.write().await;
    ctx.peer_api = new_peer_api;
    ctx.signer = signer::BoxedSigner::from(signer::SomeSigner { signer });

    Ok(())
}

=======
>>>>>>> 491faaac
/// Middleware filter to inject a context into a filter chain to be passed down to a handler.
#[must_use]
fn with_context(ctx: context::Ctx) -> BoxedFilter<(context::Ctx,)> {
    warp::any().map(move || ctx.clone()).boxed()
}

<<<<<<< HEAD
impl Context {
    #[cfg(test)]
    async fn tmp(tmp_dir: &tempfile::TempDir) -> Result<Ctx, crate::error::Error> {
        let paths = librad::paths::Paths::from_root(tmp_dir.path())?;

        let pw = keystore::SecUtf8::from("radicle-upstream");
        let mut keystore = keystore::Keystorage::new(&paths, pw);
        let signer = signer::BoxedSigner::from(signer::SomeSigner {
            signer: keystore.init_librad_key()?,
        });

        let peer_api = {
            let config = coco::config::default(signer, tmp_dir.path())?;
            coco::Api::new(config).await?
        };

        let store = kv::Store::new(kv::Config::new(tmp_dir.path().join("store")))?;

        Ok(Arc::new(RwLock::new(Self {
            peer_api,
            signer,
            store,
        })))
    }
}

=======
>>>>>>> 491faaac
/// Parses an optional query string with [`serde_qs`] and returns the result.
///
/// If no query string is present (i.e. `?` is not included in the path) `None`
/// is returned.
///
/// This filter is different from [`warp::filters::query::query`]. It is able to
/// handle the absence of a query string and can deserialize more complex
/// structures.
///
/// # Errors
///
/// If the query string cannot be parsed into `T` the filter rejects with
/// [`error::Routing::InvalidQuery`].
#[must_use]
pub fn with_qs_opt<T>() -> BoxedFilter<(Option<T>,)>
where
    for<'de> T: Deserialize<'de> + Send + Sync + 'static,
{
    warp::filters::query::raw()
        .map(Some)
        .or_else(|rejection: Rejection| async {
            if rejection.find::<warp::reject::InvalidQuery>().is_some() {
                Ok((None,))
            } else {
                Err(rejection)
            }
        })
        .and_then(|raw: Option<String>| async move {
            if let Some(raw) = raw {
                let query = percent_encoding::percent_decode_str(&raw).decode_utf8_lossy();
                match serde_qs::from_str(&query) {
                    Ok(value) => Ok(Some(value)),
                    Err(error) => Err(warp::reject::Rejection::from(
                        error::Routing::InvalidQuery {
                            query: query.into_owned(),
                            error: error.to_string(),
                        },
                    )),
                }
            } else {
                Ok(None)
            }
        })
        .boxed()
}

/// Parses the query string with [`serde_qs`] and returns the result.
///
/// Similar to [`with_qs_opt`] but requires a query string to be present.
/// Otherwise the filter is rejected with [`error::Routing::QueryMissing`].
#[must_use]
pub fn with_qs<T>() -> BoxedFilter<(T,)>
where
    for<'de> T: Deserialize<'de> + Send + Sync + 'static,
{
    with_qs_opt()
        .and_then(|opt_query: Option<T>| async move {
            opt_query.ok_or(warp::reject::Rejection::from(error::Routing::QueryMissing))
        })
        .boxed()
}

#[cfg(test)]
mod test {
    use super::*;
    use bytes::Bytes;
    use http::response::Response;
    use pretty_assertions::assert_eq;
    use serde_json::Value;
    use warp::http::StatusCode;

    pub fn assert_response<F>(res: &Response<Bytes>, code: StatusCode, checks: F)
    where
        F: FnOnce(Value),
    {
        assert_eq!(
            res.status(),
            code,
            "response status was not {}, the body is:\n{:#?}",
            code,
            res.body()
        );

        let have: Value = serde_json::from_slice(res.body()).expect("failed to deserialise body");
        checks(have);
    }
    #[derive(serde::Deserialize, serde::Serialize)]
    struct Query {
        value: u32,
    }

    fn with_qs_opt_test_filter() -> BoxedFilter<(impl Reply,)> {
        with_qs_opt::<Query>()
            .map(|opt_query| warp::reply::json(&opt_query))
            .recover(super::error::recover)
            .boxed()
    }

    #[tokio::test]
    async fn with_qs_opt_present() {
        let res = warp::test::request()
            .method("GET")
            .path("/?value=72")
            .reply(&with_qs_opt_test_filter())
            .await;

        assert_response(&res, StatusCode::OK, |have| {
            assert_eq!(
                have,
                serde_json::json!({
                    "value": 72,
                })
            );
        });
    }
    #[tokio::test]
    async fn with_qs_opt_invalid() {
        let res = warp::test::request()
            .method("GET")
            .path("/?value=not_a_number")
            .reply(&with_qs_opt_test_filter())
            .await;

        assert_response(&res, StatusCode::BAD_REQUEST, |have| {
            assert_eq!(
                have,
                serde_json::json!({
                    "message": "Invalid query string \"value=not_a_number\": failed with reason: invalid digit found in string",
                    "variant": "INVALID_QUERY"
                })
            );
        });
    }
    #[tokio::test]
    async fn with_qs_opt_none() {
        let res = warp::test::request()
            .method("GET")
            .path("/")
            .reply(&with_qs_opt_test_filter())
            .await;

        assert_response(&res, StatusCode::OK, |have| {
            assert_eq!(have, serde_json::json!(null))
        });
    }

    #[tokio::test]
    async fn with_qs_missing() {
        let api = with_qs::<Query>()
            .map(|opt_query| warp::reply::json(&opt_query))
            .recover(super::error::recover)
            .boxed();

        let res = warp::test::request()
            .method("GET")
            .path("/")
            .reply(&api)
            .await;

        assert_response(&res, StatusCode::BAD_REQUEST, |have| {
            assert_eq!(
                have,
                serde_json::json!({
                    "message": "Required query string is missing",
                    "variant": "QUERY_MISSING"
                })
            );
        });
    }
}<|MERGE_RESOLUTION|>--- conflicted
+++ resolved
@@ -4,14 +4,7 @@
 use warp::filters::BoxedFilter;
 use warp::{path, reject, Filter, Rejection, Reply};
 
-<<<<<<< HEAD
-use librad::paths;
-
-use coco::keystore;
-use coco::signer;
-=======
 use crate::context;
->>>>>>> 491faaac
 
 mod avatar;
 mod control;
@@ -41,24 +34,9 @@
 
 /// Main entry point for HTTP API.
 pub fn api(
-<<<<<<< HEAD
-    peer_api: coco::Api,
-    signer: signer::BoxedSigner,
-    store: kv::Store,
-    enable_control: bool,
-) -> impl Filter<Extract = impl Reply, Error = Rejection> + Clone {
-    let ctx = Context {
-        peer_api,
-        signer,
-        store,
-    };
-    let ctx = Arc::new(RwLock::new(ctx));
-
-=======
     ctx: context::Ctx,
     enable_control: bool,
 ) -> impl Filter<Extract = impl Reply, Error = Rejection> + Clone {
->>>>>>> 491faaac
     let avatar_filter = path("avatars").and(avatar::get_filter());
     let control_filter = path("control")
         .map(move || enable_control)
@@ -140,97 +118,12 @@
         .boxed()
 }
 
-<<<<<<< HEAD
-/// Container to pass down dependencies into HTTP filter chains.
-pub struct Context {
-    /// [`coco::Api`] to operate on the local monorepo.
-    peer_api: coco::Api,
-    signer: signer::BoxedSigner,
-    /// [`kv::Store`] used for session state and cache.
-    store: kv::Store,
-}
-
-/// Wrapper around the thread-safe handle on [`Context`].
-pub type Ctx = Arc<RwLock<Context>>;
-
-/// Resets the peer and keystore within the `Ctx`.
-///
-/// # Errors
-///
-///   * If we could not get the librad path.
-///   * If we could not initialise the librad key.
-///   * If we could not construct the peer API.
-///
-/// # Panics
-///
-///   * If we could not get the temporary directory.
-pub async fn reset_ctx_peer(ctx: Ctx) -> Result<(), crate::error::Error> {
-    // TmpDir deletes the temporary directory once it DROPS.
-    // This means our new directory goes missing, and future calls will fail.
-    // The Peer creates the directory again.
-    //
-    // N.B. this may gather lot's of tmp files on your system. We're sorry.
-    let tmp_path = {
-        let temp_dir = tempfile::tempdir().expect("test dir creation failed");
-        log::debug!("New temporary path is: {:?}", temp_dir.path());
-        std::env::set_var("RAD_HOME", temp_dir.path());
-        temp_dir.path().to_path_buf()
-    };
-
-    let paths = paths::Paths::from_root(tmp_path)?;
-
-    let pw = keystore::SecUtf8::from("radicle-upstream");
-    let mut new_keystore = keystore::Keystorage::new(&paths, pw);
-    let signer = new_keystore.init_librad_key()?;
-
-    let config =
-        coco::config::configure(paths, signer.clone(), *coco::config::LOCALHOST_ANY, vec![]);
-    let new_peer_api = coco::Api::new(config).await?;
-
-    let mut ctx = ctx.write().await;
-    ctx.peer_api = new_peer_api;
-    ctx.signer = signer::BoxedSigner::from(signer::SomeSigner { signer });
-
-    Ok(())
-}
-
-=======
->>>>>>> 491faaac
 /// Middleware filter to inject a context into a filter chain to be passed down to a handler.
 #[must_use]
 fn with_context(ctx: context::Ctx) -> BoxedFilter<(context::Ctx,)> {
     warp::any().map(move || ctx.clone()).boxed()
 }
 
-<<<<<<< HEAD
-impl Context {
-    #[cfg(test)]
-    async fn tmp(tmp_dir: &tempfile::TempDir) -> Result<Ctx, crate::error::Error> {
-        let paths = librad::paths::Paths::from_root(tmp_dir.path())?;
-
-        let pw = keystore::SecUtf8::from("radicle-upstream");
-        let mut keystore = keystore::Keystorage::new(&paths, pw);
-        let signer = signer::BoxedSigner::from(signer::SomeSigner {
-            signer: keystore.init_librad_key()?,
-        });
-
-        let peer_api = {
-            let config = coco::config::default(signer, tmp_dir.path())?;
-            coco::Api::new(config).await?
-        };
-
-        let store = kv::Store::new(kv::Config::new(tmp_dir.path().join("store")))?;
-
-        Ok(Arc::new(RwLock::new(Self {
-            peer_api,
-            signer,
-            store,
-        })))
-    }
-}
-
-=======
->>>>>>> 491faaac
 /// Parses an optional query string with [`serde_qs`] and returns the result.
 ///
 /// If no query string is present (i.e. `?` is not included in the path) `None`
