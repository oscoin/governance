--- conflicted
+++ resolved
@@ -17,11 +17,6 @@
   <Wallet
     dataCy="user-wallet"
     transactions={userTransactions(transactions)}
-<<<<<<< HEAD
-    balance={3552}
+    balance={342}
     {accountId} />
-=======
-    balance={342}
-    accountId="hyda4fhdx8up8hhocagkdz3d41txb98stw4pkqe3uommo1p5m6s9oy" />
->>>>>>> 5decdee8
 </Remote>