<script>
  import Copyable from "./Copyable.svelte";
  import { Icon } from "../Primitive";

  export let notificationText = "Copied to your clipboard";
  export let showOnHover = false;
  export let truncate = false;
  export let urn = null;

  const cleanUrn = urn.replace(/^%?rad:git:/, "");

  const firstSix = cleanUrn.substring(0, 7);
  const lastSix = cleanUrn.substring(cleanUrn.length - 7, cleanUrn.length);

  let hover = false;

  const handleHover = event => {
    if (!showOnHover) return;

    hover = event.type === "mouseover";
  };

  $: expanded = truncate ? hover : true;
</script>

<style>
  .wrapper {
    display: flex;
    justify-content: center;
    position: relative;
  }
</style>

<div
  class="wrapper urn"
  data-cy="urn"
<<<<<<< HEAD
  on:mouseover={handleHover}
  on:mouseout={handleHover}>
  <Copyable
    iconSize="small"
    style="align-items: center;"
    copyContent={urn}
    {notificationText}>
=======
  on:mouseover={showFullUrn}
  on:mouseout={hideFullUrn}>
  <Copyable style="align-items: center;" copyContent={urn} {notificationText}>
>>>>>>> 8d5f8142
    {#if urn.length > 24}
      {#if expanded}
        <p data-cy="full-urn" class="typo-text-small-mono">{cleanUrn}</p>
      {:else}
        <p class="typo-text-small-mono">{firstSix}</p>
        <Icon.EllipsisSmall />
        <p class="typo-text-small-mono">{lastSix}</p>
      {/if}
    {:else}
      <p class="typo-text-small-mono">{urn}</p>
    {/if}
  </Copyable>
</div><|MERGE_RESOLUTION|>--- conflicted
+++ resolved
@@ -34,19 +34,9 @@
 <div
   class="wrapper urn"
   data-cy="urn"
-<<<<<<< HEAD
   on:mouseover={handleHover}
   on:mouseout={handleHover}>
-  <Copyable
-    iconSize="small"
-    style="align-items: center;"
-    copyContent={urn}
-    {notificationText}>
-=======
-  on:mouseover={showFullUrn}
-  on:mouseout={hideFullUrn}>
   <Copyable style="align-items: center;" copyContent={urn} {notificationText}>
->>>>>>> 8d5f8142
     {#if urn.length > 24}
       {#if expanded}
         <p data-cy="full-urn" class="typo-text-small-mono">{cleanUrn}</p>
