<script>
<<<<<<< HEAD
  import { push } from "svelte-spa-router";

  import { projects } from "../../lib/project.ts";
  import { currentProjectName } from "../../store/project.ts";
  import { createProject, projectSource } from "../../lib/path.js";
=======
  import { Flex, Text, Button } from "../Primitive";

  import ProjectCard from "./ProjectCard.svelte";
  import Placeholder from "./Placeholder.svelte";

  import { projectNameStore } from "../../store/project.js";
  import * as path from "../../lib/path.js";

  import { gql } from "apollo-boost";
  import { getClient, query } from "svelte-apollo";
  import { push } from "svelte-spa-router";

  const GET_PROJECTS = gql`
    query Query {
      projects {
        id
        metadata {
          defaultBranch
          description
          name
        }
        registered {
          ... on OrgRegistration {
            orgId
          }
          ... on UserRegistration {
            userId
          }
        }
        stats {
          branches
          commits
          contributors
        }
      }
    }
  `;
>>>>>>> 3cf62b6a

  import { Text, Button } from "../Primitive";
  import ProjectCard from "./ProjectCard.svelte";
</script>

<style>
  ul {
    min-width: 500px;
  }

  li {
    display: flex;
    width: 100%;
    height: 96px;
    flex: 1;
    border-bottom: 1px solid var(--color-foreground-level-3);
    cursor: pointer;
    padding: 22px 15px 26px 12px;
  }

  li:hover {
    background-color: var(--color-foreground-level-1);
  }

  li:last-child {
    border-bottom: 0;
  }

  .wrapper {
    margin-top: 156px;
    display: flex;
    justify-content: center;
  }

  .create-project {
    text-align: center;
    width: 480px;
  }

  .loading {
    height: 1000px;
    display: flex;
    justify-content: center;
    align-items: center;
    position: relative;
  }

  .loading-text {
    animation: loadingText 1.2s infinite, spin 2000ms infinite linear;
    font-size: 10rem;
    font-family: "Comic Sans MS";
    z-index: 1000;
    position: absolute;
    top: 50%;
    left: 20%;
  }

  .loading-gif {
    z-index: 10;
    position: absolute;
    top: 30%;
    left: 30%;
  }

  @keyframes loadingText {
    0% {
      color: var(--color-primary);
    }
    20% {
      color: var(--color-secondary);
    }
    40% {
      color: var(--color-tertiary);
    }
    60% {
      color: transparent;
    }
    99% {
      color: var(--color-primary);
    }
    100% {
      color: var(--color-primary);
    }
  }

  @keyframes spin {
    from {
      transform: rotate(0deg);
    }
    to {
      transform: rotate(360deg);
    }
  }
</style>

<!-- 
  SuccessEmpty state could work like this:
  {#if status === 'LOADING'}
    <Loading />
  {#else if status === 'SUCCESS'}
    render with data
    <List />
  {#else if status === 'ERROR'}
    error state
  {/if} 
-->

{#if $projects.status === 'LOADING'}
  <div class="loading">
    <p class="loading-text">LOADING</p>
    <iframe
      title="loading"
      src="https://giphy.com/embed/13d42CVe9KZxQc"
      width="480"
      height="360"
      frameBorder="0"
      class="loading-gif"
      allowFullScreen />
  </div>
{:else if $projects.status === 'SUCCESS'}
  {#if $projects.data.length > 0}
    <ul>
      {#each $projects.data as project}
        <li
          on:click={() => {
<<<<<<< HEAD
            currentProjectName.update(project.name);
            push(projectSource(project.id));
=======
            projectNameStore.set(project.metadata.name);
            push(path.projectSource(project.id));
>>>>>>> 3cf62b6a
          }}
          class="project-card">
          <ProjectCard
            title={project.metadata.name}
            description={project.metadata.description}
            isRegistered={false} />
        </li>
      {/each}
    </ul>
  {:else}
    <div class="wrapper">
      <div class="create-project">
<<<<<<< HEAD
        <Text
          variant="title"
          style="color: var(--color-darkgray); margin-bottom: 13px">
          You have no projects
        </Text>
        <Text style="color: var(--color-gray)">
          Create a new project and share it with friends to get started
        </Text>
        <Button
          style="margin: 23px auto"
          variant="primary"
          on:click={() => {
            push(createProject());
          }}>
          Create a new project
        </Button>
=======
        <Placeholder style="width: 420px; height: 217px;" />
        <Flex style="margin-top: 27px;">
          <div slot="left" style="align-items: center; justify-content: center">
            <Text
              style="margin-bottom: 24px; text-align: left; color:
              var(--color-foreground-level-6);">
              Create a new project because that's why you're here.
            </Text>
            <Button
              variant="vanilla"
              on:click={() => {
                push(path.createProject());
              }}>
              Start a new project
            </Button>
          </div>
          <div
            slot="right"
            style="margin-left: 24px; display: flex; flex-direction: column;
            align-items: center; justify-content: center">
            <Text
              style="margin-bottom: 24px; text-align: left; color:
              var(--color-foreground-level-6);">
              Register so your friends can find you!
            </Text>
            <Button
              variant="vanilla"
              on:click={() => {
                push(path.registerUser());
              }}>
              Register handle
            </Button>
          </div>
        </Flex>
>>>>>>> 3cf62b6a
      </div>
    </div>
  {/if}
{:else if $projects.status === 'ERROR'}
  <Text>{`Error`}</Text>
{/if}<|MERGE_RESOLUTION|>--- conflicted
+++ resolved
@@ -1,52 +1,13 @@
 <script>
-<<<<<<< HEAD
   import { push } from "svelte-spa-router";
 
   import { projects } from "../../lib/project.ts";
-  import { currentProjectName } from "../../store/project.ts";
-  import { createProject, projectSource } from "../../lib/path.js";
-=======
+  import { projectNameStore } from "../../store/project.ts";
+  import * as path from "../../lib/path.js";
+
   import { Flex, Text, Button } from "../Primitive";
-
   import ProjectCard from "./ProjectCard.svelte";
   import Placeholder from "./Placeholder.svelte";
-
-  import { projectNameStore } from "../../store/project.js";
-  import * as path from "../../lib/path.js";
-
-  import { gql } from "apollo-boost";
-  import { getClient, query } from "svelte-apollo";
-  import { push } from "svelte-spa-router";
-
-  const GET_PROJECTS = gql`
-    query Query {
-      projects {
-        id
-        metadata {
-          defaultBranch
-          description
-          name
-        }
-        registered {
-          ... on OrgRegistration {
-            orgId
-          }
-          ... on UserRegistration {
-            userId
-          }
-        }
-        stats {
-          branches
-          commits
-          contributors
-        }
-      }
-    }
-  `;
->>>>>>> 3cf62b6a
-
-  import { Text, Button } from "../Primitive";
-  import ProjectCard from "./ProjectCard.svelte";
 </script>
 
 <style>
@@ -169,13 +130,8 @@
       {#each $projects.data as project}
         <li
           on:click={() => {
-<<<<<<< HEAD
-            currentProjectName.update(project.name);
-            push(projectSource(project.id));
-=======
             projectNameStore.set(project.metadata.name);
             push(path.projectSource(project.id));
->>>>>>> 3cf62b6a
           }}
           class="project-card">
           <ProjectCard
@@ -188,24 +144,6 @@
   {:else}
     <div class="wrapper">
       <div class="create-project">
-<<<<<<< HEAD
-        <Text
-          variant="title"
-          style="color: var(--color-darkgray); margin-bottom: 13px">
-          You have no projects
-        </Text>
-        <Text style="color: var(--color-gray)">
-          Create a new project and share it with friends to get started
-        </Text>
-        <Button
-          style="margin: 23px auto"
-          variant="primary"
-          on:click={() => {
-            push(createProject());
-          }}>
-          Create a new project
-        </Button>
-=======
         <Placeholder style="width: 420px; height: 217px;" />
         <Flex style="margin-top: 27px;">
           <div slot="left" style="align-items: center; justify-content: center">
@@ -240,7 +178,6 @@
             </Button>
           </div>
         </Flex>
->>>>>>> 3cf62b6a
       </div>
     </div>
   {/if}
