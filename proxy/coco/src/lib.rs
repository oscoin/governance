//! Abstractions and utilities to run and interact with link and surf.

#![warn(
    clippy::all,
    clippy::cargo,
    clippy::nursery,
    clippy::pedantic,
    clippy::restriction,
    clippy::unwrap_used,
    missing_docs,
    unused_import_braces,
    unused_qualifications
)]
#![allow(
    clippy::clone_on_ref_ptr,
    clippy::expect_used,
    clippy::implicit_return,
    clippy::integer_arithmetic,
    clippy::missing_inline_in_public_items,
    clippy::multiple_crate_versions,
<<<<<<< HEAD
    clippy::similar_names
=======
    clippy::multiple_inherent_impl
>>>>>>> 91c1f190
)]
#![feature(hash_set_entry)]
#![feature(or_patterns)]

use std::net::SocketAddr;

pub use librad::{
    git::{include, local::url::LocalUrl},
    hash::Hash,
    keys,
    meta::{project::Project, user::User as MetaUser},
    net::{self, discovery},
    paths::Paths,
    peer::PeerId,
    uri::{self, RadUrn as Urn},
};

pub use radicle_git_helpers::remote_helper;

pub use radicle_surf::{
    diff::{Diff, FileDiff},
    vcs::git::Stats,
};

pub mod config;
pub mod control;
mod error;
pub use error::Error;
pub mod git_helper;
mod identifier;
pub use identifier::Identifier;
pub mod keystore;
pub mod oid;
pub mod peer;
pub use peer::{
    AnnounceConfig, AnnounceEvent, Event as PeerEvent, Peer, RequestEvent, RunConfig, SyncConfig,
    SyncEvent,
};
pub mod shared;
mod state;
pub use state::State;
pub mod project;
pub mod request;

pub mod seed;
pub mod signer;

mod source;
pub use source::{
    blob, branches, commit, commit_header, commits, into_branch_type, local_state, revisions, tags,
    tree, Blob, BlobContent, Branch, Commit, CommitHeader, Info, ObjectType, Person, Revision,
    Revisions, Tag, Tree, TreeEntry,
};

pub mod user;

/// Constructs a [`Peer`] and [`State`] pair from a [`PeerConfig`].
///
/// # Errors
///
/// * peer construction from config fails.
/// * accept on the peer fails.
pub async fn into_peer_state<I>(
    config: net::peer::PeerConfig<discovery::Static<I, SocketAddr>, keys::SecretKey>,
    signer: librad::signer::BoxedSigner,
    store: kv::Store,
    run_config: RunConfig,
) -> Result<(Peer, State), Error>
where
    I: Iterator<Item = (PeerId, SocketAddr)> + Send + 'static,
{
    let peer = config.try_into_peer().await?;
    let (api, run_loop) = peer.accept()?;

    let state = State::new(api, signer);
    let peer = Peer::new(run_loop, state.clone(), store, run_config);

    Ok((peer, state))
}<|MERGE_RESOLUTION|>--- conflicted
+++ resolved
@@ -18,16 +18,16 @@
     clippy::integer_arithmetic,
     clippy::missing_inline_in_public_items,
     clippy::multiple_crate_versions,
-<<<<<<< HEAD
+    clippy::multiple_inherent_impl,
     clippy::similar_names
-=======
-    clippy::multiple_inherent_impl
->>>>>>> 91c1f190
 )]
 #![feature(hash_set_entry)]
 #![feature(or_patterns)]
 
-use std::net::SocketAddr;
+use std::{
+    net::SocketAddr,
+    time::{Duration, Instant},
+};
 
 pub use librad::{
     git::{include, local::url::LocalUrl},
@@ -89,6 +89,7 @@
     config: net::peer::PeerConfig<discovery::Static<I, SocketAddr>, keys::SecretKey>,
     signer: librad::signer::BoxedSigner,
     store: kv::Store,
+    waiting_room: shared::Shared<request::waiting_room::WaitingRoom<Instant, Duration>>,
     run_config: RunConfig,
 ) -> Result<(Peer, State), Error>
 where
@@ -98,7 +99,7 @@
     let (api, run_loop) = peer.accept()?;
 
     let state = State::new(api, signer);
-    let peer = Peer::new(run_loop, state.clone(), store, run_config);
+    let peer = Peer::new(run_loop, state.clone(), store, waiting_room, run_config);
 
     Ok((peer, state))
 }