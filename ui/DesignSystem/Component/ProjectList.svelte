<script>
<<<<<<< HEAD
  import { push } from "svelte-spa-router";

  import { projects, projectNameStore } from "../../store/project.ts";
  import { createProject, projectOverview } from "../../lib/path.js";
=======
  import { Text, Button } from "../Primitive";

  import ProjectCard from "./ProjectCard.svelte";

  import { projectNameStore } from "../../store/project.js";
  import { createProject, projectSource } from "../../lib/path.js";

  import { gql } from "apollo-boost";
  import { getClient, query } from "svelte-apollo";
  import { push } from "svelte-spa-router";

  const GET_PROJECTS = gql`
    query Query {
      projects {
        id
        metadata {
          defaultBranch
          imgUrl
          description
          name
        }
        registered {
          ... on OrgRegistration {
            orgId
          }
          ... on UserRegistration {
            userId
          }
        }
        stats {
          branches
          commits
          contributors
        }
      }
    }
  `;
>>>>>>> 0b84ddb8

  import { Text, Button } from "../Primitive";
  import ProjectCard from "./ProjectCard.svelte";
</script>

<style>
  ul {
    min-width: 500px;
  }

  li {
    display: flex;
    width: 100%;
    height: 96px;
    flex: 1;
    border-bottom: 1px solid var(--color-foreground-level-3);
    cursor: pointer;
    padding: 22px 15px 26px 12px;
  }

  li:hover {
    background-color: var(--color-foreground-level-1);
  }

  li:last-child {
    border-bottom: 0;
  }

  .wrapper {
    margin-top: 156px;
    display: flex;
    justify-content: center;
  }

  .create-project {
    text-align: center;
    width: 240px;
  }
</style>

<<<<<<< HEAD
{#if $projects.length > 0}
  <ul>
    {#each $projects as project}
      <li
        on:click={() => {
          projectNameStore.set(project.metadata.name);
          push(projectOverview(project.id));
        }}
        class="project-card">
        <ProjectCard
          title={project.metadata.name}
          description={project.metadata.description}
          isRegistered={false} />
      </li>
    {/each}
  </ul>
{:else}
  <div class="wrapper">
    <div class="create-project">
      <Text
        variant="title"
        style="color: var(--color-darkgray); margin-bottom: 13px">
        You have no projects
      </Text>
      <Text style="color: var(--color-gray)">
        Create a new project and share it with friends to get started
      </Text>
      <Button
        style="margin: 23px auto"
        variant="primary"
        on:click={() => {
          push(createProject());
        }}>
        Create a new project
      </Button>
=======
{#await $projects}
  <Text>Loading projects...</Text>
{:then result}
  {#if result.data.projects.length > 0}
    <ul>
      {#each result.data.projects as project}
        <li
          on:click={() => {
            projectNameStore.set(project.metadata.name);
            push(projectSource(project.id));
          }}
          class="project-card">
          <ProjectCard
            projectId={project.id}
            title={project.metadata.name}
            description={project.metadata.description}
            isRegistered={project.registered}
            commitCount={project.stats.commits}
            branchCount={project.stats.branches}
            memberCount={project.stats.contributors} />
        </li>
      {/each}
    </ul>
  {:else}
    <div class="wrapper">
      <div class="create-project">
        <Text
          variant="title"
          style="color: var(--color-foreground-level-6); margin-bottom: 13px">
          You have no projects
        </Text>
        <Text style="color: var(--color-foreground-level-5)">
          Create a new project and share it with friends to get started
        </Text>
        <Button
          style="margin: 23px auto"
          variant="primary"
          on:click={() => {
            push(createProject());
          }}>
          Create a new project
        </Button>
      </div>
>>>>>>> 0b84ddb8
    </div>
  </div>
{/if}<|MERGE_RESOLUTION|>--- conflicted
+++ resolved
@@ -1,48 +1,8 @@
 <script>
-<<<<<<< HEAD
   import { push } from "svelte-spa-router";
 
   import { projects, projectNameStore } from "../../store/project.ts";
-  import { createProject, projectOverview } from "../../lib/path.js";
-=======
-  import { Text, Button } from "../Primitive";
-
-  import ProjectCard from "./ProjectCard.svelte";
-
-  import { projectNameStore } from "../../store/project.js";
   import { createProject, projectSource } from "../../lib/path.js";
-
-  import { gql } from "apollo-boost";
-  import { getClient, query } from "svelte-apollo";
-  import { push } from "svelte-spa-router";
-
-  const GET_PROJECTS = gql`
-    query Query {
-      projects {
-        id
-        metadata {
-          defaultBranch
-          imgUrl
-          description
-          name
-        }
-        registered {
-          ... on OrgRegistration {
-            orgId
-          }
-          ... on UserRegistration {
-            userId
-          }
-        }
-        stats {
-          branches
-          commits
-          contributors
-        }
-      }
-    }
-  `;
->>>>>>> 0b84ddb8
 
   import { Text, Button } from "../Primitive";
   import ProjectCard from "./ProjectCard.svelte";
@@ -83,14 +43,13 @@
   }
 </style>
 
-<<<<<<< HEAD
 {#if $projects.length > 0}
   <ul>
     {#each $projects as project}
       <li
         on:click={() => {
           projectNameStore.set(project.metadata.name);
-          push(projectOverview(project.id));
+          push(projectSource(project.id));
         }}
         class="project-card">
         <ProjectCard
@@ -119,51 +78,6 @@
         }}>
         Create a new project
       </Button>
-=======
-{#await $projects}
-  <Text>Loading projects...</Text>
-{:then result}
-  {#if result.data.projects.length > 0}
-    <ul>
-      {#each result.data.projects as project}
-        <li
-          on:click={() => {
-            projectNameStore.set(project.metadata.name);
-            push(projectSource(project.id));
-          }}
-          class="project-card">
-          <ProjectCard
-            projectId={project.id}
-            title={project.metadata.name}
-            description={project.metadata.description}
-            isRegistered={project.registered}
-            commitCount={project.stats.commits}
-            branchCount={project.stats.branches}
-            memberCount={project.stats.contributors} />
-        </li>
-      {/each}
-    </ul>
-  {:else}
-    <div class="wrapper">
-      <div class="create-project">
-        <Text
-          variant="title"
-          style="color: var(--color-foreground-level-6); margin-bottom: 13px">
-          You have no projects
-        </Text>
-        <Text style="color: var(--color-foreground-level-5)">
-          Create a new project and share it with friends to get started
-        </Text>
-        <Button
-          style="margin: 23px auto"
-          variant="primary"
-          on:click={() => {
-            push(createProject());
-          }}>
-          Create a new project
-        </Button>
-      </div>
->>>>>>> 0b84ddb8
     </div>
   </div>
 {/if}