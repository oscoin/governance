--- conflicted
+++ resolved
@@ -2,19 +2,11 @@
   import { push } from "ui/src/router";
   import { onDestroy } from "svelte";
 
-<<<<<<< HEAD
-  import * as modal from "../src/modal";
-  import * as notification from "../src/notification";
-  import type { Project } from "../src/project";
-  import * as remote from "../src/remote";
-=======
   import * as modal from "ui/src/modal";
   import * as notification from "ui/src/notification";
-  import * as path from "ui/src/path";
   import * as error from "ui/src/error";
   import type { Project } from "ui/src/project";
   import * as remote from "ui/src/remote";
->>>>>>> 2686c82d
   import {
     inputStore,
     projectRequest as request,
