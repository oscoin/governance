<script>
  import { pop } from "svelte-spa-router";

  import {
    RegistrationFlowState,
<<<<<<< HEAD
    getTransaction,
    validationStore,
    getSubject,
    getPayer,
    register,
    generateAvatar
  } from "../src/org.ts";
  import { session, fetch as fetchSession } from "../src/session.ts";
  import { Status } from "../src/remote.ts";
=======
    validationStore,
    register,
    generateAvatar
  } from "../src/org.ts";
  import { session } from "../src/session.ts";
  import {
    formatPayer,
    formatSubject,
    MessageType
  } from "../src/transaction.ts";
>>>>>>> 5d21e299

  import { showNotification } from "../store/notification.js";

  import { ValidationStatus } from "../src/validation.ts";

  import {
    ModalLayout,
    NavigationButtons,
    StepCounter,
    Transaction
  } from "../DesignSystem/Component";
  import { Avatar, Input, Text, Title } from "../DesignSystem/Primitive";

<<<<<<< HEAD
  let orgName, transaction, subject, avatarFallback;
=======
  let orgName, transaction, subject, payer, avatarFallback;
>>>>>>> 5d21e299
  let state = RegistrationFlowState.NameSelection;

  // Create a new validation store
  let validating = false;
  const validation = validationStore();

  const next = () => {
    switch (state) {
      case RegistrationFlowState.NameSelection:
        if ($validation.status === ValidationStatus.Success) {
<<<<<<< HEAD
          transaction = getTransaction(orgName);
          subject = getSubject(orgName);
          avatarFallback = generateAvatar(orgName);
=======
          transaction = {
            messages: [
              {
                type: MessageType.OrgRegistration,
                orgId: orgName
              }
            ]
          };
          avatarFallback = generateAvatar(orgName);
          subject = formatSubject(
            $session.data.identity,
            transaction.messages[0]
          );
          payer = formatPayer($session.data.identity);
>>>>>>> 5d21e299
          state = RegistrationFlowState.TransactionConfirmation;
        }
        break;
      case RegistrationFlowState.TransactionConfirmation:
        registerOrg();
    }
  };

  const registerOrg = async () => {
    try {
      await register(orgName);
      await fetchSession();
    } catch (error) {
      showNotification({
        text: `Could not register org: ${error.message}`,
        level: "error"
      });
    } finally {
      pop();
    }
  };

  const cancel = () => {
    switch (state) {
      case RegistrationFlowState.NameSelection:
        pop();
        break;
      case RegistrationFlowState.TransactionConfirmation:
        state = RegistrationFlowState.NameSelection;
    }
  };

  $: submitLabel =
    state === RegistrationFlowState.TransactionConfirmation
      ? "Submit transaction"
      : "Next";

  $: {
    // Start validating once the user enters something for the first time
    if (orgName && orgName.length > 0) validating = true;
    if (validating) validation.updateInput(orgName);
  }

<<<<<<< HEAD
  $: submitLabel =
    state === RegistrationFlowState.TransactionConfirmation
      ? "Submit transaction"
      : "Next";
=======
>>>>>>> 5d21e299
  $: disableSubmit = $validation.status !== ValidationStatus.Success;

  $: payer =
    $session.status === Status.Success && getPayer($session.data.identity);
</script>

<style>
  .container {
    margin: 86px 0;
    display: flex;
    flex-direction: column;
    justify-content: center;
    align-items: center;
  }
</style>

<ModalLayout>
  <div class="container">
    <StepCounter
      selectedStep={state + 1}
      steps={['Prepare', 'Submit']}
      style="margin-bottom: 50px;" />
    <Title variant="big" style="margin-bottom: 16px;">Register an org</Title>
    {#if state === RegistrationFlowState.NameSelection}
      <Text
        style="color: var(--color-foreground-level-5); margin-bottom: 24px;">
        Registering an org allows you to give others in your org the right to
        sign transactions, like adding other members or adding projects.
      </Text>
      <Input.Text
        placeholder="Org name (e.g. Flowerpot)"
        bind:value={orgName}
        style="width: 100%;"
        showSuccessCheck
        validation={$validation}>
        <div slot="avatar">
          <Avatar {avatarFallback} size="small" variant="square" />
        </div>
      </Input.Text>
    {:else if state === RegistrationFlowState.TransactionConfirmation}
      <div style="width: 100%;">
        <Transaction {transaction} {subject} {payer} />
      </div>
    {/if}
    <NavigationButtons
      style="margin-top: 32px;"
      {submitLabel}
      {disableSubmit}
      on:cancel={cancel}
      on:submit={next} />
  </div>
</ModalLayout><|MERGE_RESOLUTION|>--- conflicted
+++ resolved
@@ -3,28 +3,16 @@
 
   import {
     RegistrationFlowState,
-<<<<<<< HEAD
-    getTransaction,
     validationStore,
-    getSubject,
-    getPayer,
     register,
     generateAvatar
   } from "../src/org.ts";
   import { session, fetch as fetchSession } from "../src/session.ts";
-  import { Status } from "../src/remote.ts";
-=======
-    validationStore,
-    register,
-    generateAvatar
-  } from "../src/org.ts";
-  import { session } from "../src/session.ts";
   import {
     formatPayer,
     formatSubject,
     MessageType
   } from "../src/transaction.ts";
->>>>>>> 5d21e299
 
   import { showNotification } from "../store/notification.js";
 
@@ -38,11 +26,7 @@
   } from "../DesignSystem/Component";
   import { Avatar, Input, Text, Title } from "../DesignSystem/Primitive";
 
-<<<<<<< HEAD
-  let orgName, transaction, subject, avatarFallback;
-=======
   let orgName, transaction, subject, payer, avatarFallback;
->>>>>>> 5d21e299
   let state = RegistrationFlowState.NameSelection;
 
   // Create a new validation store
@@ -53,11 +37,6 @@
     switch (state) {
       case RegistrationFlowState.NameSelection:
         if ($validation.status === ValidationStatus.Success) {
-<<<<<<< HEAD
-          transaction = getTransaction(orgName);
-          subject = getSubject(orgName);
-          avatarFallback = generateAvatar(orgName);
-=======
           transaction = {
             messages: [
               {
@@ -72,7 +51,6 @@
             transaction.messages[0]
           );
           payer = formatPayer($session.data.identity);
->>>>>>> 5d21e299
           state = RegistrationFlowState.TransactionConfirmation;
         }
         break;
@@ -116,17 +94,7 @@
     if (validating) validation.updateInput(orgName);
   }
 
-<<<<<<< HEAD
-  $: submitLabel =
-    state === RegistrationFlowState.TransactionConfirmation
-      ? "Submit transaction"
-      : "Next";
-=======
->>>>>>> 5d21e299
   $: disableSubmit = $validation.status !== ValidationStatus.Success;
-
-  $: payer =
-    $session.status === Status.Success && getPayer($session.data.identity);
 </script>
 
 <style>
