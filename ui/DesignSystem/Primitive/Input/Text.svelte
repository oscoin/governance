<script>
  import Icon from "../Icon";
  import Spinner from "../../Component/Spinner.svelte";

  import { ValidationStatus } from "../../../src/validation.ts";

  export let style = null;
  export let inputStyle = null;
  export let placeholder = null;
  export let value = null;
  export let dataCy = null;

  export let disabled = null;
  export let validation = null;
  export let showLeftItem = false;
  export let showSuccessCheck = false;
  export let autofocus = false;

  let input;

  // Can't use normal `autofocus` attribute on the `input`:
  // "Autofocus processing was blocked because a document's URL has a fragment"
  $: if (autofocus) input && input.focus();
</script>

<style>
  .wrapper {
    display: flex;
    flex-direction: column;
    position: relative;
  }

  input {
    border: 1px solid var(--color-foreground-level-3);
    padding: 8px;
    border-radius: 4px;
    width: 100%;
    height: 40px;
    line-height: 48px;
    padding: 0 12px;
    background-color: var(--color-background);
  }

  input[disabled] {
    cursor: not-allowed;
    color: var(--color-foreground-level-4);
  }

  input[disabled]::placeholder {
    color: var(--color-foreground-level-4);
  }

  input[disabled]:hover {
    background-color: var(--color-background);
  }

  input::placeholder {
    color: var(--color-foreground-level-5);
  }

  input.left-item {
    padding: 0 40px 0 38px;
  }

  input:focus,
  input:hover {
    outline: none;
    border: 1px solid
      var(--focus-outline-color, var(--color-foreground-level-3));
    background-color: var(--color-foreground-level-1);
  }

  input.invalid:focus,
  input.invalid {
    outline: none;
    border: 1px solid var(--color-negative);
    background: var(--color-background);
    background-position: right 14px top 55%;
    padding-right: 38px;
  }

  input.invalid:focus {
    background: var(--color-foreground-level-1);
  }

  .validation-row {
    display: flex;
    align-items: center;
    margin-top: 12px;
    margin-left: 12px;
  }

  .validation-row p {
    color: var(--color-negative);
    text-align: left;
  }

  .left-item-wrapper {
    align-items: center;
    display: flex;
    height: 100%;
    justify-content: center;
    left: 0px;
    padding-left: 8px;
    position: absolute;
    top: 0px;
  }
</style>

<div {style} class="wrapper">
  <input
    data-cy={dataCy}
    class:invalid={validation && validation.status === ValidationStatus.Error}
    class:left-item={showLeftItem}
    {placeholder}
    bind:value
    {disabled}
    on:change
    on:input
    bind:this={input}
    spellcheck={false}
    style={inputStyle} />

  {#if showLeftItem}
    <div class="left-item-wrapper">
      <slot name="left" />
    </div>
  {/if}

  {#if validation}
    {#if validation.status === ValidationStatus.Loading}
<<<<<<< HEAD
      <Icon.Spinner
        style="justify-content: flex-start; height: 100%; position: absolute;
        right: 10px;" />
=======
      <Spinner
        style="justify-content: flex-start; position: absolute; top: 8px; right:
        10px;" />
>>>>>>> f3cfa0f0
    {:else if validation.status === ValidationStatus.Success && showSuccessCheck}
      <Icon.CheckCircle
        style="fill: var(--color-positive); justify-content: flex-start;
        position: absolute; top: 8px; right: 10px;" />
    {:else if validation.status === ValidationStatus.Error}
      <Icon.ExclamationCircle
        style="fill: var(--color-negative); justify-content: flex-start;
        position: absolute; top: 8px; right: 10px;" />
      <div class="validation-row">
        <p>{validation.message}</p>
      </div>
    {/if}
  {/if}
</div><|MERGE_RESOLUTION|>--- conflicted
+++ resolved
@@ -129,15 +129,9 @@
 
   {#if validation}
     {#if validation.status === ValidationStatus.Loading}
-<<<<<<< HEAD
-      <Icon.Spinner
-        style="justify-content: flex-start; height: 100%; position: absolute;
-        right: 10px;" />
-=======
       <Spinner
         style="justify-content: flex-start; position: absolute; top: 8px; right:
         10px;" />
->>>>>>> f3cfa0f0
     {:else if validation.status === ValidationStatus.Success && showSuccessCheck}
       <Icon.CheckCircle
         style="fill: var(--color-positive); justify-content: flex-start;
