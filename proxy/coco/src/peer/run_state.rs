//! State machine to manage the current mode of operation during peer lifecycle.

use std::{
    collections::HashMap,
    time::{Duration, Instant},
};

use serde::Serialize;

use librad::{
    net::{
        gossip::{Has, Info, PutResult},
        peer::{FetchInfo, Gossip, PeerEvent},
        protocol::ProtocolEvent,
    },
    peer::PeerId,
    uri::{RadUrl, RadUrn},
};

use crate::{
    convert::MaybeFrom,
    peer::{announcement, control},
    request::waiting_room::{self, WaitingRoom},
};

pub mod command;
pub use command::Command;

pub mod config;
pub use config::Config;

pub mod input;
pub use input::Input;

/// Events external subscribers can observe for internal peer operations.
#[allow(clippy::large_enum_variant)]
#[derive(Clone, Debug)]
pub enum Event {
    /// Announcement subroutine completed and emitted the enclosed updates.
    Announced(announcement::Updates),
    /// An event from the underlying peer API.
    Peer(PeerEvent),
    /// An event from the underlying coco network stack.
    /// FIXME(xla): Align variant naming to indicate observed occurrences.
    Protocol(ProtocolEvent<Gossip>),
    /// Sync with a peer completed.
    PeerSynced(PeerId),
    /// Request fullfilled with a successful clone.
    RequestCloned(RadUrl),
    /// Request is being cloned from a peer.
    RequestCloning(RadUrl),
    /// Requested urn was queried on the network.
    RequestQueried(RadUrn),
    /// Waiting room interval ticked.
    RequestTick,
    /// The request for [`RadUrn`] timed out.
    RequestTimedOut(RadUrn),
    /// The [`Status`] of the peer changed.
    StatusChanged(Status, Status),
}

impl MaybeFrom<&Input> for Event {
    fn maybe_from(input: &Input) -> Option<Self> {
        match input {
            Input::Announce(input::Announce::Succeeded(updates)) => {
                Some(Self::Announced(updates.clone()))
            }
            Input::Peer(event) => Some(Self::Peer(event.clone())),
            Input::PeerSync(input::Sync::Succeeded(peer_id)) => Some(Self::PeerSynced(*peer_id)),
            Input::Protocol(event) => Some(Self::Protocol(event.clone())),
            Input::Request(input::Request::Cloned(url)) => Some(Self::RequestCloned(url.clone())),
            Input::Request(input::Request::Cloning(url)) => Some(Self::RequestCloning(url.clone())),
            Input::Request(input::Request::Queried(urn)) => Some(Self::RequestQueried(urn.clone())),
            Input::Request(input::Request::Tick) => Some(Self::RequestTick),
            Input::Request(input::Request::TimedOut(urn)) => {
                Some(Self::RequestTimedOut(urn.clone()))
            }
            _ => None,
        }
    }
}

<<<<<<< HEAD
=======
/// Significant events that occur during peer’s lifetime.
#[allow(clippy::large_enum_variant)]
#[derive(Debug)]
pub enum Input {
    /// Announcement subroutine lifecycle events.
    Announce(AnnounceInput),
    /// Peer state change events.
    Control(ControlInput),
    /// Inputs from the underlying peer API.
    Peer(PeerEvent),
    /// Inputs from the underlying coco protocol.
    Protocol(ProtocolEvent<Gossip>),
    /// Lifecycle events during peer sync operations.
    PeerSync(SyncInput),
    /// Request subroutine events that wish to attempt to fetch an identity from the network.
    Request(RequestInput),
    /// Scheduled timeouts which can occur.
    Timeout(TimeoutInput),
}

/// Announcement subroutine lifecycle events.
#[derive(Clone, Debug)]
pub enum AnnounceInput {
    /// Operation failed.
    Failed,
    /// Operation succeeded and emitted the enclosed list of updates.
    Succeeded(announcement::Updates),
    /// The ticker duration has elapsed.
    Tick,
}

/// Requests from the peer control.
#[derive(Debug)]
pub enum ControlInput {
    /// New status.
    Status(oneshot::Sender<Status>),

    /// Cancel an ongoing project search.
    CancelRequest(
        RadUrn,
        Instant,
        oneshot::Sender<Result<Option<SomeRequest<Instant>>, waiting_room::Error>>,
    ),
    /// Initiate a new project search on the network.
    CreateRequest(
        RadUrn,
        Instant,
        Option<oneshot::Sender<waiting_room::Created<Instant>>>,
    ),
    /// Request a project search.
    GetRequest(RadUrn, oneshot::Sender<Option<SomeRequest<Instant>>>),
    /// Request the list of project searches.
    ListRequests(oneshot::Sender<Vec<SomeRequest<Instant>>>),
}

/// Request event for projects requested from the network.
#[derive(Debug)]
pub enum RequestInput {
    /// Started cloning the requested urn from a peer.
    Cloning(RadUrl),
    /// Succeeded cloning from the `RadUrl`.
    Cloned(RadUrl),
    /// Failed to clone from the `RadUrl`.
    Failed {
        /// The URL that we were attempting the clone from.
        url: RadUrl,
        /// The reason the clone failed.
        reason: String,
    },
    /// Query the network for the `RadUrn`.
    Queried(RadUrn),
    /// [`WaitingRoom`] query interval.
    Tick,
    /// The request for [`RadUrn`] timed out.
    TimedOut(RadUrn),
}

/// Lifecycle events during peer sync operations.
#[derive(Debug)]
pub enum SyncInput {
    /// A sync has been initiated for `PeerId`.
    Started(PeerId),
    /// A sync has failed for `PeerId`.
    Failed(PeerId),
    /// A sync has succeeded for `PeerId`.
    Succeeded(PeerId),
}

/// Scheduled timeouts which can occur.
#[derive(Debug)]
pub enum TimeoutInput {
    /// Grace period is over signaling that we should go offline, no matter how many syncs have
    /// succeeded.
    SyncPeriod,
}

>>>>>>> b67b2063
/// The current status of the local peer and its relation to the network.
#[derive(Clone, Debug, PartialEq, Serialize)]
#[serde(rename_all = "camelCase", tag = "type")]
pub enum Status {
    /// Nothing is setup, not even a socket to listen on.
    Stopped,
    /// Local peer is listening on a socket but has not connected to any peers yet.
    Started,
    /// The local peer lost its connections to all its peers.
    Offline,
    /// Phase where the local peer tries get up-to-date.
    #[serde(rename_all = "camelCase")]
    Syncing {
        /// Number of completed syncs.
        synced: usize,
        /// Number of synchronisation underway.
        syncs: usize,
    },
    /// The local peer is operational and is able to interact with the peers it has connected to.
    #[serde(rename_all = "camelCase")]
    Online {
        /// Number of connected peers.
        connected: usize,
    },
}

/// State kept for a running local peer.
pub struct RunState {
    /// Confiugration to change how input [`Input`]s are interpreted.
    config: Config,
    /// Tracking remote peers that have an active connection.
    ///
    /// As a peer known by [`PeerId`] can be connected multiple times, e.g. when opening a git
    /// connection to clone and fetch, tracking the connection count per peer is paramount to not
    /// falsely end up in an unconnected state despite the fact the protocol is connected, alive
    /// and kicking. The following scenario led to an offline state when a `HashSet` was used in
    /// the past:
    ///
    /// `Connected(Peer1) -> Connected(Peer1) -> Disconnecting(Peer1)`
    //
    // FIXME(xla): Use a `Option<NonEmpty>` here to express the invariance.
    connected_peers: HashMap<PeerId, usize>,
    /// Current internal status.
    pub status: Status,
    /// Timestamp of last status change.
    status_since: Instant,
    /// Current set of requests.
    waiting_room: WaitingRoom<Instant, Duration>,
}

impl From<Config> for RunState {
    fn from(config: Config) -> Self {
        let waiting_room_config = waiting_room::Config {
            delta: config.waiting_room.timeout_period,
            ..waiting_room::Config::default()
        };

        Self {
            config,
            connected_peers: HashMap::new(),
            status: Status::Stopped,
            status_since: Instant::now(),
            waiting_room: WaitingRoom::new(waiting_room_config),
        }
    }
}

impl RunState {
    /// Constructs a new state.
    #[cfg(test)]
    fn new(
        config: Config,
        connected_peers: HashMap<PeerId, usize>,
        status: Status,
        status_since: Instant,
    ) -> Self {
        Self {
            config,
            connected_peers,
            status,
            status_since,
            waiting_room: WaitingRoom::new(waiting_room::Config::default()),
        }
    }

    pub fn set_waiting_room(&mut self, waiting_room: WaitingRoom<Instant, Duration>) {
        self.waiting_room = waiting_room;
    }

    /// Applies the `input` and based on the current state, transforms to the new state and in some
    /// cases produes commands which should be executed in the appropriate subroutines.
    pub fn transition(&mut self, input: Input) -> Vec<Command> {
        log::trace!("TRANSITION START: {:?} {:?}", input, self.status);

        let cmds = match input {
            Input::Announce(announce_input) => self.handle_announce(announce_input),
            Input::Control(control_input) => self.handle_control(control_input),
            Input::Peer(peer_event) => Self::handle_peer_event(peer_event),
            Input::Protocol(protocol_event) => self.handle_protocol(protocol_event),
            Input::PeerSync(peer_sync_input) => self.handle_peer_sync(&peer_sync_input),
            Input::Request(request_input) => self.handle_request(request_input),
            Input::Timeout(timeout_input) => self.handle_timeout(timeout_input),
        };

        log::trace!("TRANSITION END: {:?} {:?}", self.status, cmds);

        cmds
    }

    /// Handle [`input::Announce`]s.
    fn handle_announce(&mut self, input: input::Announce) -> Vec<Command> {
        match (&self.status, input) {
            // Announce new updates while the peer is online.
            (
                Status::Online { .. } | Status::Started { .. } | Status::Syncing { .. },
                input::Announce::Tick,
            ) => vec![Command::Announce],
            _ => vec![],
        }
    }

    /// Handle [`input::Control`]s.
    fn handle_control(&mut self, input: input::Control) -> Vec<Command> {
        match input {
<<<<<<< HEAD
            input::Control::CancelRequest(urn, timestamp, sender) => vec![Command::Control(
                command::Control::Respond(control::Response::CancelSearch(
                    sender,
                    self.waiting_room.canceled(&urn, timestamp),
                )),
            )],
            input::Control::CreateRequest(urn, time, maybe_sender) => {
=======
            ControlInput::CancelRequest(urn, timestamp, sender) => {
                let request = self
                    .waiting_room
                    .canceled(&urn, timestamp)
                    .map(|()| self.waiting_room.remove(&urn));
                vec![Command::Control(ControlCommand::Respond(
                    control::Response::CancelSearch(sender, request),
                ))]
            },
            ControlInput::CreateRequest(urn, time, maybe_sender) => {
>>>>>>> b67b2063
                let request = self.waiting_room.request(&urn, time);
                if let Some(sender) = maybe_sender {
                    vec![Command::Control(command::Control::Respond(
                        control::Response::StartSearch(sender, request),
                    ))]
                } else {
                    vec![]
                }
            }
            input::Control::GetRequest(urn, sender) => {
                vec![Command::Control(command::Control::Respond(
                    control::Response::GetSearch(sender, self.waiting_room.get(&urn).cloned()),
                ))]
            }
            input::Control::ListRequests(sender) => vec![Command::Control(
                command::Control::Respond(control::Response::ListSearches(
                    sender,
                    self.waiting_room
                        .iter()
                        .map(|pair| pair.1.clone())
                        .collect::<Vec<_>>(),
                )),
            )],
            input::Control::Status(sender) => vec![Command::Control(command::Control::Respond(
                control::Response::CurrentStatus(sender, self.status.clone()),
            ))],
        }
    }

    fn handle_peer_event(event: PeerEvent) -> Vec<Command> {
        match event {
            PeerEvent::GossipFetch(FetchInfo {
                result: PutResult::Applied(Gossip { urn, .. }),
                ..
            }) => vec![Command::Include(urn)],
            PeerEvent::GossipFetch(_) => vec![],
        }
    }

    /// Handle [`input::Sync`]s.
    fn handle_peer_sync(&mut self, input: &input::Sync) -> Vec<Command> {
        if let Status::Syncing { synced, syncs } = self.status {
            match input {
                input::Sync::Started(_peer_id) => {
                    self.status = Status::Syncing {
                        synced,
                        syncs: syncs + 1,
                    };
                }
                input::Sync::Failed(_peer_id) | input::Sync::Succeeded(_peer_id) => {
                    self.status = if synced + 1 >= self.config.sync.max_peers {
                        Status::Online {
                            connected: self.connected_peers.len(),
                        }
                    } else {
                        Status::Syncing {
                            synced: synced + 1,
                            syncs: syncs - 1,
                        }
                    };
                }
            }
        }

        vec![]
    }

    /// Handle [`ProtocolEvent`]s.
    #[allow(clippy::wildcard_enum_match_arm)]
    fn handle_protocol(&mut self, event: ProtocolEvent<Gossip>) -> Vec<Command> {
        match (&self.status, event) {
            // Go from [`Status::Stopped`] to [`Status::Started`] once we are listening.
            (Status::Stopped { .. }, ProtocolEvent::Listening(_addr)) => {
                self.status = Status::Started;
                self.status_since = Instant::now();

                vec![]
            }
            (state, ProtocolEvent::Connected(peer_id)) => {
                if let Some(counter) = self.connected_peers.get_mut(&peer_id) {
                    *counter += 1;
                } else {
                    self.connected_peers.insert(peer_id, 1);
                }

                match state {
                    Status::Offline => {
                        self.status = Status::Online {
                            connected: self.connected_peers.len(),
                        };

                        vec![]
                    }
                    Status::Started => {
                        // Sync with first incoming peer.
                        //
                        // In case the peer is configured to sync on startup we start syncing,
                        // otherwise we go online straight away.
                        // TODO(xla): Also issue sync if we come online after a certain period of
                        // being disconnected from any peer.
                        if self.config.sync.on_startup {
                            self.status = Status::Syncing {
                                synced: 0,
                                syncs: 0,
                            };
                            self.status_since = Instant::now();

                            vec![
                                Command::SyncPeer(peer_id),
                                Command::StartSyncTimeout(self.config.sync.period),
                            ]
                        } else {
                            self.status = Status::Online {
                                connected: self.connected_peers.len(),
                            };
                            self.status_since = Instant::now();

                            vec![]
                        }
                    }
                    // Issue syncs until we reach maximum amount of peers to sync with.
                    Status::Syncing { syncs, .. } if *syncs < self.config.sync.max_peers => {
                        vec![Command::SyncPeer(peer_id)]
                    }
                    // Update status with its connected peers.
                    Status::Online { .. } => {
                        self.status = Status::Online {
                            connected: self.connected_peers.len(),
                        };
                        vec![]
                    }
                    // Noop
                    Status::Stopped | Status::Syncing { .. } => vec![],
                }
            }
            // Remove peer that just disconnected.
            (_, ProtocolEvent::Disconnecting(peer_id)) => {
                if let Some(counter) = self.connected_peers.get_mut(&peer_id) {
                    *counter -= 1;

                    if *counter == 0 {
                        self.connected_peers.remove(&peer_id);
                    }
                } else {
                    log::error!("The impossible has happened, somehow we disconnected from '{}' without already being connected to them", peer_id);
                    return vec![];
                }

                // Go offline if we have no more connected peers left.
                if self.connected_peers.is_empty() {
                    self.status = Status::Offline;
                    self.status_since = Instant::now();
                }

                vec![]
            }
            // Found URN.
            (
                _,
                ProtocolEvent::Gossip(Info::Has(Has {
                    provider,
                    val: Gossip { urn, .. },
                })),
            ) => {
                // This message is uninteresting to the waiting room
                if !self.waiting_room.has(&urn) {
                    return vec![];
                }

                match self.waiting_room.found(
                    RadUrl {
                        urn: urn.clone(),
                        authority: provider.peer_id,
                    },
                    Instant::now(),
                ) {
                    Err(err) => {
                        log::warn!("waiting room error: {:?}", err);

                        match err {
                            waiting_room::Error::TimeOut { .. } => {
                                vec![Command::Request(command::Request::TimedOut(urn))]
                            }
                            _ => vec![],
                        }
                    }
                    Ok(_) => vec![],
                }
            }
            _ => vec![],
        }
    }

    /// Handle [`input::Request`]s.
    #[allow(clippy::wildcard_enum_match_arm)]
    fn handle_request(&mut self, input: input::Request) -> Vec<Command> {
        match (&self.status, input) {
            // Check for new query and clone requests.
            (Status::Online { .. } | Status::Syncing { .. }, input::Request::Tick) => {
                let mut cmds = Vec::with_capacity(2);

                if let Some(urn) = self.waiting_room.next_query(Instant::now()) {
                    cmds.push(Command::Request(command::Request::Query(urn)));
                    cmds.push(Command::PersistWaitingRoom(self.waiting_room.clone()));
                }
                if let Some(url) = self.waiting_room.next_clone() {
                    cmds.push(Command::Request(command::Request::Clone(url)));
                    cmds.push(Command::PersistWaitingRoom(self.waiting_room.clone()));
                }
                cmds
            }
            // FIXME(xla): Come up with a strategy for the results returned by the waiting room.
            (_, input::Request::Cloning(url)) => self
                .waiting_room
                .cloning(url.clone(), Instant::now())
                .map_or_else(
                    |error| Self::handle_waiting_room_timeout(url.urn, &error),
                    |_| vec![Command::PersistWaitingRoom(self.waiting_room.clone())],
                ),
            (_, input::Request::Cloned(url)) => {
                self.waiting_room.cloned(&url, Instant::now()).map_or_else(
                    |error| Self::handle_waiting_room_timeout(url.urn, &error),
                    |_| vec![Command::PersistWaitingRoom(self.waiting_room.clone())],
                )
            }
            (_, input::Request::Queried(urn)) => {
                self.waiting_room.queried(&urn, Instant::now()).map_or_else(
                    |error| Self::handle_waiting_room_timeout(urn, &error),
                    |_| vec![Command::PersistWaitingRoom(self.waiting_room.clone())],
                )
            }
            (_, input::Request::Failed { url, reason }) => {
                log::warn!("Cloning failed with: {}", reason);
                let urn = url.urn.clone();
                self.waiting_room
                    .cloning_failed(url, Instant::now())
                    .map_or_else(
                        |error| Self::handle_waiting_room_timeout(urn, &error),
                        |_| vec![Command::PersistWaitingRoom(self.waiting_room.clone())],
                    )
            }
            _ => vec![],
        }
    }

    /// Handle [`waiting_room::Error`]s.
    fn handle_waiting_room_timeout(urn: RadUrn, error: &waiting_room::Error) -> Vec<Command> {
        log::warn!("WaitingRoom::Error : {}", error);
        match error {
            waiting_room::Error::TimeOut { .. } => {
                vec![Command::Request(command::Request::TimedOut(urn))]
            }
            _ => vec![],
        }
    }

    /// Handle [`input::Timeout`]s.
    fn handle_timeout(&mut self, input: input::Timeout) -> Vec<Command> {
        match (&self.status, input) {
            // Go online if we exceed the sync period.
            (Status::Syncing { .. }, input::Timeout::SyncPeriod) => {
                self.status = Status::Online {
                    connected: self.connected_peers.len(),
                };
                self.status_since = Instant::now();

                vec![]
            }
            _ => vec![],
        }
    }
}

#[allow(clippy::needless_update, clippy::panic, clippy::unwrap_used)]
#[cfg(test)]
mod test {
    use std::{
        collections::{HashMap, HashSet},
        iter::FromIterator,
        net::{IpAddr, SocketAddr},
        time::{Duration, Instant},
    };

    use assert_matches::assert_matches;
    use pretty_assertions::assert_eq;

    use librad::{
        keys::SecretKey,
        net::{gossip, peer::Gossip, protocol::ProtocolEvent},
        peer::PeerId,
        uri::{RadUrl, RadUrn},
    };

    use super::{command, config, input, Command, Config, Input, RunState, Status};

    #[test]
    fn transition_to_started_on_listen() -> Result<(), Box<dyn std::error::Error>> {
        let addr = "127.0.0.1:12345".parse::<SocketAddr>()?;

        let status = Status::Stopped;
        let status_since = Instant::now();
        let mut state = RunState::new(Config::default(), HashMap::new(), status, status_since);

        let cmds = state.transition(Input::Protocol(ProtocolEvent::Listening(addr)));
        assert!(cmds.is_empty());
        assert_matches!(state.status, Status::Started {..});

        Ok(())
    }

    #[test]
    fn transition_to_online_if_sync_is_disabled() {
        let status = Status::Started;
        let status_since = Instant::now();
        let mut state = RunState::new(
            Config {
                sync: config::Sync {
                    on_startup: false,
                    ..config::Sync::default()
                },
                ..Config::default()
            },
            HashMap::new(),
            status,
            status_since,
        );

        let cmds = {
            let key = SecretKey::new();
            let peer_id = PeerId::from(key);
            state.transition(Input::Protocol(ProtocolEvent::Connected(peer_id)))
        };
        assert!(cmds.is_empty());
        assert_matches!(state.status, Status::Online {..});
    }

    #[test]
    fn transition_to_online_after_sync_max_peers() {
        let status = Status::Syncing {
            synced: config::DEFAULT_SYNC_MAX_PEERS - 1,
            syncs: 1,
        };
        let status_since = Instant::now();
        let mut state = RunState::new(Config::default(), HashMap::new(), status, status_since);

        let _cmds = {
            let key = SecretKey::new();
            let peer_id = PeerId::from(key);
            state.transition(Input::PeerSync(input::Sync::Succeeded(peer_id)))
        };
        assert_matches!(state.status, Status::Online {..});
    }

    #[test]
    fn transition_to_online_after_sync_period() {
        let status = Status::Syncing {
            synced: 0,
            syncs: 3,
        };
        let status_since = Instant::now();
        let mut state = RunState::new(Config::default(), HashMap::new(), status, status_since);

        let _cmds = state.transition(Input::Timeout(input::Timeout::SyncPeriod));
        assert_matches!(state.status, Status::Online {..});
    }

    #[test]
    fn transition_to_offline_when_last_peer_disconnects() {
        let peer_id = PeerId::from(SecretKey::new());
        let status = Status::Online { connected: 0 };
        let status_since = Instant::now();
        let mut state = RunState::new(
            Config::default(),
            HashMap::from_iter(vec![(peer_id, 1)]),
            status,
            status_since,
        );

        let _cmds = state.transition(Input::Protocol(ProtocolEvent::Disconnecting(peer_id)));
        assert_matches!(state.status, Status::Offline);
    }

    #[test]
    fn issue_sync_command_until_max_peers() {
        let max_peers = 13;
        let status = Status::Started;
        let status_since = Instant::now();
        let mut state = RunState::new(
            Config {
                sync: config::Sync {
                    max_peers,
                    on_startup: true,
                    ..config::Sync::default()
                },
                ..Config::default()
            },
            HashMap::new(),
            status,
            status_since,
        );

        for _i in 0..(max_peers - 1) {
            let key = SecretKey::new();
            let peer_id = PeerId::from(key);

            // Expect to sync with the first connected peer.
            let cmds = state.transition(Input::Protocol(ProtocolEvent::Connected(peer_id)));
            assert!(!cmds.is_empty(), "expected command");
            assert_matches!(cmds.first().unwrap(), Command::SyncPeer(sync_id) => {
                assert_eq!(*sync_id, peer_id);
            });
            let _cmds = state.transition(Input::PeerSync(input::Sync::Started(peer_id)));
            assert_matches!(state.status, Status::Syncing{ syncs: syncing_peers, .. } => {
                assert_eq!(syncing_peers, 1);
            });
            let _cmds = state.transition(Input::PeerSync(input::Sync::Succeeded(peer_id)));
        }

        // Issue last sync.
        {
            let key = SecretKey::new();
            let peer_id = PeerId::from(key);
            let cmds = state.transition(Input::Protocol(ProtocolEvent::Connected(peer_id)));

            assert!(!cmds.is_empty(), "expected command");
            assert_matches!(cmds.first().unwrap(), Command::SyncPeer{..});

            let _cmds = state.transition(Input::PeerSync(input::Sync::Started(peer_id)));
            let _cmds = state.transition(Input::PeerSync(input::Sync::Succeeded(peer_id)));
        };

        // Expect to be online at this point.
        assert_matches!(state.status, Status::Online {..});

        // No more syncs should be expected after the maximum of peers have connected.
        let cmd = {
            let key = SecretKey::new();
            let peer_id = PeerId::from(key);
            state.transition(Input::Protocol(ProtocolEvent::Connected(peer_id)))
        };
        assert!(cmd.is_empty(), "should not emit any more commands");
    }

    #[test]
    fn issue_sync_timeout_when_transitioning_to_syncing() {
        let sync_period = Duration::from_secs(60 * 10);
        let status = Status::Started;
        let status_since = Instant::now();
        let mut state = RunState::new(
            Config {
                sync: config::Sync {
                    on_startup: true,
                    period: sync_period,
                    ..config::Sync::default()
                },
                ..Config::default()
            },
            HashMap::new(),
            status,
            status_since,
        );

        let cmds = {
            let key = SecretKey::new();
            let peer_id = PeerId::from(key);
            state.transition(Input::Protocol(ProtocolEvent::Connected(peer_id)))
        };
        assert_matches!(cmds.get(1), Some(Command::StartSyncTimeout(period)) => {
            assert_eq!(*period, sync_period);
        });
    }

    #[test]
    fn issue_announce_while_online() {
        let status = Status::Online { connected: 0 };
        let status_since = Instant::now();
        let mut state = RunState::new(Config::default(), HashMap::new(), status, status_since);
        let cmds = state.transition(Input::Announce(input::Announce::Tick));

        assert!(!cmds.is_empty(), "expected command");
        assert_matches!(cmds.first().unwrap(), Command::Announce);

        let status = Status::Offline;
        let status_since = Instant::now();
        let mut state = RunState::new(Config::default(), HashMap::new(), status, status_since);
        let cmds = state.transition(Input::Announce(input::Announce::Tick));

        assert!(cmds.is_empty(), "expected no command");
    }
    #[test]
    fn issue_query_when_requested() -> Result<(), Box<dyn std::error::Error + 'static>> {
        let urn: RadUrn =
            "rad:git:hwd1yrerz7sig1smr8yjs5ue1oij61bfhyx41couxqj61qn5joox5pu4o4c".parse()?;

        let status = Status::Stopped;
        let status_since = Instant::now();
        let mut state = RunState::new(Config::default(), HashMap::new(), status, status_since);
        let cmds = state.transition(Input::Control(input::Control::CreateRequest(
            urn.clone(),
            Instant::now(),
            None,
        )));
        assert_matches!(cmds.first(), None);

        let status = Status::Started;
        let status_since = Instant::now();
        let mut state = RunState::new(Config::default(), HashMap::new(), status, status_since);
        let cmds = state.transition(Input::Control(input::Control::CreateRequest(
            urn.clone(),
            Instant::now(),
            None,
        )));
        assert_matches!(cmds.first(), None);

        let status = Status::Offline;
        let status_since = Instant::now();
        let mut state = RunState::new(Config::default(), HashMap::new(), status, status_since);
        let cmds = state.transition(Input::Control(input::Control::CreateRequest(
            urn.clone(),
            Instant::now(),
            None,
        )));
        assert_matches!(cmds.first(), None);

        let status = Status::Syncing {
            synced: 0,
            syncs: 1,
        };
        let status_since = Instant::now();
        let mut state = RunState::new(Config::default(), HashMap::new(), status, status_since);
        let cmds = state.transition(Input::Control(input::Control::CreateRequest(
            urn.clone(),
            Instant::now(),
            None,
        )));
        assert!(cmds.is_empty());

        let cmds = state.transition(Input::Request(input::Request::Tick));
        let cmd = cmds.first().unwrap();
        assert_matches!(cmd, Command::Request(command::Request::Query(have)) => {
            assert_eq!(*have, urn);
        });

        let status = Status::Online { connected: 1 };
        let status_since = Instant::now();
        let mut state = RunState::new(Config::default(), HashMap::new(), status, status_since);
        let cmds = state.transition(Input::Control(input::Control::CreateRequest(
            urn.clone(),
            Instant::now(),
            None,
        )));
        assert!(cmds.is_empty());

        let cmds = state.transition(Input::Request(input::Request::Tick));
        assert_matches!(
            cmds.first().unwrap(),
            Command::Request(command::Request::Query(have)) => {
                assert_eq!(*have, urn);
            }
        );

        Ok(())
    }

    #[test]
    fn issue_clone_when_found() -> Result<(), Box<dyn std::error::Error + 'static>> {
        let urn: RadUrn =
            "rad:git:hwd1yrerz7sig1smr8yjs5ue1oij61bfhyx41couxqj61qn5joox5pu4o4c".parse()?;
        let peer_id = PeerId::from(SecretKey::new());
        let url = RadUrl {
            urn: urn.clone(),
            authority: peer_id,
        };

        let status = Status::Online { connected: 0 };
        let status_since = Instant::now();
        let mut state = RunState::new(Config::default(), HashMap::new(), status, status_since);

        assert!(state
            .transition(Input::Control(input::Control::CreateRequest(
                urn.clone(),
                Instant::now(),
                None
            )))
            .is_empty());
        assert_matches!(
            state
                .transition(Input::Request(input::Request::Queried(urn.clone())))
                .first(),
            Some(Command::PersistWaitingRoom(_))
        );
        assert!(state
            .transition(Input::Protocol(ProtocolEvent::Gossip(gossip::Info::Has(
                gossip::Has {
                    provider: gossip::types::PeerInfo {
                        peer_id,
                        advertised_info: gossip::types::PeerAdvertisement {
                            capabilities: HashSet::new(),
                            listen_addr: IpAddr::V4(std::net::Ipv4Addr::new(192, 168, 1, 11)),
                            listen_port: 12345,
                        },
                        seen_addrs: HashSet::new(),
                    },
                    val: Gossip {
                        urn,
                        origin: None,
                        rev: None
                    },
                },
            ))))
            .is_empty());

        let cmds = state.transition(Input::Request(input::Request::Tick));
        assert_matches!(
            cmds.first().unwrap(),
            Command::Request(command::Request::Clone(have)) => {
                assert_eq!(*have, url);
            }
        );

        Ok(())
    }
}<|MERGE_RESOLUTION|>--- conflicted
+++ resolved
@@ -80,105 +80,6 @@
     }
 }
 
-<<<<<<< HEAD
-=======
-/// Significant events that occur during peer’s lifetime.
-#[allow(clippy::large_enum_variant)]
-#[derive(Debug)]
-pub enum Input {
-    /// Announcement subroutine lifecycle events.
-    Announce(AnnounceInput),
-    /// Peer state change events.
-    Control(ControlInput),
-    /// Inputs from the underlying peer API.
-    Peer(PeerEvent),
-    /// Inputs from the underlying coco protocol.
-    Protocol(ProtocolEvent<Gossip>),
-    /// Lifecycle events during peer sync operations.
-    PeerSync(SyncInput),
-    /// Request subroutine events that wish to attempt to fetch an identity from the network.
-    Request(RequestInput),
-    /// Scheduled timeouts which can occur.
-    Timeout(TimeoutInput),
-}
-
-/// Announcement subroutine lifecycle events.
-#[derive(Clone, Debug)]
-pub enum AnnounceInput {
-    /// Operation failed.
-    Failed,
-    /// Operation succeeded and emitted the enclosed list of updates.
-    Succeeded(announcement::Updates),
-    /// The ticker duration has elapsed.
-    Tick,
-}
-
-/// Requests from the peer control.
-#[derive(Debug)]
-pub enum ControlInput {
-    /// New status.
-    Status(oneshot::Sender<Status>),
-
-    /// Cancel an ongoing project search.
-    CancelRequest(
-        RadUrn,
-        Instant,
-        oneshot::Sender<Result<Option<SomeRequest<Instant>>, waiting_room::Error>>,
-    ),
-    /// Initiate a new project search on the network.
-    CreateRequest(
-        RadUrn,
-        Instant,
-        Option<oneshot::Sender<waiting_room::Created<Instant>>>,
-    ),
-    /// Request a project search.
-    GetRequest(RadUrn, oneshot::Sender<Option<SomeRequest<Instant>>>),
-    /// Request the list of project searches.
-    ListRequests(oneshot::Sender<Vec<SomeRequest<Instant>>>),
-}
-
-/// Request event for projects requested from the network.
-#[derive(Debug)]
-pub enum RequestInput {
-    /// Started cloning the requested urn from a peer.
-    Cloning(RadUrl),
-    /// Succeeded cloning from the `RadUrl`.
-    Cloned(RadUrl),
-    /// Failed to clone from the `RadUrl`.
-    Failed {
-        /// The URL that we were attempting the clone from.
-        url: RadUrl,
-        /// The reason the clone failed.
-        reason: String,
-    },
-    /// Query the network for the `RadUrn`.
-    Queried(RadUrn),
-    /// [`WaitingRoom`] query interval.
-    Tick,
-    /// The request for [`RadUrn`] timed out.
-    TimedOut(RadUrn),
-}
-
-/// Lifecycle events during peer sync operations.
-#[derive(Debug)]
-pub enum SyncInput {
-    /// A sync has been initiated for `PeerId`.
-    Started(PeerId),
-    /// A sync has failed for `PeerId`.
-    Failed(PeerId),
-    /// A sync has succeeded for `PeerId`.
-    Succeeded(PeerId),
-}
-
-/// Scheduled timeouts which can occur.
-#[derive(Debug)]
-pub enum TimeoutInput {
-    /// Grace period is over signaling that we should go offline, no matter how many syncs have
-    /// succeeded.
-    SyncPeriod,
-}
-
->>>>>>> b67b2063
 /// The current status of the local peer and its relation to the network.
 #[derive(Clone, Debug, PartialEq, Serialize)]
 #[serde(rename_all = "camelCase", tag = "type")]
@@ -303,26 +204,16 @@
     /// Handle [`input::Control`]s.
     fn handle_control(&mut self, input: input::Control) -> Vec<Command> {
         match input {
-<<<<<<< HEAD
-            input::Control::CancelRequest(urn, timestamp, sender) => vec![Command::Control(
-                command::Control::Respond(control::Response::CancelSearch(
-                    sender,
-                    self.waiting_room.canceled(&urn, timestamp),
-                )),
-            )],
-            input::Control::CreateRequest(urn, time, maybe_sender) => {
-=======
-            ControlInput::CancelRequest(urn, timestamp, sender) => {
+            input::Control::CancelRequest(urn, timestamp, sender) => {
                 let request = self
                     .waiting_room
                     .canceled(&urn, timestamp)
                     .map(|()| self.waiting_room.remove(&urn));
-                vec![Command::Control(ControlCommand::Respond(
+                vec![Command::Control(command::Control::Respond(
                     control::Response::CancelSearch(sender, request),
                 ))]
-            },
-            ControlInput::CreateRequest(urn, time, maybe_sender) => {
->>>>>>> b67b2063
+            }
+            input::Control::CreateRequest(urn, time, maybe_sender) => {
                 let request = self.waiting_room.request(&urn, time);
                 if let Some(sender) = maybe_sender {
                     vec![Command::Control(command::Control::Respond(
