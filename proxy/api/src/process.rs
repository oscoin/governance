//! Provides [`run`] to run the proxy process.
// Otherwise clippy complains about FromArgs
#![allow(clippy::default_trait_access)]

use std::{future::Future, net, sync::Arc, time::Duration};

use argh::FromArgs;
use futures::prelude::*;
use thiserror::Error;
use tokio::{
    signal::unix::{signal, SignalKind},
    sync::{watch, RwLock},
};

use coco::{convert::MaybeFrom as _, peer::run_config, seed, signer, Peer, RunConfig};

use crate::{config, context, http, notification, service, session};

/// Flags accepted by the proxy binary.
#[derive(Clone, FromArgs)]
pub struct Args {
    /// put proxy in test mode to use certain fixtures
    #[argh(switch)]
    pub test: bool,
    /// run HTTP API on a specified address:port (default: 127.0.0.1:17246)
    #[argh(
        option,
        default = "std::net::SocketAddr::from(([127, 0, 0, 1], 17246))"
    )]
    pub http_listen: net::SocketAddr,
    /// run the peer on a specified address:port (default: 0.0.0.0:0)
    #[argh(option, default = "std::net::SocketAddr::from(([0, 0, 0, 0], 0))")]
    pub peer_listen: net::SocketAddr,
    /// add one or more default seed addresses to initialise the settings store (default: none)
    #[argh(option, long = "default-seed")]
    pub default_seeds: Vec<String>,
}

/// Data required to run the peer and the API
struct Rigging {
    /// The context provided to the API
    ctx: context::Context,
    /// The [`Peer`] to run
    peer: Option<Peer>,
    /// Channel to receive updates to the seed nodes from the API
    seeds_sender: Option<watch::Sender<Vec<seed::Seed>>>,
}

/// Run the proxy process
///
/// # Errors
///
/// Errors when the setup or any of the services fatally fails.
pub async fn run(args: Args) -> Result<(), Box<dyn std::error::Error>> {
    // Required for `tokio::select`. We can’t put it on the element directly, though.
    #![allow(clippy::unreachable)]

    let proxy_path = config::proxy_path()?;
    let bin_dir = config::bin_dir()?;
    coco::git_helper::setup(&proxy_path, &bin_dir)?;

    let mut service_manager = service::Manager::new(args.test)?;
    let mut sighup = signal(SignalKind::hangup())?;

    let mut handle = service_manager.handle();
    tokio::spawn(async move {
        loop {
            if sighup.recv().await.is_some() {
                log::info!("SIGHUP received, reloading...");
                handle.reset();
            } else {
                break;
            }
        }
    });

    let auth_token = Arc::new(RwLock::new(None));
    loop {
        let notified_restart = service_manager.notified_restart();
        let service_handle = service_manager.handle();
        let environment = service_manager.environment()?;
        let rigging = rig(
            service_handle,
            environment,
            auth_token.clone(),
            args.clone(),
        )
        .await?;
        let result = run_rigging(rigging, notified_restart).await;
        match result {
            // We've been shut down, ignore
            Err(RunError::Peer(coco::peer::Error::Spawn(_))) | Ok(()) => log::debug!("aborted"),
            // Actual error, abort the process
            Err(e) => return Err(e.into()),
        }

        // Give `coco::SpawnAbortable` some time to release all the resources.
        // See https://github.com/radicle-dev/radicle-upstream/issues/1163
        tokio::time::delay_for(Duration::from_millis(50)).await
    }
}

/// Error running either the peer, the event tasks or the API.
#[derive(Debug, Error)]
enum RunError {
    /// The peer errored
    #[error(transparent)]
    Peer(#[from] coco::peer::Error),

    /// Warp errored
    #[error(transparent)]
    Warp(#[from] warp::Error),

    /// Event task aborted
    #[error(transparent)]
    SpawnAbortable(#[from] coco::SpawnAbortableError),
}

/// Run the API and peer.
///
/// Returns when either the peer or the API stops.
///
/// # Errors
///
/// Errors when either the peer or the API error.
async fn run_rigging(
    rigging: Rigging,
    restart_signal: impl Future<Output = ()> + Send + 'static,
) -> Result<(), RunError> {
    // Required for `tokio::select`. We can’t put it on the element directly, though.
    #![allow(clippy::unreachable)]
    let Rigging {
        ctx,
        peer,
        seeds_sender,
    } = rigging;

    let subscriptions = notification::Subscriptions::default();
    let peer_subscriptions = subscriptions.clone();
    let server_ctx = ctx.clone();

    let server = async move {
        log::info!("starting API");
        let api = http::api(server_ctx.clone(), subscriptions.clone());
        let (_, server) = warp::serve(api).try_bind_with_graceful_shutdown(
            server_ctx.http_listen(),
            async move {
                restart_signal.await;
                subscriptions.clear().await;
            },
        )?;

        server.await;
        Ok(())
    };

    if let Some(peer) = peer {
        let mut tasks = vec![server.boxed()];

        if let Some(seeds_sender) = seeds_sender {
            let mut peer_control = peer.control();
            let seeds_store = ctx.store().clone();
            let seeds_event_task = coco::SpawnAbortable::new(async move {
                let mut last_seeds = session_seeds(&seeds_store, ctx.default_seeds())
                    .await
                    .expect("Failed to read session store");
                let mut timer = tokio::time::interval(Duration::from_secs(5));

                loop {
                    let _timestamp = timer.tick().await;

                    let seeds = session_seeds(&seeds_store, ctx.default_seeds())
                        .await
                        .expect("Failed to read session store");

                    let current_status = peer_control.current_status().await;

                    if seeds == last_seeds && current_status != coco::PeerStatus::Offline {
                        continue;
                    }

                    if seeds_sender.broadcast(seeds.clone()).is_err() {
                        break;
                    }

                    last_seeds = seeds;
                }
            });
            tasks.push(seeds_event_task.map_err(RunError::from).boxed());
        }
        let peer_event_task = coco::SpawnAbortable::new({
            let mut peer_events = peer.subscribe();

            async move {
                loop {
                    match peer_events.recv().await {
                        Ok(event) => {
                            if let Some(notification) =
                                notification::Notification::maybe_from(event)
                            {
                                peer_subscriptions.broadcast(notification).await
                            }
                        },
                        Err(err) => {
                            log::error!("Failed to receive peer event: {}", err);
                            return;
                        },
                    }
                }
            }
        });
        tasks.push(peer_event_task.map_err(RunError::from).boxed());

        let peer = async move {
            log::info!("starting peer");
            peer.into_running().await
        };
        tasks.push(peer.map_err(RunError::from).boxed());

        let (result, _, _) = futures::future::select_all(tasks).await;
        result
    } else {
        server.await
    }
}

/// Create [`Rigging`] to run the peer and API.
async fn rig(
    service_handle: service::Handle,
    environment: &service::Environment,
    auth_token: Arc<RwLock<Option<String>>>,
    args: Args,
) -> Result<Rigging, Box<dyn std::error::Error>> {
    let store_path = if let Some(temp_dir) = &environment.temp_dir {
        temp_dir.path().join("store")
    } else {
        config::store_dir(environment.coco_profile.id())
    };

    let store = kv::Store::new(kv::Config::new(store_path).flush_every_ms(100))?;

    if let Some(key) = environment.key.clone() {
        let signer = signer::BoxedSigner::new(signer::SomeSigner { signer: key });

<<<<<<< HEAD
        let (peer, state, seeds_sender) = if environment.test_mode {
            let config = coco::config::configure(
                environment.coco_profile.paths().clone(),
                signer.clone(),
                *coco::config::INADDR_ANY,
            );
            let disco = coco::config::static_seed_discovery(&[]);
            let (peer, state) = coco::boostrap(
                config,
                disco,
                signer.clone(),
                store.clone(),
                coco_run_config(),
            )
            .await?;

            (peer, state, None)
        } else {
            let seeds = session_seeds(&store).await?;
            let (seeds_sender, seeds_receiver) = watch::channel(seeds);

            let config = coco::config::configure(
                environment.coco_profile.paths().clone(),
                signer.clone(),
                *coco::config::INADDR_ANY,
            );
            let disco = coco::config::StreamDiscovery::new(seeds_receiver);

            let (peer, state) = coco::boostrap(
                config,
                disco,
                signer.clone(),
                store.clone(),
                coco_run_config(),
            )
            .await?;

            (peer, state, Some(seeds_sender))
        };
=======
        let seeds = session_seeds(&store, &args.default_seeds).await?;
        let (seeds_sender, seeds_receiver) = watch::channel(seeds);

        let config = coco::config::configure(
            environment.coco_paths.clone(),
            signer.clone(),
            args.peer_listen,
        );
        let disco = coco::config::StreamDiscovery::new(seeds_receiver);

        let (peer, state) = coco::boostrap(
            config,
            disco,
            signer.clone(),
            store.clone(),
            coco_run_config(),
        )
        .await?;
>>>>>>> 00230453

        let peer_control = peer.control();
        let ctx = context::Context::Unsealed(context::Unsealed {
            peer_control,
            state,
            store,
            test: environment.test_mode,
            http_listen: args.http_listen,
            default_seeds: args.default_seeds,
            service_handle: service_handle.clone(),
            auth_token,
            keystore: environment.keystore.clone(),
        });

        Ok(Rigging {
            ctx,
            peer: Some(peer),
            seeds_sender: Some(seeds_sender),
        })
    } else {
        let ctx = context::Context::Sealed(context::Sealed {
            store,
            test: environment.test_mode,
            http_listen: args.http_listen,
            default_seeds: args.default_seeds,
            service_handle,
            auth_token,
            keystore: environment.keystore.clone(),
        });
        Ok(Rigging {
            ctx,
            peer: None,
            seeds_sender: None,
        })
    }
}

/// Get and resolve seed settings from the session store.
async fn session_seeds(
    store: &kv::Store,
    default_seeds: &[String],
) -> Result<Vec<coco::seed::Seed>, Box<dyn std::error::Error>> {
    let seeds = session::seeds(store, default_seeds).await?;
    Ok(seed::resolve(&seeds).await.unwrap_or_else(|err| {
        log::error!("Error parsing seed list {:?}: {}", seeds, err);
        vec![]
    }))
}

/// [`RunConfig`] for the coco peer.
fn coco_run_config() -> RunConfig {
    RunConfig {
        sync: run_config::Sync {
            max_peers: 1,
            on_startup: true,
            period: Duration::from_secs(5),
        },
        ..RunConfig::default()
    }
}<|MERGE_RESOLUTION|>--- conflicted
+++ resolved
@@ -242,52 +242,11 @@
     if let Some(key) = environment.key.clone() {
         let signer = signer::BoxedSigner::new(signer::SomeSigner { signer: key });
 
-<<<<<<< HEAD
-        let (peer, state, seeds_sender) = if environment.test_mode {
-            let config = coco::config::configure(
-                environment.coco_profile.paths().clone(),
-                signer.clone(),
-                *coco::config::INADDR_ANY,
-            );
-            let disco = coco::config::static_seed_discovery(&[]);
-            let (peer, state) = coco::boostrap(
-                config,
-                disco,
-                signer.clone(),
-                store.clone(),
-                coco_run_config(),
-            )
-            .await?;
-
-            (peer, state, None)
-        } else {
-            let seeds = session_seeds(&store).await?;
-            let (seeds_sender, seeds_receiver) = watch::channel(seeds);
-
-            let config = coco::config::configure(
-                environment.coco_profile.paths().clone(),
-                signer.clone(),
-                *coco::config::INADDR_ANY,
-            );
-            let disco = coco::config::StreamDiscovery::new(seeds_receiver);
-
-            let (peer, state) = coco::boostrap(
-                config,
-                disco,
-                signer.clone(),
-                store.clone(),
-                coco_run_config(),
-            )
-            .await?;
-
-            (peer, state, Some(seeds_sender))
-        };
-=======
         let seeds = session_seeds(&store, &args.default_seeds).await?;
         let (seeds_sender, seeds_receiver) = watch::channel(seeds);
 
         let config = coco::config::configure(
-            environment.coco_paths.clone(),
+            environment.coco_profile.paths().clone(),
             signer.clone(),
             args.peer_listen,
         );
@@ -301,7 +260,6 @@
             coco_run_config(),
         )
         .await?;
->>>>>>> 00230453
 
         let peer_control = peer.control();
         let ctx = context::Context::Unsealed(context::Unsealed {
