import { derived, get, writable, Readable } from "svelte/store";

import * as api from "./api";
import * as config from "./config";
import * as event from "./event";
import * as identity from "./identity";
import * as remote from "./remote";
import * as source from "./source";
import * as urn from "./urn";
import * as validation from "./validation";
import * as waitingRoom from "./waitingRoom";

// TYPES.
export interface Metadata {
  name: string;
  defaultBranch: string;
  description?: string;
  maintainers: string[];
}

export enum RepoType {
  New = "new",
  Existing = "existing",
}

export interface New {
  type: RepoType.New;
  path: string;
  name: string;
}

export interface Existing {
  type: RepoType.Existing;
  path: string;
}

type Repo = New | Existing;

export enum Role {
  Contributor = "contributor",
  Maintainer = "maintainer",
  Tracker = "tracker",
}

export enum ReplicationStatusType {
  NotReplicated = "notReplicated",
  Replicated = "replicated",
}

export interface NotReplicated {
  type: ReplicationStatusType.NotReplicated;
}

export interface Replicated {
  type: ReplicationStatusType.Replicated;
  role: Role;
  user: identity.Identity;
}

export type ReplicationStatus = NotReplicated | Replicated;

export enum PeerType {
  Local = "local",
  Remote = "remote",
}

export interface Local {
  type: PeerType.Local;
  peerId: identity.PeerId;
  status: ReplicationStatus;
}

export interface Remote {
  type: PeerType.Remote;
  peerId: identity.PeerId;
  status: ReplicationStatus;
}

export type Peer = Local | Remote;

export interface User {
  peerId: identity.PeerId;
  type: PeerType;
  identity: identity.Identity;
  role: Role;
}

export interface Stats {
  branches: number;
  commits: number;
  contributors: number;
}

export interface Project {
  urn: urn.Urn;
  shareableEntityIdentifier: string;
  metadata: Metadata;
  stats: Stats;
}

export interface Stats {
  branches: number;
  commits: number;
  contributors: number;
}

export interface User {
  identity: identity.Identity;
  role: Role;
}

type Projects = Project[];

// STATE
const creationStore = remote.createStore<Project>();
export const creation = creationStore.readable;

const localStateStore = remote.createStore<source.LocalState>();
export const localState = localStateStore.readable;

const projectsStore = remote.createStore<Projects>();
export const projects = projectsStore.readable;

// EVENTS
enum Kind {
  ClearLocalState = "CLEAR_LOCAL_STATE",
  Create = "CREATE",
  FetchList = "FETCH_LIST",
  FetchTracked = "FETCH_TRACKED",
  FetchLocalState = "FETCH_LOCAL_STATE",
}

interface ClearLocalState extends event.Event<Kind> {
  kind: Kind.ClearLocalState;
}

interface Create extends event.Event<Kind> {
  kind: Kind.Create;
  input: CreateInput;
}

interface FetchList extends event.Event<Kind> {
  kind: Kind.FetchList;
  urn?: string;
}

interface FetchLocalState extends event.Event<Kind> {
  kind: Kind.FetchLocalState;
  path: string;
}

type Msg = ClearLocalState | Create | FetchList | FetchLocalState;

// REQUEST INPUTS
interface CreateInput {
  repo: Repo;
  description?: string;
  defaultBranch: string;
}

const update = (msg: Msg): void => {
  switch (msg.kind) {
    case Kind.ClearLocalState:
      localStateStore.reset();
      localStateError.set("");

      break;

    case Kind.Create:
      creationStore.loading();
      api
        .post<CreateInput, Project>(`projects`, msg.input)
        .then(creationStore.success)
        .catch(creationStore.error);

      break;

    case Kind.FetchList:
      projectsStore.loading();

      api
        .get<Projects>("projects/contributed")
        .then(projectsStore.success)
        .catch(projectsStore.error);

      break;

    case Kind.FetchLocalState:
      localStateStore.loading();
      source
        .getLocalState(msg.path)
        .then(localStateStore.success)
        .catch(localStateStore.error);
      break;
  }
};

export const create = (input: CreateInput): Promise<Project> => {
  return api.post<CreateInput, Project>(`projects`, input);
};

interface CheckoutInput {
  peerId?: string;
  path: string;
}

export const checkout = (
  urn: urn.Urn,
  path: string,
  peerId?: identity.PeerId
): Promise<boolean> => {
  return api.post<CheckoutInput, boolean>(`projects/${urn}/checkout`, {
    path,
    peerId,
  });
};

export const fetchList = event.create<Kind, Msg>(Kind.FetchList, update);

export const clearLocalState = event.create<Kind, Msg>(
  Kind.ClearLocalState,
  update
);
export const fetchLocalState = event.create<Kind, Msg>(
  Kind.FetchLocalState,
  update
);

export const cancelRequest = (urn: string): Promise<null> => {
  return api.del(`projects/requests/${urn}`);
};

export const fetch = (projectUrn: urn.Urn): Promise<Project> => {
  return api.get<Project>(`projects/${projectUrn}`);
};

export const fetchFailed = (): Promise<Project[]> => {
  return api.get<Project[]>("projects/failed");
};

export const fetchPeers = (projectUrn: urn.Urn): Promise<Peer[]> => {
  return api.get<Peer[]>(`projects/${projectUrn}/peers`);
};

export const fetchSearching = (): Promise<waitingRoom.ProjectRequest[]> => {
  return api.get<waitingRoom.ProjectRequest[]>("projects/requests");
};

export const fetchTracking = (): Promise<Project[]> => {
  return api.get<Project[]>("projects/tracked");
};

export const fetchUserList = (urn: string): Promise<Project[]> => {
  return api.get<Projects>(`projects/user/${urn}`);
};

export const trackPeer = (
  projectUrn: urn.Urn,
  peerId: identity.PeerId
): Promise<boolean> => {
  return api.put<null, boolean>(`projects/${projectUrn}/track/${peerId}`, null);
};

export const untrackPeer = (
  projectUrn: urn.Urn,
  peerId: identity.PeerId
): Promise<boolean> => {
  return api.put<null, boolean>(
    `projects/${projectUrn}/untrack/${peerId}`,
    null
  );
};

// NEW PROJECT
export const localStateError = writable<string>("");
export const defaultBranch = writable<string>(
  config.DEFAULT_BRANCH_FOR_NEW_PROJECTS
);

const projectNameMatch = "^[a-z0-9][a-z0-9._-]+$";

export const formatNameInput = (input: string): string =>
  input.replace(" ", "-");
export const extractName = (repoPath: string): string =>
  repoPath.split("/").slice(-1)[0];

const fetchBranches = async (path: string) => {
  fetchLocalState({ path });

  localStateError.set("");
  defaultBranch.set(config.DEFAULT_BRANCH_FOR_NEW_PROJECTS);

  // This is just a safe guard. Since the validations on the constraints are
  // executed first, an empty path should not make it this far.
  if (!path.length) {
    return;
  }

  try {
    const state = await source.getLocalState(path);
    if (!state.branches.includes(get(defaultBranch))) {
      defaultBranch.set(state.branches[0]);
    }
  } catch (error) {
    localStateError.set(error.message);
  }
};

const validateExistingRepository = (path: string): Promise<boolean> => {
  return fetchBranches(path).then(() => {
    return (
      !get(localStateError).match("could not find repository") &&
      !get(localStateError).match("repository has no branches")
    );
  });
};

const validateNewRepository = (path: string): Promise<boolean> => {
  return fetchBranches(path).then(() =>
    get(localStateError).match("could not find repository")
  );
};

const projectNameConstraints = {
  presence: {
    message: "You must provide a display name",
    allowEmpty: false,
  },
  firstHandleChar: {
    valueName: "project name",
  },
  length: {
    minimum: 2,
    maximum: 64,
    tooShort: "Your project name should be at least 2 characters long.",
    tooLong: "Your project name should not be longer than 64 characters.",
  },
  format: {
    pattern: new RegExp(projectNameMatch, "i"),
    message:
      "Your project name has unsupported characters in it. You can only use basic letters, numbers, and the _ , - and . characters.",
  },
};

const projectDescriptionConstraints = {
  length: {
    maximum: 256,
    tooLong:
      "Your project description should not be longer than 256 characters.",
  },
};

export const nameValidationStore = (): validation.ValidationStore => {
  return validation.createValidationStore(projectNameConstraints);
};

export const descriptionValidationStore = (): validation.ValidationStore => {
  return validation.createValidationStore(projectDescriptionConstraints);
};

export const repositoryPathValidationStore = (
  newRepository: boolean
): validation.ValidationStore => {
  if (newRepository) {
    return validation.createValidationStore(
      {
        presence: {
          message: "Pick a directory for the new project",
          allowEmpty: false,
        },
      },
      [
        {
          promise: validateNewRepository,
          validationMessage:
            "Please choose a directory that's not already a git repository.",
        },
      ]
    );
  } else {
    return validation.createValidationStore(
      {
        presence: {
          message: "Pick a directory with an existing repository",
          allowEmpty: false,
        },
      },
      [
        {
          promise: validateExistingRepository,
          validationMessage:
            "The directory should contain a git repository with at least one branch",
        },
      ]
    );
  }
};

<<<<<<< HEAD
=======
export const VALID_PEER_MATCH = /[1-9A-HJ-NP-Za-km-z]{54}/;

const checkPeerUniqueness = (peer: string): Promise<boolean> => {
  return Promise.resolve(
    !get(peersStore)
      .data.map((peer: Peer) => {
        return peer.peerId;
      })
      .includes(peer)
  );
};

export const peerValidation = validation.createValidationStore(
  {
    format: {
      pattern: VALID_PEER_MATCH,
      message: "This is not a valid remote",
    },
  },
  [
    {
      promise: checkPeerUniqueness,
      validationMessage: "This remote is already being followed",
    },
  ]
);

export const addPeer = async (
  projectId: urn.Urn,
  newRemote: identity.PeerId
): Promise<boolean> => {
  // This has to be awaited contrary to what tslint suggests, because we're
  // running async remote validations in in the background. If we remove the
  // async then the seed input form will have to be submitted twice to take any
  // effect.
  await peerValidation.validate(newRemote);
  if (get(peerValidation).status !== validation.ValidationStatus.Success)
    return false;

  trackPeer(projectId, newRemote);
  return true;
};

export const removePeer = (
  projectId: urn.Urn,
  remote: identity.PeerId
): void => {
  untrackPeer(projectId, remote);
};

>>>>>>> 52fe6ce3
// Checks if the provided user is part of the maintainer list of the project.
export const isMaintainer = (userUrn: urn.Urn, project: Project): boolean => {
  return project.metadata.maintainers.includes(userUrn);
};<|MERGE_RESOLUTION|>--- conflicted
+++ resolved
@@ -1,4 +1,4 @@
-import { derived, get, writable, Readable } from "svelte/store";
+import { get, writable } from "svelte/store";
 
 import * as api from "./api";
 import * as config from "./config";
@@ -396,59 +396,6 @@
   }
 };
 
-<<<<<<< HEAD
-=======
-export const VALID_PEER_MATCH = /[1-9A-HJ-NP-Za-km-z]{54}/;
-
-const checkPeerUniqueness = (peer: string): Promise<boolean> => {
-  return Promise.resolve(
-    !get(peersStore)
-      .data.map((peer: Peer) => {
-        return peer.peerId;
-      })
-      .includes(peer)
-  );
-};
-
-export const peerValidation = validation.createValidationStore(
-  {
-    format: {
-      pattern: VALID_PEER_MATCH,
-      message: "This is not a valid remote",
-    },
-  },
-  [
-    {
-      promise: checkPeerUniqueness,
-      validationMessage: "This remote is already being followed",
-    },
-  ]
-);
-
-export const addPeer = async (
-  projectId: urn.Urn,
-  newRemote: identity.PeerId
-): Promise<boolean> => {
-  // This has to be awaited contrary to what tslint suggests, because we're
-  // running async remote validations in in the background. If we remove the
-  // async then the seed input form will have to be submitted twice to take any
-  // effect.
-  await peerValidation.validate(newRemote);
-  if (get(peerValidation).status !== validation.ValidationStatus.Success)
-    return false;
-
-  trackPeer(projectId, newRemote);
-  return true;
-};
-
-export const removePeer = (
-  projectId: urn.Urn,
-  remote: identity.PeerId
-): void => {
-  untrackPeer(projectId, remote);
-};
-
->>>>>>> 52fe6ce3
 // Checks if the provided user is part of the maintainer list of the project.
 export const isMaintainer = (userUrn: urn.Urn, project: Project): boolean => {
   return project.metadata.maintainers.includes(userUrn);
